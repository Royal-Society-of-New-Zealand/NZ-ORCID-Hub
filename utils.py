--- conflicted
+++ resolved
@@ -272,73 +272,6 @@
     """Send an invitation to join ORCID Hub logging in via ORCID."""
 
     try:
-<<<<<<< HEAD
-        email_has_been_sent = False
-        for affiliation_records in AffiliationRecord.select().where(AffiliationRecord.identifier == email,
-                                                                    AffiliationRecord.first_name == first_name,
-                                                                    AffiliationRecord.last_name == last_name):
-            if affiliation_records.status is not None and 'email sent' in affiliation_records.status:
-                email_has_been_sent = True
-            else:
-                affiliation_records.status = 'email sent'
-                affiliation_records.save()
-
-        if not email_has_been_sent:
-            """Send an invitation to join ORCID Hub logging in via ORCID."""
-            print("*****", inviter, org, email, first_name, last_name, affiliation_types)
-
-            email = email.lower()
-            user, _ = User.get_or_create(email=email)
-            user.first_name = first_name
-            user.last_name = last_name
-            user.roles |= Role.RESEARCHER
-            user.email = email
-            user.organisation = org
-            with app.app_context():
-                email_and_organisation = email + ";" + org.name
-                token = generate_confirmation_token(email_and_organisation)
-                send_email(
-                    "email/researcher_invitation.html",
-                    recipient=(user.organisation.name, user.email),
-                    reply_to=(inviter.name, inviter.email),
-                    invitation_token=token,
-                    org_name=user.organisation.name,
-                    user=user)
-
-            user.save()
-
-            user_org, user_org_created = UserOrg.get_or_create(user=user, org=org)
-
-            if affiliations is None and affiliation_types:
-                affiliations = 0
-                if affiliation_types & {"faculty", "staff"}:
-                    affiliations = Affiliation.EMP
-                if affiliation_types & {"student", "alum"}:
-                    affiliations |= Affiliation.EDU
-            user_org.affiliations = affiliations
-
-            user_org.save()
-            UserInvitation.create(
-                invitee_id=user.id,
-                inviter_id=inviter.id,
-                org=org,
-                email=email,
-                first_name=first_name,
-                last_name=last_name,
-                orcid=orcid,
-                department=department,
-                organisation=organisation,
-                city=city,
-                state=state,
-                country=country,
-                course_or_role=course_or_role,
-                start_date=start_date,
-                end_date=end_date,
-                affiliations=affiliations,
-                disambiguation_org_id=disambiguation_org_id,
-                disambiguation_org_source=disambiguation_org_source,
-                token=token)
-=======
         logger.info(f"*** Sending an invitation to '{first_name} {last_name} <{email}>' "
                     f"submitted by {inviter} of {org} for affiliations: {affiliation_types}")
 
@@ -400,7 +333,6 @@
             AffiliationRecord.identifier == email).execute())
         (AffiliationRecord.update(state=state).where(
             AffiliationRecord.state.is_null(), AffiliationRecord.identifier == email).execute())
->>>>>>> 52f0d325
 
     except Exception as ex:
         logger.error(f"Exception occured while sending mails {ex}")
