--- conflicted
+++ resolved
@@ -667,23 +667,14 @@
 def process_funding_records(max_rows=20):
     """Process uploaded affiliation records."""
     set_server_name()
-<<<<<<< HEAD
-
-=======
     task_ids = set()
     funding_ids = set()
->>>>>>> f6d66bce
     """This query is to retrieve Tasks associated with funding records, which are not processed but are active"""
 
     tasks = (Task.select(Task, FundingRecord, FundingContributor, User,
                          UserInvitation.id.alias("invitation_id"), OrcidToken).where(
-<<<<<<< HEAD
-        FundingRecord.processed_at.is_null(), FundingRecord.is_active,
-        (OrcidToken.id.is_null(False) | ((FundingRecord.status.is_null()) | (FundingRecord.status.contains(
-=======
         FundingRecord.processed_at.is_null(), FundingContributor.processed_at.is_null(), FundingRecord.is_active,
         (OrcidToken.id.is_null(False) | ((FundingContributor.status.is_null()) | (FundingContributor.status.contains(
->>>>>>> f6d66bce
             "sent").__invert__())))).join(FundingRecord, on=(Task.id == FundingRecord.task_id)).join(
         FundingContributor, on=(FundingRecord.id == FundingContributor.funding_record_id)).join(
         User, JOIN.LEFT_OUTER, on=((User.email == FundingContributor.email) | (User.orcid == FundingContributor.orcid)))
@@ -711,13 +702,6 @@
                     tasks_by_user,
                     lambda t: (t.created_by, t.org, t.funding_record.funding_contributor.email,
                                t.funding_record.funding_contributor.name)):  # noqa: E501
-<<<<<<< HEAD
-                # TODO: Send an invitation mail
-                """send_user_invitationn(k, task_id=task_id)"""
-        else:
-            # TODO : create or update funding record
-                """create_or_update_funding(user, org_id, tasks_by_user)"""
-=======
                 send_funding_invitation(*k, task_id=task_id)
         else:
             create_or_update_funding(user, org_id, tasks_by_user)
@@ -741,7 +725,6 @@
                     FundingRecord.processed_at.is_null()).exists()):
                 task.completed_at = datetime.now()
                 task.save()
->>>>>>> f6d66bce
 
 
 def process_affiliation_records(max_rows=20):
