# -*- coding: utf-8 -*-
"""Various utilities."""

import os
import textwrap
from os.path import splitext
from urllib.parse import urlencode, urlparse

import flask
import jinja2
import jinja2.ext
import requests
from flask_login import current_user
from flask_mail import Message
from html2text import html2text
from itsdangerous import URLSafeTimedSerializer

from application import app, mail


<<<<<<< HEAD
def send_email(template,
=======
def send_email(template_filename,
>>>>>>> f5ad095a
               recipient,
               cc_email,
               sender=(app.config.get("APP_NAME"), app.config.get("MAIL_DEFAULT_SENDER")),
               reply_to=None,
               subject=None,
               **kwargs):
    """
    Send an email, acquiring its payload by rendering a jinja2 template
    :type template_filename: :class:`str`
    :param subject: the subject of the email
    :param template_filename: name of the template_filename file in ``templates/emails`` to use
    :type recipient: :class:`tuple` (:class:`str`, :class:`str`)
    :param recipient: 'To' (name, email)
    :type sender: :class:`tuple` (:class:`str`, :class:`str`)
    :param sender: 'From' (name, email)
    * `recipient` and `sender` are made available to the template as variables
    * In any email tuple, name may be ``None``
    * The subject is retrieved from a sufficiently-global template variable;
      typically set by placing something like
      ``{% set subject = "My Subject" %}``
      at the top of the template used (it may be inside some blocks
      (if, elif, ...) but not others (rewrap, block, ...).
      If it's not present, it defaults to "My Subject".
    * With regards to line lengths: :class:`email.mime.text.MIMEText` will
      (at least, in 2.7) encode the body of the text in base64 before sending
      it, text-wrapping the base64 data. You will therefore not have any
      problems with SMTP line length restrictions, and any concern to line
      lengths is purely aesthetic or to be nice to the MUA.
      :class:`RewrapExtension` may be used to wrap blocks of text nicely.
      Note that ``{{ variables }}`` in manually wrapped text can cause
      problems!
    """
    if not template_filename.endswith(".html"):
        template_filename += ".html"
    if flask.current_app:
        # use the app's env if it's available, so that url_for may be used
        jinja_env = flask.current_app.jinja_env
    else:
        path = os.path.join(os.path.dirname(__file__), "templates")
        loader = jinja2.FileSystemLoader(path)
        jinja_env = jinja2.Environment(
            loader=loader, extensions=['jinja2.ext.autoescape', 'jinja2.ext.with_'])

    jinja_env = jinja_env.overlay(autoescape=False, extensions=[RewrapExtension])

    def get_template(filename):
        try:
            return jinja_env.get_template(filename)
        except jinja2.exceptions.TemplateNotFound:
            return None

    def _jinja2_email(name, email):
        if name is None:
            hint = 'name was not set for email {0}'.format(email)
            name = jinja_env.undefined(name='name', hint=hint)
        return {"name": name, "email": email}

    template = get_template(template_filename)
    plain_template = get_template(splitext(template_filename)[0] + ".plain")

    kwargs["sender"] = _jinja2_email(*sender)
    kwargs["recipient"] = _jinja2_email(*recipient)
    if subject is not None:
        kwargs["subject"] = subject
    if reply_to is None:
        reply_to = sender

    rendered = template.make_module(vars=kwargs)
    plain_rendered = plain_template.make_module(
        vars=kwargs) if plain_template else html2text(str(rendered))
    print("***", str(plain_rendered))

    if subject is None:
        subject = getattr(rendered, "subject", "Welcome to the NZ ORCID Hub")

    with app.app_context():
        msg = Message(subject=subject)
        msg.add_recipient(recipient)
        msg.reply_to = reply_to
        msg.html = str(rendered)
        msg.body = str(plain_rendered)
        msg.sender = sender
        if cc_email:
            msg.cc.append(cc_email)
        # TODO: implement async sedning
        mail.send(msg)


class RewrapExtension(jinja2.ext.Extension):
    """
    The :mod:`jinja2` extension adds a ``{% rewrap %}...{% endrewrap %}`` block
    The contents in the rewrap block are modified as follows
    * whitespace at the start and end of lines is discarded
    * the contents are split into 'paragraphs' separated by blank lines
    * empty paragraphs are discarded - so two blank lines is equivalent to
      one blank line, and blank lines at the start and end of the block
      are effectively discarded
    * lines in each paragraph are joined to one line, and then text wrapped
      to lines `width` characters wide
    * paragraphs are re-joined into text, with blank lines insert in between
      them
    It does not insert a newline at the end of the block, which means that::
        Something, then a blank line
        {% block rewrap %}
        some text
        {% endblock %}
        After another blank line
    will do what you expect.
    You may optionally specify the width like so::
        {% rewrap 72 %}
    It defaults to 78.
    """
    tags = set(['rewrap'])

    def parse(self, parser):
        # first token is 'rewrap'
        lineno = parser.stream.next().lineno

        if parser.stream.current.type != 'block_end':
            width = parser.parse_expression()
        else:
            width = jinja2.nodes.Const(78)

        body = parser.parse_statements(['name:endrewrap'], drop_needle=True)

        call = self.call_method('_rewrap', [width])
        return jinja2.nodes.CallBlock(call, [], [], body).set_lineno(lineno)

    def _rewrap(self, width, caller):
        contents = caller()
        lines = [line.strip() for line in contents.splitlines()]
        lines.append('')

        paragraphs = []
        start = 0
        while start != len(lines):
            end = lines.index('', start)
            if start != end:
                paragraph = ' '.join(lines[start:end])
                paragraphs.append(paragraph)
            start = end + 1

        new_lines = []

        for paragraph in paragraphs:
            if new_lines:
                new_lines.append('')
            new_lines += textwrap.wrap(paragraph, width)

        # under the assumption that there will be a newline immediately after
        # the endrewrap block, don't put a newline on the end.
        return '\n'.join(new_lines)


def generate_confirmation_token(email):
    """Generate Organisation registration confirmation token."""
    serializer = URLSafeTimedSerializer(app.config['TOKEN_SECRET_KEY'])
    return serializer.dumps(email, salt=app.config['TOKEN_PASSWORD_SALT'])


# Token Expiry after 15 days.
def confirm_token(token, expiration=1300000):
    """Genearate confirmaatin token."""
    serializer = URLSafeTimedSerializer(app.config['TOKEN_SECRET_KEY'])
    try:
        email = serializer.loads(token, salt=app.config['TOKEN_PASSWORD_SALT'], max_age=expiration)
    except:
        return False
    return email


def append_qs(url, **qs):
    """Appends new query strings to an arbitraty URL."""
    return url + ('&' if urlparse(url).query else '?') + urlencode(qs)


def track_event(category, action, label=None, value=0):
    """Track application events with Google Analytics."""
    GA_TRACKING_ID = app.config.get("GA_TRACKING_ID")
    if not GA_TRACKING_ID:
        return

    data = {
        "v": "1",  # API Version.
        "tid": GA_TRACKING_ID,  # Tracking ID / Property ID.
        # Anonymous Client Identifier. Ideally, this should be a UUID that
        # is associated with particular user, device, or browser instance.
        "cid": current_user.uuid,
        "t": "event",  # Event hit type.
        "ec": category,  # Event category.
        "ea": action,  # Event action.
        "el": label,  # Event label.
        "ev": value,  # Event value, must be an integer
    }

    response = requests.post("http://www.google-analytics.com/collect", data=data)

    # If the request fails, this will raise a RequestException. Depending
    # on your application's needs, this may be a non-error and can be caught
    # by the caller.
    response.raise_for_status()<|MERGE_RESOLUTION|>--- conflicted
+++ resolved
@@ -18,11 +18,7 @@
 from application import app, mail
 
 
-<<<<<<< HEAD
-def send_email(template,
-=======
 def send_email(template_filename,
->>>>>>> f5ad095a
                recipient,
                cc_email,
                sender=(app.config.get("APP_NAME"), app.config.get("MAIL_DEFAULT_SENDER")),
