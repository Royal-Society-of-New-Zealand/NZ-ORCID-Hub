# noqa
from setuptools import setup

setup(
<<<<<<< HEAD
    name="ORCID-Hub",
    version=VERSION,
    keywords=[
        "orcid",
        "hub",
        "research",
    ],
    author="Jason Gush, Radomirs Cirskis, Roshan Pawar",
    author_email="jagu04@gmail.com, nad2000@gmail.com, roshan.pawar@auckland.ac.nz",
    url="https://github.com/Royal-Society-of-New-Zealand/NZ-ORCID-Hub",
    long_description=__doc__ or open('docs/README.md').read(),
    # packages=["orcid_hub", ],
    packages=[
        "orcid_hub",
        "orcid_api",
    ],
    # packages=find_packages(),
    zip_safe=False,
    package_data={'': ["'orcid_swagger.yaml"]},
    include_package_data=True,
    # dependency_links=[
    #     "./orcid_api",  # pre-geneated and patched 'swagger_client' from form ./orcid_api
    # ],
    install_requires=[
        "requests",
        "requests_oauthlib",
        "psycopg2",
        "peewee",
        "peewee-validates",
        "flask-login",
        "Flask-WTF",
        "emails",
        "flask-admin",
        "python-slugify",
        "flask-script",
        "wtf-peewee",
        "pycountry",
        "html2text",
        "tablib",
        "raven",
        "raven[flask]",
        "pyyaml",
        "pykwalify",
        "flask-peewee",
        "Flask-OAuthlib",
        "flask-swagger",
        "flask-mail",
        # "swagger_client",
    ],
    extras_require={
        "dev": [
            "coverage>=4.4.1",
            "coveralls>=1.2.0",
            "fake-factory>=9999.9.9",
            "Faker",
            "flake8>=3.4.1",
            "flake8-docstrings>=1.1.0",
            "flake8-polyfill>=1.0.1",
            "flask-debugtoolbar>=0.10.1",
            "isort>=4.2.15",
            "mccabe>=0.6.1",
            "pep8-naming>=0.4.1",
            "pycodestyle>=2.3.1",
            "pydocs>=0.2",
            "pydocstyle>=2.0.0",
            "pyflakes>=1.5.0",
            "Pygments>=2.2.0",
            "pytest>=3.2.1",
            "pytest-cov>=2.5.1",
            "pyyaml",
            "recommonmark",
            "six>=1.10.0",
            "sphinx",
            "sphinx-autobuild",
            "testpath>=0.3.1",
            "yapf>=0.17.0",
        ],
        "test": [
            "coverage>=4.4.1",
            "coveralls>=1.2.0",
            "fake-factory>=9999.9.9",
            "Faker",
            "flake8>=3.4.1",
            "flake8-docstrings>=1.1.0",
            "flake8-polyfill>=1.0.1",
            "mccabe>=0.6.1",
            "pep8-naming>=0.4.1",
            "pycodestyle>=2.3.1",
            "pycrypto>=2.6.1",
            "pydocs>=0.2",
            "pyflakes>=1.5.0",
            "pytest>=3.2.1",
            "pytest-cov>=2.5.1",
            "python-dotenv>=0.6.3",
            "robotframework>=3.0.2",
            "robotframework-seleniumlibrary>=3.0.0b1",
            "testpath>=0.3.1",
        ],
    },
    license="MIT",
    classifiers=[
        "Development Status :: 3 - Alpha",
        "Intended Audience :: Developers",
        "License :: OSI Approved :: MIT License",
        "Programming Language :: Python :: 3.6",
    ],
    entry_points='''
        [console_scripts]
        orcidhub=orcid_hub.cli:main
    '''

    # entry_points={
    #     "console_scripts": [
    #         "orcidhub=orcid_hub.cli:main"
    #     ]
    # }
=======
    setup_requires=["pbr", ],
    pbr=True,
>>>>>>> e0687a8a
)<|MERGE_RESOLUTION|>--- conflicted
+++ resolved
@@ -2,125 +2,6 @@
 from setuptools import setup
 
 setup(
-<<<<<<< HEAD
-    name="ORCID-Hub",
-    version=VERSION,
-    keywords=[
-        "orcid",
-        "hub",
-        "research",
-    ],
-    author="Jason Gush, Radomirs Cirskis, Roshan Pawar",
-    author_email="jagu04@gmail.com, nad2000@gmail.com, roshan.pawar@auckland.ac.nz",
-    url="https://github.com/Royal-Society-of-New-Zealand/NZ-ORCID-Hub",
-    long_description=__doc__ or open('docs/README.md').read(),
-    # packages=["orcid_hub", ],
-    packages=[
-        "orcid_hub",
-        "orcid_api",
-    ],
-    # packages=find_packages(),
-    zip_safe=False,
-    package_data={'': ["'orcid_swagger.yaml"]},
-    include_package_data=True,
-    # dependency_links=[
-    #     "./orcid_api",  # pre-geneated and patched 'swagger_client' from form ./orcid_api
-    # ],
-    install_requires=[
-        "requests",
-        "requests_oauthlib",
-        "psycopg2",
-        "peewee",
-        "peewee-validates",
-        "flask-login",
-        "Flask-WTF",
-        "emails",
-        "flask-admin",
-        "python-slugify",
-        "flask-script",
-        "wtf-peewee",
-        "pycountry",
-        "html2text",
-        "tablib",
-        "raven",
-        "raven[flask]",
-        "pyyaml",
-        "pykwalify",
-        "flask-peewee",
-        "Flask-OAuthlib",
-        "flask-swagger",
-        "flask-mail",
-        # "swagger_client",
-    ],
-    extras_require={
-        "dev": [
-            "coverage>=4.4.1",
-            "coveralls>=1.2.0",
-            "fake-factory>=9999.9.9",
-            "Faker",
-            "flake8>=3.4.1",
-            "flake8-docstrings>=1.1.0",
-            "flake8-polyfill>=1.0.1",
-            "flask-debugtoolbar>=0.10.1",
-            "isort>=4.2.15",
-            "mccabe>=0.6.1",
-            "pep8-naming>=0.4.1",
-            "pycodestyle>=2.3.1",
-            "pydocs>=0.2",
-            "pydocstyle>=2.0.0",
-            "pyflakes>=1.5.0",
-            "Pygments>=2.2.0",
-            "pytest>=3.2.1",
-            "pytest-cov>=2.5.1",
-            "pyyaml",
-            "recommonmark",
-            "six>=1.10.0",
-            "sphinx",
-            "sphinx-autobuild",
-            "testpath>=0.3.1",
-            "yapf>=0.17.0",
-        ],
-        "test": [
-            "coverage>=4.4.1",
-            "coveralls>=1.2.0",
-            "fake-factory>=9999.9.9",
-            "Faker",
-            "flake8>=3.4.1",
-            "flake8-docstrings>=1.1.0",
-            "flake8-polyfill>=1.0.1",
-            "mccabe>=0.6.1",
-            "pep8-naming>=0.4.1",
-            "pycodestyle>=2.3.1",
-            "pycrypto>=2.6.1",
-            "pydocs>=0.2",
-            "pyflakes>=1.5.0",
-            "pytest>=3.2.1",
-            "pytest-cov>=2.5.1",
-            "python-dotenv>=0.6.3",
-            "robotframework>=3.0.2",
-            "robotframework-seleniumlibrary>=3.0.0b1",
-            "testpath>=0.3.1",
-        ],
-    },
-    license="MIT",
-    classifiers=[
-        "Development Status :: 3 - Alpha",
-        "Intended Audience :: Developers",
-        "License :: OSI Approved :: MIT License",
-        "Programming Language :: Python :: 3.6",
-    ],
-    entry_points='''
-        [console_scripts]
-        orcidhub=orcid_hub.cli:main
-    '''
-
-    # entry_points={
-    #     "console_scripts": [
-    #         "orcidhub=orcid_hub.cli:main"
-    #     ]
-    # }
-=======
     setup_requires=["pbr", ],
     pbr=True,
->>>>>>> e0687a8a
 )