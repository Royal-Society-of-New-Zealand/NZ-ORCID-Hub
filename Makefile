--- conflicted
+++ resolved
@@ -1,9 +1,5 @@
 NAME = orcidhub/app
-<<<<<<< HEAD
-VERSION = 4.0
-=======
-VERSION = 3.9
->>>>>>> 11e1681d
+VERSION = 3.10
 
 .PHONY: all build test tag_latest
 
