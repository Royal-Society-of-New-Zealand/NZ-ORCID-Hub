--- conflicted
+++ resolved
@@ -24,8 +24,4 @@
 
 push-dev: tag-dev
 	docker push $(NAME)-dev:$(VERSION)
-<<<<<<< HEAD
-	docker push $(NAME)-dev:latest
-=======
-	docker push $(NAME)-dev:latest
->>>>>>> 88603069
+	docker push $(NAME)-dev:latest