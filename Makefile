NAME = orcidhub/app
VERSION = 4.19

.PHONY: all build test tag

all: build

build:
<<<<<<< HEAD
	docker build --squash --label version=$(VERSION) -t $(NAME) .
build-dev: build
	docker build --squash --label version=$(VERSION) -f Dockerfile.dev -t $(NAME)-dev .
=======
	docker build --label version=$(VERSION) -t $(NAME) .
build-dev:
	docker build --label version=$(VERSION) -f Dockerfile.dev -t $(NAME)-dev .
>>>>>>> 46d2b0da

tag: build
	docker tag $(NAME) $(NAME):$(VERSION)

tag-dev: build-dev
	docker tag $(NAME)-dev $(NAME)-dev:$(VERSION)

push: tag tag-dev
	docker push $(NAME):$(VERSION)
	docker push $(NAME)-dev:$(VERSION)
	docker push $(NAME):latest
	docker push $(NAME)-dev:latest

push-dev: tag-dev
	docker push $(NAME)-dev:$(VERSION)
	docker push $(NAME)-dev:latest
<<<<<<< HEAD
=======
  
>>>>>>> 46d2b0da
<|MERGE_RESOLUTION|>--- conflicted
+++ resolved
@@ -6,15 +6,9 @@
 all: build
 
 build:
-<<<<<<< HEAD
 	docker build --squash --label version=$(VERSION) -t $(NAME) .
 build-dev: build
 	docker build --squash --label version=$(VERSION) -f Dockerfile.dev -t $(NAME)-dev .
-=======
-	docker build --label version=$(VERSION) -t $(NAME) .
-build-dev:
-	docker build --label version=$(VERSION) -f Dockerfile.dev -t $(NAME)-dev .
->>>>>>> 46d2b0da
 
 tag: build
 	docker tag $(NAME) $(NAME):$(VERSION)
@@ -30,8 +24,4 @@
 
 push-dev: tag-dev
 	docker push $(NAME)-dev:$(VERSION)
-	docker push $(NAME)-dev:latest
-<<<<<<< HEAD
-=======
-  
->>>>>>> 46d2b0da
+	docker push $(NAME)-dev:latest