# pip install -U -r requirements.txt
juggernaut
requests
requests_oauthlib
psycopg2
peewee
flask-login
Flask-WTF
flask_mail  # TODO: remove at some stage
emails
inotify
flask-admin
python-slugify
flask-script
wtf-peewee
pycountry
html2text
<<<<<<< HEAD
emails
=======
tablib
>>>>>>> 57543fc5

# For testing (should be disabled in the production):
flask-debugtoolbar
fake-factory<|MERGE_RESOLUTION|>--- conflicted
+++ resolved
@@ -15,11 +15,7 @@
 wtf-peewee
 pycountry
 html2text
-<<<<<<< HEAD
-emails
-=======
 tablib
->>>>>>> 57543fc5
 
 # For testing (should be disabled in the production):
 flask-debugtoolbar
