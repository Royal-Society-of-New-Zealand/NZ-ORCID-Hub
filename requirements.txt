--- conflicted
+++ resolved
@@ -17,9 +17,5 @@
 tablib
 raven
 raven[flask]
-<<<<<<< HEAD
 pyyaml
-=======
-pyyaml
-pykwalify
->>>>>>> c2f78b25
+pykwalify