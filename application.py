--- conflicted
+++ resolved
@@ -3,14 +3,11 @@
 from logging.handlers import RotatingFileHandler
 
 import flask_login
-from flask import Flask
+from flask import Flask, request
 from flask_debugtoolbar import DebugToolbarExtension
 from flask_mail import Mail
-<<<<<<< HEAD
 from flask_oauthlib.provider import OAuth2Provider
-=======
 from flask_peewee.rest import Authentication, RestAPI
->>>>>>> f403cb39
 from peewee import PostgresqlDatabase
 from playhouse import db_url
 from playhouse.shortcuts import RetryOperationalError
@@ -40,12 +37,53 @@
 
 
 class UserAuthentication(Authentication):
+    """Use Flask-OAuthlib authentication and application authentication."""
+
     def authorize(self):
         return flask_login.current_user.is_authenticated
 
 
-api = RestAPI(
-    app, prefix="/api/v0.1", name="ORCID HUB Data API", default_auth=UserAuthentication())
+class Oauth2Authentication(Authentication):
+    """Use Flask-OAuthlib authentication and application authentication."""
+
+    # TODO: add user role requierentes.
+    # TOOD: limit access to the user data ONLY!
+
+    def authorize(self):
+        if not super().authorize():
+            return False
+
+        if hasattr(request, "oauth") and request.oauth:
+            return True
+
+        valid, req = oauth.verify_request(())
+        if not valid:
+            return False
+
+        request.oauth = req
+        return True
+
+
+class DataRestAPI(RestAPI):
+    def configure_routes(self):
+        for url, callback in self.get_urls():
+            self.blueprint.route(url)(callback)
+
+        for provider in self._registry.values():
+            api_name = provider.get_api_name()
+            for url, callback in provider.get_urls():
+                full_url = '/%s%s' % (api_name, url)
+                self.blueprint.add_url_rule(
+                    full_url,
+                    '%s_%s' % (api_name, callback.__name__),
+                    self.auth_wrapper(callback, provider),
+                    methods=provider.allowed_methods,
+                    strict_slashes=False,
+                )
+
+
+default_auth = Oauth2Authentication()
+api = DataRestAPI(app, prefix="/data/api/v0.1", default_auth=default_auth, name="data_api")
 
 mail = Mail()
 mail.init_app(app)
