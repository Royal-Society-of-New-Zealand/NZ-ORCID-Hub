<!-- Header Details -->
<header>
    {% block header %}
    <div class="lead banner"
         style="background-image:url({{url_for('static', filename='images/banner.svg')}}); background-position: right top; background-size: auto 127px; background-repeat: no-repeat; height: 127px; background-color: #000;">
    </div>
    {% endblock %}
    {% if current_user.confirmed %}
    <nav class="navbar navbar-default">
<<<<<<< HEAD
        <div class="container-fluid">
            <div class="navbar-header">
                <button type="button" class="navbar-toggle collapsed" data-toggle="collapse"
                        data-target="#navbar-collapse-1" aria-expanded="false">
                    <span class="sr-only">Toggle navigation</span>
                    <span class="icon-bar"></span>
                    <span class="icon-bar"></span>
                    <span class="icon-bar"></span>
                </button>
                <a class="navbar-brand" href="{{ url_for('login') }}">NZ ORCID Hub</a>
            </div>
            <div class="collapse navbar-collapse" id="navbar-collapse-1">
                <ul class="nav navbar-nav">
                    <li id="about"><a href="#">About</a></li>
                    {% if current_user.organisation.confirmed or current_user.has_role("SUPERUSER") %}
                    <li id="profile"><a href="{{ url_for('link') }}" data-toggle="tooltip"
                                        title="Affiliate yourself using the NZ ORCID HUB or view your ORCID iD">ORCID
                        Permissions</a></li>
                    {% if current_user.has_role("ADMIN") %}
                    <li id="researcher"><a href="#">Register Researcher</a></li>
                    <li id="viewmembers"><a href="/viewmembers">View Members</a></li>
                    {% if current_user.tech_contact %}
                    <li id="updateorginfo"><a href="/updateorginfo">Update Org Info</a></li>
                    {% endif %}
                    {% endif %}
                    {% endif %}
                    {% if current_user.has_role("SUPERUSER") %}
                    <li id="registerOrganisation"><a href="{{ url_for('invite_organisation') }}">Register
                        Organisation</a>
                    </li>
                    {% endif %}
                    {% if current_user.is_superuser %}
                    <li class="dropdown">
                        <a class="dropdown-toggle" data-toggle="dropdown" href="#">Admin
                            <span class="caret"></span></a>
                        <ul class="dropdown-menu">
                            <li id="user.index_view"><a href="{{ url_for('user.index_view')}}">Users</a></li>
                            <li id="organisation.index_view"><a href="{{ url_for('organisation.index_view')}}">Organisations</a>
                            </li>
                            <li id="load_org"><a href="{{ url_for('load_org')}}">Upload Organisation Info</a></li>
                            <li id="orginfo.index_view"><a href="{{ url_for('orginfo.index_view')}}">View Organisation
                                Info</a></li>
                        </ul>
                    </li>
                    {% endif %}
=======
      <div class="container-fluid">
        <div class="navbar-header">
          <button type="button" class="navbar-toggle collapsed" data-toggle="collapse" data-target="#navbar-collapse-1" aria-expanded="false">
            <span class="sr-only">Toggle navigation</span>
            <span class="icon-bar"></span>
            <span class="icon-bar"></span>
            <span class="icon-bar"></span>
          </button>
          <a class="navbar-brand" href="{{ url_for('login') }}">NZ ORCID Hub</a>
        </div>
        <div class="collapse navbar-collapse" id="navbar-collapse-1">
          <ul class="nav navbar-nav">
            <li id="about"><a href="#">About</a></li>
            {% if current_user.organisation %}
              <li id="profile"><a href="{{ url_for('link') }}" data-toggle="tooltip"
                                                               title="Affiliate yourself using the NZ ORCID HUB or view your ORCID iD">ORCID Permissions</a></li>
            {% endif %}
            {% if current_user.has_role("ADMIN") %}
              <li id="researcher"><a href="#">Register Researcher</a></li>
              <li id="viewmembers"><a href="/viewmembers">View Members</a></li>
            {% endif %}
            {% if current_user.has_role("SUPERUSER") %}
              <li id="registerOrganisation"><a href="{{ url_for('invite_organisation') }}">Register Organisation</a>
              </li>
            {% endif %}
            {% if current_user.is_superuser %}
              <li class="dropdown">
                <a class="dropdown-toggle" data-toggle="dropdown" href="#">Admin
                  <span class="caret"></span></a>
                <ul class="dropdown-menu">
                  <li id="user.index_view"><a href="{{ url_for('user.index_view')}}">Users</a></li>
                  <li id="organisation.index_view"><a href="{{ url_for('organisation.index_view')}}">Organisations</a></li>
                  <li id="orcidtoken.index_view"><a href="{{ url_for('orcidtoken.index_view')}}">ORCID Tokens</a></li>
                  <li id="load_org"><a href="{{ url_for('load_org')}}">Upload Organisation Info</a></li>
                  <li id="orginfo.index_view"><a href="{{ url_for('orginfo.index_view')}}">View Organisation Info</a></li>
>>>>>>> 0bfb3825
                </ul>
                <ul class="nav navbar-nav navbar-right">

                    <li class="dropdown">
                        <a href="#" class="dropdown-toggle" data-toggle="dropdown">
                            <img src="{{ current_user.avatar(20) }}">
                            <strong>{{ current_user.name }}</strong>
                            <span class="glyphicon glyphicon-chevron-down"></span>
                        </a>
                        <ul class="dropdown-menu">
                            <li>
                                <div class="navbar-login">
                                    <div class="row">
                                        <div class="col-lg-4">
                                            <p class="text-center">
                                                <!-- span class="glyphicon glyphicon-user icon-size"></span -->
                                                <a href={{current_user.gravatar_profile_url}}>
                                                    <img src="{{ current_user.avatar(100) }}">
                                                </a>
                                            </p>
                                        </div>
                                        <div class="col-lg-8">
                                            <p class="text-left"><strong>{{ current_user.name }}</strong></p>
                                            <p class="text-left small">{{ current_user.email }}</p>
                                            <p class="text-left small">Edu Person Affiliation:
                                                {{current_user.edu_person_affiliation }}</p>
                                            <p class="text-left">
                                                {% if current_user.organisation.confirmed %}
                                                <a href="{{url_for('profile')}}"
                                                   class="btn btn-primary btn-block btn-sm">Profile</a>
                                                {% endif %}
                                            </p>
                                        </div>
                                    </div>
                                </div>
                            </li>
                            <li class="divider navbar-login-session-bg"></li>
                            <li><a href="#">Account Settings <span
                                    class="glyphicon glyphicon-cog pull-right"></span></a>
                            </li>
                            <li class="divider"></li>
                            <li><a href="#">User stats <span class="glyphicon glyphicon-stats pull-right"></span></a>
                            </li>
                            <li class="divider"></li>
                            <li><a href="{{url_for('logout')}}">Log Out<span
                                    class="glyphicon glyphicon-log-out pull-right"></span></a></li>
                        </ul>
                    </li>

                    <li><a href="{{url_for('logout')}}"><span class="glyphicon glyphicon-log-out"></span> Log Out</a>
                    </li>
                </ul>
                <!-- button class="btn btn-danger navbar-btn">Button</button -->
            </div>
        </div>
    </nav>
    {% endif %}
</header><|MERGE_RESOLUTION|>--- conflicted
+++ resolved
@@ -7,7 +7,6 @@
     {% endblock %}
     {% if current_user.confirmed %}
     <nav class="navbar navbar-default">
-<<<<<<< HEAD
         <div class="container-fluid">
             <div class="navbar-header">
                 <button type="button" class="navbar-toggle collapsed" data-toggle="collapse"
@@ -47,49 +46,13 @@
                             <li id="user.index_view"><a href="{{ url_for('user.index_view')}}">Users</a></li>
                             <li id="organisation.index_view"><a href="{{ url_for('organisation.index_view')}}">Organisations</a>
                             </li>
+                            <li id="orcidtoken.index_view"><a href="{{ url_for('orcidtoken.index_view')}}">ORCID Tokens</a></li>
                             <li id="load_org"><a href="{{ url_for('load_org')}}">Upload Organisation Info</a></li>
                             <li id="orginfo.index_view"><a href="{{ url_for('orginfo.index_view')}}">View Organisation
                                 Info</a></li>
                         </ul>
                     </li>
                     {% endif %}
-=======
-      <div class="container-fluid">
-        <div class="navbar-header">
-          <button type="button" class="navbar-toggle collapsed" data-toggle="collapse" data-target="#navbar-collapse-1" aria-expanded="false">
-            <span class="sr-only">Toggle navigation</span>
-            <span class="icon-bar"></span>
-            <span class="icon-bar"></span>
-            <span class="icon-bar"></span>
-          </button>
-          <a class="navbar-brand" href="{{ url_for('login') }}">NZ ORCID Hub</a>
-        </div>
-        <div class="collapse navbar-collapse" id="navbar-collapse-1">
-          <ul class="nav navbar-nav">
-            <li id="about"><a href="#">About</a></li>
-            {% if current_user.organisation %}
-              <li id="profile"><a href="{{ url_for('link') }}" data-toggle="tooltip"
-                                                               title="Affiliate yourself using the NZ ORCID HUB or view your ORCID iD">ORCID Permissions</a></li>
-            {% endif %}
-            {% if current_user.has_role("ADMIN") %}
-              <li id="researcher"><a href="#">Register Researcher</a></li>
-              <li id="viewmembers"><a href="/viewmembers">View Members</a></li>
-            {% endif %}
-            {% if current_user.has_role("SUPERUSER") %}
-              <li id="registerOrganisation"><a href="{{ url_for('invite_organisation') }}">Register Organisation</a>
-              </li>
-            {% endif %}
-            {% if current_user.is_superuser %}
-              <li class="dropdown">
-                <a class="dropdown-toggle" data-toggle="dropdown" href="#">Admin
-                  <span class="caret"></span></a>
-                <ul class="dropdown-menu">
-                  <li id="user.index_view"><a href="{{ url_for('user.index_view')}}">Users</a></li>
-                  <li id="organisation.index_view"><a href="{{ url_for('organisation.index_view')}}">Organisations</a></li>
-                  <li id="orcidtoken.index_view"><a href="{{ url_for('orcidtoken.index_view')}}">ORCID Tokens</a></li>
-                  <li id="load_org"><a href="{{ url_for('load_org')}}">Upload Organisation Info</a></li>
-                  <li id="orginfo.index_view"><a href="{{ url_for('orginfo.index_view')}}">View Organisation Info</a></li>
->>>>>>> 0bfb3825
                 </ul>
                 <ul class="nav navbar-nav navbar-right">
 
