--- conflicted
+++ resolved
@@ -16,11 +16,7 @@
     <p>
         <a id="connect-orcid-button" class="btn btn-default" href="{{clientSecret_url}}" role="button">
             <img id="orcid-id-logo" src="https://orcid.org/sites/default/files/images/orcid_24x24.png" width='24'
-<<<<<<< HEAD
-                 height='24' alt="ORCID logo"/>&nbsp;Take me to ORCID to obtain Client iD and Client Secret </a>
-=======
                  height='24' alt="ORCID logo"/>&nbsp;Take me to ORCID to obtain Client ID and Client Secret </a>
->>>>>>> 04752b28
     </p>
     <div class="form-group">
         <label for="org_id">Orcid Client ID:</label>
