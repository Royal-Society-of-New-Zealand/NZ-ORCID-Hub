--- conflicted
+++ resolved
@@ -9,23 +9,15 @@
     {{ render_field(form.email) }}
     <div class="form-group">
       <p>
-<<<<<<< HEAD
         {% if organisation.confirmed %}
-          <a id="connect-orcid-button" class="btn btn-default" href="{{client_secret_url}}" role="button">
+          <a id="connect-orcid-button" class="btn btn-default" href="{{url_for('request_orcid_credentials')}}" target="_blank" role="button">
             <img id="orcid-id-logo" src="https://orcid.org/sites/default/files/images/orcid_24x24.png" width='24'
                                     height='24' alt="ORCID logo"/>&nbsp;Take me to ORCID to change my Client details </a>
         {% else %}
-          <a id="connect-orcid-button-update" class="btn btn-default" href="{{client_secret_url}}" role="button">
+          <a id="connect-orcid-button-update" class="btn btn-default" href="{{url_for('request_orcid_credentials')}}" target="_blank" role="button">
             <img id="orcid-id-logo-update" src="https://orcid.org/sites/default/files/images/orcid_24x24.png" width='24'
                                     height='24' alt="ORCID logo"/>&nbsp;Take me to ORCID to obtain my Client ID and Client Secret </a>
         {% endif %}
-=======
-      <a id="connect-orcid-button" class="btn btn-default"
-                                   href="{{url_for('request_orcid_credentials')}}"
-                                   target="_blank" role="button">
-        <img id="orcid-id-logo" src="https://orcid.org/sites/default/files/images/orcid_24x24.png" width='24'
-                                height='24' alt="ORCID logo"/>&nbsp;Take me to ORCID to obtain my Client ID and Client Secret </a>
->>>>>>> e2ccac95
       </p>
     </div>
     {% if organisation.confirmed %}
