# -*- coding: utf-8 -*-
"""Tests for util functions."""
from unittest.mock import patch

from flask_login import login_user

from orcid_hub import utils
from orcid_hub.models import (AffiliationRecord, Organisation, Role, User, UserOrg, Task, FundingContributor,
    FundingRecord, UserInvitation, OrcidToken, ExternalId)
from peewee import JOIN
from itertools import groupby
from unittest.mock import patch
import logging

logger = logging.getLogger(__name__)
logger.setLevel(logging.INFO)
logger.addHandler(logging.StreamHandler())


def test_append_qs():
    """Test URL modication."""
    assert utils.append_qs(
        "https://abc.com/bar?p=foo", abc=123,
        p2="ABC") == "https://abc.com/bar?p=foo&abc=123&p2=ABC"
    assert utils.append_qs(
        "https://abc.com/bar", abc=123, p2="ABC") == "https://abc.com/bar?abc=123&p2=ABC"
    assert utils.append_qs(
        "https://abc.com/bar?p=foo", p2="A&B&C D") == "https://abc.com/bar?p=foo&p2=A%26B%26C+D"


def test_generate_confirmation_token():
    """Test to generate confirmation token."""
    token = utils.generate_confirmation_token(["testemail@example.com"])
    data = utils.confirm_token(token)
    # Test positive testcase
    assert 'testemail@example.com' == data[0]
    import time
    time.sleep(2)
    assert not utils.confirm_token(token, expiration=1)


def test_track_event(request_ctx):
    """Test to track event."""
    category = "test"
    action = "test"
    label = None
    value = 0

    u = User(
        email="test123@test.test.net",
        name="TEST USER",
        username="test123",
        roles=Role.RESEARCHER,
        orcid=None,
        confirmed=True)
    u.save()

    with request_ctx("/"):
        login_user(u)
        rv = utils.track_event(category, action, label, value)
        assert rv.status_code == 200


def test_set_server_name(app):
    """Test to set server name."""
    utils.set_server_name()
    server_name = app.config.get("SERVER_NAME")
    utils.set_server_name()
    assert server_name == app.config.get("SERVER_NAME")
    app.config["SERVER_NAME"] = "abc.orcidhub.org.nz"
    utils.set_server_name()
    assert "abc.orcidhub.org.nz" == app.config.get("SERVER_NAME")


def send_mail_mock(*argvs, **kwargs):
    """Mock email invitation."""
    logger.info(f"***\nActually email invitation was mocked, so no email sent!!!!!")
    return True


@patch("orcid_hub.utils.send_email", side_effect=send_mail_mock)
def test_send_user_invitation(test_db, request_ctx):
    """Test to send user invitation."""
    org = Organisation(
        id=1,
        name="THE ORGANISATION",
        tuakiri_name="THE ORGANISATION",
        confirmed=True,
        orcid_client_id="CLIENT ID",
        orcid_secret="Client Secret",
        city="CITY",
        country="COUNTRY",
        disambiguation_org_id="ID",
        disambiguation_org_source="SOURCE")

    inviter = User(
        email="test123@mailinator.com",
        name="TEST USER",
        username="test123",
        roles=Role.RESEARCHER,
        orcid=None,
        confirmed=True,
        organisation=org)

    u = User(
        email="test123445@mailinator.com",
        name="TEST USER",
        username="test123",
        roles=Role.RESEARCHER,
        orcid=None,
        confirmed=True,
        organisation=org)
    u.save()
    user_org = UserOrg(user=u, org=org)
    user_org.save()
    task = Task(id=123, org=org)
    task.save()
    email = "test123445@mailinator.com"
    first_name = "TEST"
    last_name = "Test"
    affiliation_types = {"staff"}
    with patch("smtplib.SMTP") as mock_smtp, request_ctx("/") as ctxx:

        instance = mock_smtp.return_value
        error = {email: (450, "Requested mail action not taken: mailbox unavailable")}
        instance.utils.send_user_invitation.return_value = error
        result = instance.utils.send_user_invitation(
            inviter=inviter,
            org=org,
            email=email,
            first_name=first_name,
            last_name=last_name,
            affiliation_types=affiliation_types,
            task_id=task.id)
        rv = ctxx.app.full_dispatch_request()
        assert rv.status_code == 200
<<<<<<< HEAD
        assert instance.utils.send_user_invitation.called == True  # noqa: E712
=======
        assert instance.utils.send_user_invitation.called  # noqa: E712
>>>>>>> 177d17f2
        assert (450, 'Requested mail action not taken: mailbox unavailable') == result[email]


@patch("orcid_hub.utils.send_email", side_effect=send_mail_mock)
def test_send_funding_invitation(test_db, request_ctx):
    """Test to send user invitation."""
    org = Organisation(
        id=1,
        name="THE ORGANISATION",
        tuakiri_name="THE ORGANISATION",
        confirmed=True,
        orcid_client_id="CLIENT ID",
        orcid_secret="Client Secret",
        city="CITY",
        country="COUNTRY",
        disambiguation_org_id="ID",
        disambiguation_org_source="SOURCE")

    inviter = User(
        email="test1as237@mailinator.com",
        name="TEST USER",
        username="test123",
        roles=Role.RESEARCHER,
        orcid=None,
        confirmed=True,
        organisation=org)

    u = User(
        email="test1234456@mailinator.com",
        name="TEST USER",
        username="test123",
        roles=Role.RESEARCHER,
        orcid=None,
        confirmed=True,
        organisation=org)
    u.save()
    user_org = UserOrg(user=u, org=org)
    user_org.save()
    task = Task(org=org, task_type=1)
    task.save()
    email = "test1234456@mailinator.com"
    fr = FundingRecord(task=task.id, title="xyz", type="Award")
    fr.save()
    fc = FundingContributor(funding_record=fr.id, email=email)
    fc.save()
    with request_ctx("/") as ctxx:
        utils.send_funding_invitation(
            inviter=inviter,
            org=org,
            email=email,
            name=u.name,
            task_id=task.id)
        rv = ctxx.app.full_dispatch_request()
        assert rv.status_code == 200


def get_record_mock():
    """Mock profile api call."""
    return {'activities-summary':
                {'last-modified-date': {'value': 1513136293368},    # noqa: E127
                 'educations': {'last-modified-date': None, 'education-summary': [],
                                'path': '/0000-0002-3879-2651/educations'},
                 "employments": {
                     "last-modified-date": {
                         "value": 1511401310144
                     },
                     "employment-summary": [
                         {
                             "created-date": {
                                 "value": 1511401310144
                             },
                             "last-modified-date": {
                                 "value": 1511401310144
                             },
                             "source": {
                                 "source-orcid": None,
                                 "source-client-id": {
                                     "uri": "http://sandbox.orcid.org/client/APP-5ZVH4JRQ0C27RVH5",
                                     "path": "APP-5ZVH4JRQ0C27RVH5",
                                     "host": "sandbox.orcid.org"
                                 },
                                 "source-name": {
                                     "value": "The University of Auckland - MyORCiD"
                                 }
                             },
                             "department-name": None,
                             "role-title": None,
                             "start-date": None,
                             "end-date": None,
                             "organization": {
                                 "name": "The University of Auckland",
                                 "address": {
                                     "city": "Auckland",
                                     "region": None,
                                     "country": "NZ"
                                 },
                                 "disambiguated-organization": None
                             },
                             "visibility": "PUBLIC",
                             "put-code": 29272,
                             "path": "/0000-0003-1255-9023/employment/29272"
                         }
                     ],
                     "path": "/0000-0003-1255-9023/employments"
                 },
                 'fundings': {'last-modified-date': {'value': 1513136293368}, 'group': [
                     {'last-modified-date': {'value': 1513136293368}, 'external-ids': {
                         'external-id': [
                             {'external-id-type': 'grant_number', 'external-id-value': 'GNS1701',
                              'external-id-url': None, 'external-id-relationship': 'SELF'},
                             {'external-id-type': 'grant_number', 'external-id-value': '17-GNS-022',
                              'external-id-url': None, 'external-id-relationship': 'SELF'}]},
                      'funding-summary': [{'created-date': {'value': 1511935227017},
                                           'last-modified-date': {'value': 1513136293368},
                                           'source': {'source-orcid': None, 'source-client-id': {
                                               'uri': 'http://sandbox.orcid.org/client/APP-5ZVH4JRQ0C27RVH5',
                                               'path': 'APP-5ZVH4JRQ0C27RVH5',
                                               'host': 'sandbox.orcid.org'}, 'source-name': {
                                               'value': 'The University of Auckland - MyORCiD'}},
                                           'title': {'title': {
                                               'value': 'Probing the crust with zirco'},
                                               'translated-title': {'value': 'नमस्ते',
                                                                    'language-code': 'hi'}},
                                           'type': 'CONTRACT', 'start-date': None,
                                           'end-date': {'year': {'value': '2025'}, 'month': None,
                                                        'day': None},
                                           'organization': {'name': 'Royal Society Te Apārangi'},
                                           'put-code': 9597,
                                           'path': '/0000-0002-3879-2651/funding/9597'}]}],
                              'path': '/0000-0002-3879-2651/fundings'},
                 'path': '/0000-0002-3879-2651/activities'}, 'path': '/0000-0002-3879-2651'}


def create_or_update_fund_or_aff_mock(affiliation=None, task_by_user=None, *args, **kwargs):
    """Mock funding api call."""
    return (12399, "12344", True)


@patch("orcid_hub.orcid_client.MemberAPI.create_or_update_funding", side_effect=create_or_update_fund_or_aff_mock)
@patch("orcid_hub.orcid_client.MemberAPI.get_record", side_effect=get_record_mock)
def test_create_or_update_funding(patch, test_db, request_ctx):
    """Test create or update funding."""
    org = Organisation(
        name="THE ORGANISATION",
        tuakiri_name="THE ORGANISATION",
        confirmed=True,
        orcid_client_id="APP-5ZVH4JRQ0C27RVH5",
        orcid_secret="Client Secret",
        city="CITY",
        country="COUNTRY",
        disambiguation_org_id="ID",
        disambiguation_org_source="SOURCE")
    org.save()

    u = User(
        email="test1234456@mailinator.com",
        name="TEST USER",
        username="test123",
        roles=Role.RESEARCHER,
        orcid="123",
        confirmed=True,
        organisation=org)
    u.save()
    user_org = UserOrg(user=u, org=org)
    user_org.save()

    t = Task(
        org=org,
        filename="xyz.json",
        created_by=u,
        updated_by=u,
        task_type=1)
    t.save()

    fr = FundingRecord(
        task=t,
        title="Test titile",
        translated_title="Test title",
        translated_title_language_code="Test",
        type="Test type",
        organization_defined_type="Test org",
        short_description="Test desc",
        amount="1000",
        currency="USD",
        org_name="Test_orgname",
        city="Test city",
        region="Test",
        country="Test",
        disambiguated_org_identifier="Test_dis",
        disambiguation_source="Test_source",
        is_active=True,
        visibility="Test_visibity")
    fr.save()

    fc = FundingContributor(
        funding_record=fr,
        name="Test",
        email="test1234456@mailinator.com",
        orcid="123",
        role="Researcher")
    fc.save()

    ext_id = ExternalId(
        funding_record=fr,
        type="Test_type",
        value="Test_value",
        url="Test",
        relationship="SELF")
    ext_id.save()

    ui = UserInvitation(
        invitee=u,
        inviter=u,
        org=org,
        task=t,
        email="test1234456@mailinator.com",
        token="xyztoken")
    ui.save()

    ot = OrcidToken(
        user=u,
        org=org,
        scope="/read-limited,/activities/update",
        access_token="Test_token")
    ot.save()

    tasks = (Task.select(
        Task, FundingRecord, FundingContributor,
        User, UserInvitation.id.alias("invitation_id"), OrcidToken).where(
            FundingRecord.processed_at.is_null(), FundingContributor.processed_at.is_null(),
            FundingRecord.is_active,
            (OrcidToken.id.is_null(False) |
             ((FundingContributor.status.is_null()) |
              (FundingContributor.status.contains("sent").__invert__())))).join(
                  FundingRecord, on=(Task.id == FundingRecord.task_id)).join(
                      FundingContributor,
                      on=(FundingRecord.id == FundingContributor.funding_record_id)).join(
                          User,
                          JOIN.LEFT_OUTER,
                          on=((User.email == FundingContributor.email) |
                              (User.orcid == FundingContributor.orcid)))
             .join(Organisation, JOIN.LEFT_OUTER, on=(Organisation.id == Task.org_id)).join(
                 UserInvitation,
                 JOIN.LEFT_OUTER,
                 on=((UserInvitation.email == FundingContributor.email)
                     & (UserInvitation.task_id == Task.id))).join(
                         OrcidToken,
                         JOIN.LEFT_OUTER,
                         on=((OrcidToken.user_id == User.id)
                             & (OrcidToken.org_id == Organisation.id)
                             & (OrcidToken.scope.contains("/activities/update")))).limit(20))

    for (task_id, org_id, funding_record_id, user), tasks_by_user in groupby(tasks, lambda t: (
            t.id,
            t.org_id,
            t.funding_record.id,
            t.funding_record.funding_contributor.user,)):
        utils.create_or_update_funding(user=user, org_id=org_id, records=tasks_by_user)
    funding_contributor = FundingContributor.get(orcid=12344)
    assert 12399 == funding_contributor.put_code
    assert "12344" == funding_contributor.orcid


@patch("orcid_hub.orcid_client.MemberAPI.create_or_update_affiliation", side_effect=create_or_update_fund_or_aff_mock)
@patch("orcid_hub.orcid_client.MemberAPI.get_record", side_effect=get_record_mock)
def test_create_or_update_affiliation(patch, test_db, request_ctx):
    """Test create or update affiliation."""
    org = Organisation(
        name="THE ORGANISATION",
        tuakiri_name="THE ORGANISATION",
        confirmed=True,
        orcid_client_id="APP-5ZVH4JRQ0C27RVH5",
        orcid_secret="Client Secret",
        city="CITY",
        country="COUNTRY",
        disambiguation_org_id="ID",
        disambiguation_org_source="SOURCE")
    org.save()

    u = User(
        email="test1234456@mailinator.com",
        name="TEST USER",
        username="test123",
        roles=Role.RESEARCHER,
        orcid="123",
        confirmed=True,
        organisation=org)
    u.save()
    user_org = UserOrg(user=u, org=org)
    user_org.save()

    t = Task(
        org=org,
        filename="xyz.json",
        created_by=u,
        updated_by=u,
        task_type=0)
    t.save()

    af = AffiliationRecord(
        is_active=True,
        task=t,
        external_id="Test",
        first_name="Test",
        last_name="Test",
        email="test1234456@mailinator.com",
        orcid="123112311231",
        organisation="asdasd",
        affiliation_type="staff",
        role="Test",
        department="Test",
        city="Test",
        state="Test",
        country="Test",
        disambiguated_id="Test",
        disambiguated_source="Test")
    af.save()

    ui = UserInvitation(
        invitee=u,
        inviter=u,
        org=org,
        task=t,
        email="test1234456@mailinator.com",
        token="xyztoken")
    ui.save()

    ot = OrcidToken(
        user=u,
        org=org,
        scope="/read-limited,/activities/update",
        access_token="Test_token")
    ot.save()

    tasks = (Task.select(
        Task, AffiliationRecord, User, UserInvitation.id.alias("invitation_id"), OrcidToken).where(
            AffiliationRecord.processed_at.is_null(), AffiliationRecord.is_active,
            ((User.id.is_null(False) & User.orcid.is_null(False) & OrcidToken.id.is_null(False)) |
             ((User.id.is_null() | User.orcid.is_null() | OrcidToken.id.is_null()) &
              UserInvitation.id.is_null() &
              (AffiliationRecord.status.is_null()
               | AffiliationRecord.status.contains("sent").__invert__())))).join(
                   AffiliationRecord, on=(Task.id == AffiliationRecord.task_id)).join(
                       User,
                       JOIN.LEFT_OUTER,
                       on=((User.email == AffiliationRecord.email) |
                           (User.orcid == AffiliationRecord.orcid))).join(
                               Organisation, JOIN.LEFT_OUTER, on=(Organisation.id == Task.org_id))
             .join(
                 UserInvitation,
                 JOIN.LEFT_OUTER,
                 on=((UserInvitation.email == AffiliationRecord.email) &
                     (UserInvitation.task_id == Task.id))).join(
                         OrcidToken,
                         JOIN.LEFT_OUTER,
                         on=((OrcidToken.user_id == User.id) &
                             (OrcidToken.org_id == Organisation.id) &
                             (OrcidToken.scope.contains("/activities/update")))).limit(20))
    for (task_id, org_id, user), tasks_by_user in groupby(tasks, lambda t: (
            t.id,
            t.org_id,
            t.affiliation_record.user, )):
        utils.create_or_update_affiliations(user=user, org_id=org_id, records=tasks_by_user)
    affiliation_record = AffiliationRecord.get(task=t)
    assert 12399 == affiliation_record.put_code
    assert "12344" == affiliation_record.orcid
    assert "Employment record was created" in affiliation_record.status<|MERGE_RESOLUTION|>--- conflicted
+++ resolved
@@ -134,11 +134,7 @@
             task_id=task.id)
         rv = ctxx.app.full_dispatch_request()
         assert rv.status_code == 200
-<<<<<<< HEAD
-        assert instance.utils.send_user_invitation.called == True  # noqa: E712
-=======
         assert instance.utils.send_user_invitation.called  # noqa: E712
->>>>>>> 177d17f2
         assert (450, 'Requested mail action not taken: mailbox unavailable') == result[email]
 
 
