--- conflicted
+++ resolved
@@ -1710,21 +1710,6 @@
     assert OrcidToken.select().where(OrcidToken.org == org,
                                      OrcidToken.user == researcher1).count() == 1
 
-<<<<<<< HEAD
-        mockpost.reset_mock(side_effect=True)
-        mockpost.return_value = MagicMock(status_code=200)
-        resp = ctx.app.full_dispatch_request()
-        assert resp.status_code == 302
-        assert User.select().where(User.id == researcher1.id).count() == 1
-        assert UserOrg.select().where(UserOrg.user == researcher1).count() == 1
-        args, kwargs = mockpost.call_args
-        assert args[0] == ctx.app.config["ORCID_BASE_URL"] + "oauth/revoke"
-        data = kwargs["data"]
-        assert data["client_id"] == "ABC123"
-        assert data["client_secret"] == "SECRET-12345"
-        assert data["token"].startswith("TOKEN-1")
-        assert OrcidToken.select().where(OrcidToken.org == org, OrcidToken.user == researcher1).count() == 0
-=======
     mockpost.side_effect = Exception("FAILURE")
     resp = client.post("/admin/viewmembers/delete/", data=payload)
     assert resp.status_code == 302
@@ -1747,7 +1732,6 @@
     assert data["token"].startswith("TOKEN-1")
     assert OrcidToken.select().where(OrcidToken.org == org,
                                      OrcidToken.user == researcher1).count() == 0
->>>>>>> bb27465b
 
 
 def test_action_insert_update_group_id(client):
