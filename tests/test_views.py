--- conflicted
+++ resolved
@@ -2366,7 +2366,6 @@
     fr = task.funding_records.where(FundingRecord.title == "THIS IS A TITLE").first()
     assert fr.contributors.count() == 2
     assert fr.external_ids.count() == 2
-<<<<<<< HEAD
 
     resp = client.get(f"/admin/fundingrecord/export/tsv/?task_id={task.id}")
     assert resp.headers["Content-Type"] == "text/tsv; charset=utf-8"
@@ -2400,8 +2399,6 @@
     assert fr.contributors.count() == 4
     assert fr.external_ids.count() == 2
     assert fr.funding_invitees.count() == 2
-=======
->>>>>>> 03ecc83a
 
     resp = client.post(
         "/load/researcher/funding",
@@ -2525,7 +2522,6 @@
         data={
             "file_": (
                 BytesIO(
-<<<<<<< HEAD
                     """Put Code,Title,Translated Title,Translated Title Language Code,Type,Organization Defined Type,Short Description,Amount,Currency,Start Date,End Date,Org Name,City,Region,Country,Disambiguated Org Identifier,Disambiguation Source,Visibility,ORCID iD,Email,First Name,Last Name,Name,Role,External Id Type,External Id Value,External Id Url,External Id Relationship,Identifier
 ,This is the project title,,,CONTRACT,Fast-Start,This is the project abstract,300000,NZD,2018,2021,Marsden Fund,Wellington,,NZ,http://dx.doi.org/10.13039/501100009193,FUNDREF,,0000-0002-9207-4933,,,,Associate Professor A Contributor 1,lead,grant_number,XXX1701,,SELF,
 ,This is the project title,,,CONTRACT,Fast-Start,This is the project abstract,300000,NZD,2018,2021,Marsden Fund,Wellington,,NZ,http://dx.doi.org/10.13039/501100009193,FUNDREF,,,,,,Dr B Contributor 2,co_lead,grant_number,XXX1701,,SELF,
@@ -2558,8 +2554,6 @@
         data={
             "file_": (
                 BytesIO(
-=======
->>>>>>> 03ecc83a
                     """title	translated title	language	type	org type	short description	amount	aurrency	start	end	org name	city	region	country	disambiguated organisation identifier	disambiguation source	orcid id	name	role	email	external identifier type	external identifier value	external identifier url	external identifier relationship    	exclude
 THIS IS A TITLE EX	 नमस्ते	hi	CONTRACT	MY TYPE	Minerals unde.	300000	NZD.		2025	Royal Society Te Apārangi	Wellington		New Zealand	210126	RINGGOLD	1914-2914-3914-00X3	 GivenName Surname	 LEAD	 test123@org1.edu	grant_number	GNS1706900961	https://www.grant-url2.com	PART_OF	Y
 THIS IS A TITLE EX	 नमस्ते	hi	CONTRACT	MY TYPE	Minerals unde.	900000	USD.		2025					210126	RINGGOLD	1914-2914-3914-00X3	 GivenName Surname	 LEAD	 test123@org1.edu				    	Y""".encode()  # noqa: E501
@@ -2571,7 +2565,6 @@
     assert resp.status_code == 200
     assert b"THIS IS A TITLE EX" in resp.data
     assert b"fundings_ex.tsv" in resp.data
-<<<<<<< HEAD
     assert Task.select().where(Task.task_type == TaskType.FUNDING).count() == 5
     task = Task.select().where(Task.task_type == TaskType.FUNDING).order_by(Task.id.desc()).first()
     assert task.funding_records.count() == 2
@@ -2619,11 +2612,4 @@
 
     resp = client.get(f"/admin/workrecord/export/csv/?task_id={task.id}")
     assert resp.headers["Content-Type"] == "text/csv; charset=utf-8"
-    assert len(resp.data.splitlines()) == 3
-=======
-    assert Task.select().where(Task.task_type == TaskType.FUNDING).count() == 2
-    task = Task.select().where(Task.task_type == TaskType.FUNDING).order_by(Task.id.desc()).first()
-    assert task.funding_records.count() == 2
-    for r in task.funding_records:
-        assert r.funding_invitees.count() == 0
->>>>>>> 03ecc83a
+    assert len(resp.data.splitlines()) == 3