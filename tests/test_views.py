--- conflicted
+++ resolved
@@ -21,13 +21,8 @@
 from orcid_hub.config import ORCID_BASE_URL
 from orcid_hub.forms import FileUploadForm
 from orcid_hub.models import UserOrgAffiliation  # noqa: E128
-<<<<<<< HEAD
-from orcid_hub.models import (AffiliationRecord, Client, Grant, OrcidToken, Organisation, OrgInfo, Role, Task, Token,
-                              Url, User, UserInvitation, UserOrg)
-=======
 from orcid_hub.models import (AffiliationRecord, Client, File, Grant, OrcidToken, Organisation,
-                              OrgInfo, Role, Task, Token, Url, User, UserOrg)
->>>>>>> 5c5f1f3d
+                              OrgInfo, Role, Task, Token, Url, User, UserInvitation, UserOrg)
 
 fake_time = time.time()
 logger = logging.getLogger(__name__)
@@ -589,7 +584,6 @@
         assert Role.ADMIN in user.roles
 
 
-<<<<<<< HEAD
 def test_shorturl(request_ctx):
     """Test short url."""
     url = "http://localhost/xsdsdsfdds"
@@ -822,7 +816,8 @@
         assert rv.status_code == 200
         assert b"<!DOCTYPE html>" in rv.data, "Expected HTML content"
         assert b"test123@test.test.net" in rv.data
-=======
+
+
 def test_email_template(app, request_ctx):
     """Test email maintenance."""
     org = Organisation.create(
@@ -943,5 +938,4 @@
             recipient=("TEST", "admin@test.edu"),
             reply_to=("TEST", "admin@test.edu"),
             sender=("TEST", "admin@test.edu"),
-            subject="TEST EMAIL")
->>>>>>> 5c5f1f3d
+            subject="TEST EMAIL")