--- conflicted
+++ resolved
@@ -17,14 +17,10 @@
 from orcid_hub import orcid_client, views
 from orcid_hub.config import ORCID_BASE_URL
 from orcid_hub.models import UserOrgAffiliation  # noqa: E128
-<<<<<<< HEAD
 from orcid_hub.models import (AffiliationRecord, Client, Grant, OrcidToken, Organisation, Role,
                               Task, Token, User, UserOrg)
-=======
-from orcid_hub.models import AffiliationRecord, OrcidToken, Organisation, Role, Task, User, UserOrg, Url, Client
 from orcid_hub.forms import FileUploadForm
 from flask import request
->>>>>>> c64e15b2
 
 fake_time = time.time()
 
