--- conflicted
+++ resolved
@@ -168,11 +168,7 @@
          AffiliationRecord, FundingRecord, FundingContributor, FundingInvitee, GroupIdRecord,
          OrcidAuthorizeCall, OrcidApiCall, Url, UserInvitation, OrgInvitation, ExternalId, Client,
          Grant, Token, WorkRecord, WorkContributor, WorkExternalId, WorkInvitee, PeerReviewRecord,
-<<<<<<< HEAD
-         PeerReviewInvitee, PeerReviewExternalId, PropertyRecord, ResearcherUrlRecord,
-=======
          PeerReviewInvitee, PeerReviewExternalId, ResearcherUrlRecord, OrcidApiCall,
->>>>>>> 61064c54
          OtherNameRecord, KeywordRecord),
             fail_silently=True):  # noqa: F405
         _app.db = _db
