--- conflicted
+++ resolved
@@ -8,12 +8,7 @@
 from wtforms import (BooleanField, Field, SelectField, SelectMultipleField, StringField,
                      SubmitField, TextField, TextAreaField, validators)
 from wtforms.fields.html5 import DateField, EmailField, IntegerField
-<<<<<<< HEAD
-from wtforms.validators import UUID, DataRequired, email, Regexp, ValidationError, optional, url
-=======
-from wtforms.validators import (UUID, DataRequired, email, Regexp, Required, StopValidation,
-                                ValidationError, optional, url)
->>>>>>> c8e22424
+from wtforms.validators import (UUID, DataRequired, email, Regexp, StopValidation, ValidationError, optional, url)
 from wtforms.widgets import HTMLString, TextArea, html_params
 from wtfpeewee.orm import model_form
 
