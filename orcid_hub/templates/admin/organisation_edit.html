{% extends 'admin/model/edit.html' %}
{% block body %}
  {% if model %}
    <h1>
      {% if model.logo %}
<<<<<<< HEAD
        <a href="{{url_for('logo', token=model.logo.token)}}">
          <img style="max-height: 100px; max-width: 100px;" src="{{url_for('logo', token=model.logo.token)}}" alt="the logo of {{model.name}}">
=======
        <a href="{{url_for('logo_image', token=model.logo.token)}}">
          <img style="max-height: 100px; max-width: 100px;" src="{{url_for('logo_image', token=model.logo.token)}}" alt="the logo of {{model.name}}">
>>>>>>> d02a8550
        </a>
      {% endif %}
        {{model.name}}
    </h1>
    <table class="table table-hover table-bordered searchable">
      <tbody>
        <tr>
          <td>
            <strong>Invited At</strong>
          </td>
          <td>
            {{model.invitation_sent_at|isodate}}
          </td>
        </tr>
        <tr>
          <td>
            <strong>Email Confirmed</strong>
          </td>
          <td>
            {{model.invitation_confirmed_at|isodate}}
          </td>
        </tr>
        <tr>
          <td>
            <strong>API Request Button Clicked</strong>
          </td>
          <td>
            {{model.api_credentials_requested_at|isodate}}
          </td>
        </tr>
        <tr>
          <td>
            <strong>API Credentials entered successfully</strong>
          </td>
          <td>
            {{model.api_credentials_entered_at|isodate}}
          </td>
        </tr>
      </tbody>
    </table>
  {% endif %}
  {{ super() }}
{% endblock %}<|MERGE_RESOLUTION|>--- conflicted
+++ resolved
@@ -3,13 +3,8 @@
   {% if model %}
     <h1>
       {% if model.logo %}
-<<<<<<< HEAD
-        <a href="{{url_for('logo', token=model.logo.token)}}">
-          <img style="max-height: 100px; max-width: 100px;" src="{{url_for('logo', token=model.logo.token)}}" alt="the logo of {{model.name}}">
-=======
         <a href="{{url_for('logo_image', token=model.logo.token)}}">
           <img style="max-height: 100px; max-width: 100px;" src="{{url_for('logo_image', token=model.logo.token)}}" alt="the logo of {{model.name}}">
->>>>>>> d02a8550
         </a>
       {% endif %}
         {{model.name}}
