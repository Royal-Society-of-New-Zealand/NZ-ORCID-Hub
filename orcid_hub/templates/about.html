--- conflicted
+++ resolved
@@ -14,15 +14,11 @@
           elationship with researchers on the researcher's ORCID record, irrespective of their size or technical
           resource.</p>
 
-<<<<<<< HEAD
-        <p>This project is being developed by a team at the University of Auckland under contract to the Royal Society of New Zealand.  As the phenomena of small research organisations is not limited to New Zealand, it is a principle of the Hub's development that it be architected for use by the global ORCID community.  To support this design principle, development is being pursued in as transparent a nature as possible, with the Hub itself being developed under the permissive MIT License.</p>
-=======
         <p>Throughout 2017 to late 2019, this project is being developed by a team at the University of Auckland under
           contract to the Royal Society of New Zealand.  As the phenomena of small research organisations is not
           limited to New Zealand, it is a principle of the Hub's development that it be architected for use by the
           global ORCID community.  To support this design principle, development is being pursued in as transparent a
           nature as possible, with the Hub itself being developed under the permissive MIT License.</p>
->>>>>>> 1e9833e1
 
         <p>The core development team at the University of Auckland consists of: jeff kennedy, Enterprise Architecture
           Manager; Radomirs Cirskis, ORCID Project Architect; and Roshan Pawar, ORCID Developer.</p>
