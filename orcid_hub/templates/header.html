--- conflicted
+++ resolved
@@ -129,16 +129,11 @@
                               <li id="user_invitation_summary"><a data-toggle="tooltip" data-placement="left" title="User Invitation Summary" href="{{ url_for('user_invitation_summary')}}">User Invitations</a></li>
                             </ul>
                           </li>
-<<<<<<< HEAD
-                          <li class="divider"></li>
-                          <li id="rq_dashboard.overview"><a data-toggle="tooltip" data-placement="left" title="Message Queues" href="{{ url_for('rq_dashboard.overview')}}">Message Queues</a></li>
-                          <li id="schedude.index_view"><a data-toggle="tooltip" data-placement="left" title="Scheduled Jobs" href="{{ url_for('schedude.index_view') }}">Scheduled Jobs</a></li>
-=======
                           {%- if config.REDIS_URL %}
                             <li class="divider"></li>
                             <li id="rq_dashboard.overview"><a data-toggle="tooltip" data-placement="left" title="Message Queues" href="{{ url_for('rq_dashboard.overview')}}">Message Queues</a></li>
+                            <li id="schedude.index_view"><a data-toggle="tooltip" data-placement="left" title="Scheduled Jobs" href="{{ url_for('schedude.index_view') }}">Scheduled Jobs</a></li>
                           {% endif -%}
->>>>>>> 890546b1
                         </ul>
                       </li>
                     {% endif %}
