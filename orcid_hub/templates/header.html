--- conflicted
+++ resolved
@@ -27,53 +27,6 @@
                                  style="font-size: large;" aria-hidden="true"></span></a></li>
           <li id="about"><a href="{{ url_for('about') }}">
               <span data-toggle="tooltip"
-<<<<<<< HEAD
-                    data-placement="bottom" title="About Hub">About</span>
-            </a></li>
-            <li id="faq"><a href="{{ url_for('faq') }}">
-                <span data-toggle="tooltip"
-                      data-placement="bottom" title="Hub Frequently Asked Questions">FAQ</span>
-              </a></li>
-              {% if current_user.confirmed %}
-                {% if current_user.organisations.count() > 1 %}
-                  <li>
-                    <p class="navbar-btn">
-                    <select class="selectpicker"
-                            data-style="btn-primary" id="select-org"
-                                                     title="Current Organisation"
-                                                     onchange='location.href="/select/user_org/"+this.value'>
-                      {% for uo in current_user.userorg_set %}
-                        <option data-tokens="{{uo.id}}" value="{{uo.id}}" {{"selected" if current_user.organisation.id == uo.org_id else ''}}>{{uo.org.name}}</option>
-                      {% endfor %}
-                    </select>
-                    </p>
-                  </li>
-                {% endif %}
-                {% if current_user.organisation.confirmed %}
-                  <li id="profile"><a href="{{ url_for('link') }}">
-                      <span
-                                      data-toggle="tooltip" data-placement="bottom"
-                                                            title="Affiliate yourself using the NZ ORCID HUB or view your ORCID iD">Your ORCID</span></a></li>
-                  {% if current_user.has_role("ADMIN") %}
-                    <li class="dropdown">
-                      <a class="dropdown-toggle" data-toggle="dropdown" href="#">Affiliations<span class="caret"></span></a>
-                      <ul class="dropdown-menu">
-                        <li id="invite_user"><a href="{{ url_for('invite_user') }}" data-toggle="tooltip"
-                                                                                    title="Invite a new researcher">Invite Researcher</a></li>
-                        <li class="divider"></li>
-                        <li id="load_researcher_affiliations"><a href="{{ url_for('load_researcher_affiliations')}}" data-toggle="tooltip"
-                                                                                                                     title="Import a file of affiliation data as a new task">Upload Affiliations</a></li>
-                        <li id="load_researcher_funding"><a href="{{ url_for('load_researcher_funding')}}" data-toggle="tooltip"
-                                                                                                           title="Import a file of funding data">Upload Funding</a></li>
-                        <li id="load_researcher_works"><a href="{{ url_for('load_researcher_work')}}" data-toggle="tooltip"
-                                                                                                           title="Import a file of Researcher Work">Upload Work</a></li>
-                        <li id="load_peer_review"><a href="{{ url_for('load_researcher_peer_review')}}"  data-toggle="tooltip"
-                                                                                            title="Import a file of peer review record">Upload Peer Review</a></li>
-                        <li class="divider"></li>
-                        <li id="task.index_view"><a href="{{ url_for('task.index_view')}}"  data-toggle="tooltip"
-                                                                                            title="Review the progress and results of your current affiliation tasks">Uploaded Tasks</a></li>
-                      </ul>
-=======
                     data-placement="bottom" title="About the Hub">About</span>
           </a></li>
           <li id="faq"><a href="{{ url_for('faq') }}">
@@ -108,7 +61,6 @@
                       <span data-toggle="tooltip" data-placement="bottom" title="ORCID iDs/emails of all people linked with your organisation in the Hub">
                         View/Export People
                       </span></a>
->>>>>>> 5684a03a
                     </li>
                     <li id="invite_user"><a href="{{ url_for('invite_user') }}" data-toggle="tooltip"
                                                                                 title="Send an invitation to a new student/staff member">New Student/Staff Invitation</a></li>
