--- conflicted
+++ resolved
@@ -55,7 +55,6 @@
     ORCID_API_BASE,
     ORCID_BASE_URL,
     TOKEN_URL,
-    MAIL_SUPPORT_ADDRESS,
 )
 from .forms import OrgConfirmationForm, TestDataForm
 from .login_provider import roles_required
@@ -278,7 +277,6 @@
         data = request.headers
 
     try:
-<<<<<<< HEAD
         last_name = data[app.config.get("SP_ATTR_SN")].encode("latin-1").decode("utf-8")
         first_name = data[app.config.get("SP_ATTR_GIVENNAME")].encode("latin-1").decode("utf-8")
         email, *secondary_emails = re.split(
@@ -293,30 +291,13 @@
         unscoped_affiliation = set(
             a.strip()
             for a in data.get(app.config.get("SP_ATTR_AFFILIATION"), "")
-=======
-        last_name = data[app.config.get("EXTERNAL_SP_ATTR_SN")].encode("latin-1").decode("utf-8")
-        first_name = data[app.config.get("EXTERNAL_SP_ATTR_GIVENNAME")].encode("latin-1").decode("utf-8")
-        email, *secondary_emails = re.split(
-            "[,; \t]", data[app.config.get("EXTERNAL_SP_ATTR_MAIL")].encode("latin-1").decode("utf-8").lower()
-        )
-        session["shib_O"] = shib_org_name = data[app.config.get("EXTERNAL_SP_ATTR_ORG")].encode("latin-1").decode("utf-8")
-        name = data.get(app.config.get("EXTERNAL_SP_ATTR_DISPLAYNAME")).encode("latin-1").decode("utf-8")
-        eppn = data.get(app.config.get("EXTERNAL_SP_ATTR_EPPN")).encode("latin-1").decode("utf-8") or None
-        unscoped_affiliation = set(
-            a.strip()
-            for a in data.get(app.config.get("EXTERNAL_SP_ATTR_AFFILIATION"), "")
->>>>>>> d0a25248
             .encode("latin-1")
             .decode("utf-8")
             .replace(",", ";")
             .split(";")
         )
 
-<<<<<<< HEAD
         orcid = data.get(app.config.get("SP_ATTR_ORCID"))
-=======
-        orcid = data.get(app.config.get("EXTERNAL_SP_ATTR_ORCID"))
->>>>>>> d0a25248
         if orcid:
             orcid = orcid.split("/")[-1]
             try:
@@ -1631,10 +1612,11 @@
         flash("Your are not related to this organisation.", "danger")
     return redirect(_next)
 
+
 @app.route("/privacy.html")
 @app.route("/privacy")
 def privacy():
     """Show privacy page with login buttons."""
     if request.args:
         abort(403)
-    return render_template("privacy.html")
+    return render_template("privacy.html")