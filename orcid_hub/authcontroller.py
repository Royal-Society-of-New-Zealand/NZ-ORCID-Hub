# -*- coding: utf-8 -*-
"""Authentication views.

Collection of applicion views involved in organisation on-boarding and
user (reseaser) affiliations.
"""

import base64
import json
import pickle
import re
import secrets
import zlib
from datetime import datetime, timedelta
from os import path, remove
from tempfile import gettempdir
from time import time
from urllib.parse import quote, unquote, urlparse
import validators

import requests
from flask import (abort, current_app, flash, redirect, render_template, request, Response,
                   session, stream_with_context, url_for)
from flask_login import current_user, login_required, login_user, logout_user
from itsdangerous import Signer
from oauthlib.oauth2 import rfc6749
from requests_oauthlib import OAuth2Session
from werkzeug.urls import iri_to_uri
from werkzeug.utils import secure_filename

from orcid_api.rest import ApiException

from . import app, db, orcid_client
from . import orcid_client as scopes
# TODO: need to read form app.config[...]
from .config import (APP_DESCRIPTION, APP_NAME, APP_URL, AUTHORIZATION_BASE_URL, CRED_TYPE_PREMIUM,
                     MEMBER_API_FORM_BASE_URL, NOTE_ORCID, ORCID_API_BASE, ORCID_BASE_URL, TOKEN_URL)
from .forms import OrgConfirmationForm, TestDataForm
from .login_provider import roles_required
from .models import (Affiliation, OrcidAuthorizeCall, OrcidToken, Organisation, OrgInfo,
                     OrgInvitation, Role, Task, TaskType, Url, User, UserInvitation, UserOrg)
from .utils import append_qs, get_next_url, read_uploaded_file, register_orcid_webhook

HEADERS = {'Accept': 'application/vnd.orcid+json', 'Content-type': 'application/vnd.orcid+json'}
ENV = app.config.get("ENV")


@app.context_processor
def utility_processor():  # noqa: D202
    """Define funcions callable form Jinja2 using application context."""

    def onboarded_organisations():
        return list(
            Organisation.select(Organisation.name, Organisation.tuakiri_name).where(
                Organisation.confirmed.__eq__(True)))

    def orcid_login_url():
        return url_for("orcid_login", next=get_next_url())

    def tuakiri_login_url():
        _next = get_next_url()
        external_sp = app.config.get("EXTERNAL_SP")
        if external_sp:
            session["auth_secret"] = secret_token = secrets.token_urlsafe()
            _next = url_for("sso-login", _next=_next, _external=True)
            login_url = append_qs(external_sp, _next=_next, key=secret_token)
        else:
            login_url = url_for("handle_login", _next=_next)
        return login_url

    return dict(
        orcid_login_url=orcid_login_url,
        tuakiri_login_url=tuakiri_login_url,
        onboarded_organisations=onboarded_organisations,
    )


@app.route("/index.html")
@app.route("/index")
@app.route("/login")
@app.route("/")
def index():
    """Show main landing page with login buttons."""
    return render_template("index.html")


@app.route("/about.html")
@app.route("/about")
def about():
    """Show about page with login buttons."""
    if request.args:
        abort(403)
    return render_template("about.html")


@app.route("/faq.html")
@app.route("/faq")
def faq():
    """Show FAQ page with login buttons."""
    if request.args:
        abort(403)
    return render_template("faq.html")


@app.route("/sso/sp")
@app.route("/Tuakiri/SP")
def shib_sp():
    """Remote Shibboleth authenitication handler.

    All it does passes all response headers to the original calller.
    """
    _next = get_next_url()
    _key = request.args.get("key")
    if _next:
        data = {k: v for k, v in request.headers.items()}
        data = base64.b64encode(zlib.compress(pickle.dumps(data)))

        resp = redirect(_next)
        with open(path.join(gettempdir(), _key), 'wb') as kf:
            kf.write(data)

        return resp
    abort(403)


@app.route("/sp/attributes/<string:key>")
def get_attributes(key):
    """Retrieve SAML attributes."""
    data = ''
    data_filename = path.join(gettempdir(), key)
    try:
        with open(data_filename, 'rb') as kf:
            data = kf.read()
        remove(data_filename)
    except Exception as ex:
        abort(403, ex)
    return data


@app.route("/sso/login", endpoint="sso-login")
@app.route("/Tuakiri/login")
def handle_login():
    """Shibboleth and Rapid Connect authenitcation handler.

    The (Apache) location should requier authentication using Shibboleth, e.g.,

    <Location /Tuakiri>
        AuthType shibboleth
        ShibRequireSession On
        require valid-user
        ShibUseHeaders On
    </Location>


    Flow:
        * recieve redicected request from SSO with authentication data in HTTP headers
        * process headeers
        * if the organisation isn't on-boarded, reject further access and redirect to the main loging page;
        * if the user isn't registered add the user with data received from Shibboleth
        * if the request has returning destination (next), redirect the user to it;
        * else choose the next view based on the role of the user:
            ** for a researcher, affiliation;
            ** for super user, the on-boarding of an organisation;
            ** for organisation administrator or technical contact, the completion of the on-boarding.
    """
    _next = get_next_url()

    # TODO: make it secret
    external_sp = app.config.get("EXTERNAL_SP")
    if external_sp:
        if "auth_secret" not in session:
            return redirect(url_for("index"))
        sp_url = urlparse(external_sp)
        attr_url = sp_url.scheme + "://" + sp_url.netloc + "/sp/attributes/" + session.get(
            "auth_secret")
        data = requests.get(attr_url, verify=False).text
        data = pickle.loads(zlib.decompress(base64.b64decode(data)))
    else:
        data = request.headers

    try:
        last_name = data['Sn'].encode("latin-1").decode("utf-8")
        first_name = data['Givenname'].encode("latin-1").decode("utf-8")
        email, *secondary_emails = re.split("[,; \t]",
                                            data['Mail'].encode("latin-1").decode("utf-8").lower())
        session["shib_O"] = shib_org_name = data['O'].encode("latin-1").decode("utf-8")
        name = data.get('Displayname').encode("latin-1").decode("utf-8")
        eppn = data.get('Eppn').encode("latin-1").decode("utf-8")
        unscoped_affiliation = set(a.strip()
                                   for a in data.get("Unscoped-Affiliation", '').encode("latin-1")
                                   .decode("utf-8").replace(',', ';').split(';'))
        app.logger.info(
            f"User with email address {email} (eppn: {eppn} is trying "
            f"to login having affiliation as {unscoped_affiliation} with {shib_org_name}")
        if secondary_emails:
            app.logger.info(
                f"the user has logged in with secondary email addresses: {secondary_emails}")

    except Exception as ex:
        app.logger.exception("Failed to login via TUAKIRI.")
        abort(500, ex)

    try:
        org = Organisation.get((Organisation.tuakiri_name == shib_org_name)
                               | (Organisation.name == shib_org_name))
    except Organisation.DoesNotExist:
        org = Organisation(tuakiri_name=shib_org_name)
        # try to get the official organisation name:
        try:
            org_info = OrgInfo.get((OrgInfo.tuakiri_name == shib_org_name)
                                   | (OrgInfo.name == shib_org_name))
        except OrgInfo.DoesNotExist:
            org.name = shib_org_name
        else:
            org.name = org_info.name
        try:
            org.save()
        except Exception as ex:
            flash(f"Failed to save organisation data: {ex}")
            app.logger.exception(f"Failed to save organisation data: {ex}")

    q = User.select().where(User.email == email)
    if eppn:
        q = q.orwhere(User.eppn == eppn)
    if secondary_emails:
        q = q.orwhere(User.email.in_(secondary_emails))
    user = q.first()

    if user:
        # Add Shibboleth meta data if they are missing
        if name and user.name != name:
            user.name = name
        if not user.first_name and first_name:
            user.first_name = first_name
        if not user.last_name and last_name:
            user.last_name = last_name
        if not user.eppn and eppn:
            user.eppn = eppn
    else:

        if not (unscoped_affiliation & {"faculty", "staff", "student"}):
            msg = f"You cannot automatically have your association with '{shib_org_name}' recognised as your " \
                  f"relationship according to your identity provider is '{unscoped_affiliation}' and not one " \
                  f"eligible: 'staff', 'faculty' or 'student'. If this is incorrect please contact your organisation."
            app.logger.warning(msg)
            flash(msg, "warning")

        user = User.create(
            email=email,
            eppn=eppn,
            name=name,
            first_name=first_name,
            last_name=last_name,
            roles=Role.RESEARCHER)

    # TODO: need to find out a simple way of tracking
    # the organization user is logged in from:
    if org != user.organisation:
        user.organisation = org

    edu_person_affiliation = Affiliation.NONE
    if unscoped_affiliation:
        if unscoped_affiliation & {"faculty", "staff"}:
            edu_person_affiliation |= Affiliation.EMP
        if unscoped_affiliation & {"student"}:
            edu_person_affiliation |= Affiliation.EDU
    else:
        app.logger.warning(f"The value of 'Unscoped-Affiliation' was not supplied for {user}")

    if org:
        user_org, _ = UserOrg.get_or_create(user=user, org=org)
        user_org.affiliations = edu_person_affiliation
        user_org.save()

    if not user.confirmed:
        user.confirmed = True
        if user.has_role(Role.TECHNICAL):
            oi = OrgInvitation.select().where(OrgInvitation.invitee == user).order_by(
                OrgInvitation.created_at.desc()).limit(1).first()
            if oi and oi.tech_contact and oi.org.tech_contact != user:
                oi.org.tech_contact = user
                oi.org.save()

    try:
        user.save()
    except Exception as ex:
        flash(f"Failed to save user data: {ex}")
        app.logger.exception(f"Failed to save user {user} data.")

    login_user(user)
    app.logger.info("User %r from %r logged in.", user, org)

    if _next:
        return redirect(_next)
    elif user.is_superuser:
        return redirect(url_for("invite_organisation"))
    elif org and org.confirmed:
        app.logger.info("User %r organisation is onboarded", user)
        return redirect(url_for("link"))
    elif org and (not org.confirmed) and user.is_tech_contact_of(org):
        app.logger.info("User %r is org admin and organisation is not onboarded", user)
        return redirect(url_for("onboard_org"))
    else:
        flash(f"Your organisation ({shib_org_name}) is not yet using the Hub, "
              f"see your Technical Contact for a timeline", "warning")
        app.logger.info("User %r organisation is not onboarded", user)

    return redirect(url_for("index"))


def login0(auth=None):
    """Handle secure login for performance and stress testing.

    Signature is the signature of email value with the application key.
    """
    if not auth:
        auth = request.headers.get("Authorization")
        if not auth:
            resp = Response()
            resp.headers["WWW-Authenticate"] = 'Basic realm="Access to the load-testing login"'
            resp.status_code = 401
            return resp
        if ':' not in auth:
            auth = base64.b64decode(auth).decode()

    email, signature = auth.split(':')
    s = Signer(app.secret_key)
    if s.validate(email + '.' + signature):
        try:
            u = User.get(email=email)
            login_user(u)
            return redirect(get_next_url() or url_for("index"))
        except User.DoesNotExist:
            return handle_login()
    abort(403)


@roles_required(Role.SUPERUSER)
def test_data():
    """Generate the test data for the stress/performance tests."""
    form = TestDataForm(optional=True)

    if form.validate_on_submit():
        data = read_uploaded_file(form)
        if form.file_.data:
            filename, _ = path.splitext(secure_filename(form.file_.data.filename))
        else:
            filename = "test-data"

        @stream_with_context
        def content(data=None):
            s = Signer(app.secret_key)
            if data:
                sep = '\t' if '\t' in data else ','
                for line_no, line in enumerate(data.splitlines()):
                    values = [v.strip() for v in line.split(sep)]
                    for v in values:
                        if '@' in v:
                            try:
                                validators.email(v)
                                email = v
                                break
                            except validators.ValidationFailure:
                                pass
                    else:
                        if line_no == 0:
                            continue
                        flash("Missing email address in the file", "danger")
                        abort(400)
                    yield s.get_signature(email).decode() + sep + sep.join(values)
                    yield '\n'
            else:
                use_known_orgs = bool(
                    request.args.get("use-known-orgs") or form.use_known_orgs.data)
                org_count = int(
                    request.args.get("orgs") or request.args.get("org_count")
                    or request.args.get("org-count") or form.org_count.data or 100)
                user_count = int(
                    request.args.get("users") or request.args.get("user_count")
                    or request.args.get("user-count") or form.user_count.data or 400)

                import faker
                f = faker.Faker()
                if use_known_orgs:
                    orgs = [
                        f'"{o.name}"' for o in Organisation.select().where(Organisation.confirmed)
                        .limit(org_count)
                    ]
                    org_count = len(orgs)
                else:
                    orgs = [f'"{f.company()}"' for _ in range(org_count)]

                for n in range(user_count):
                    email = f.email()
                    yield ','.join([
                        s.get_signature(email).decode(),
                        email,
                        f.user_name(),
                        f.password(),
                        orgs[n % org_count],
                        f.first_name(),
                        f.last_name(),
                        [
                            "staff",
                            "student",
                        ][n % 2],
                    ])
                    yield '\n'

        resp = Response(content(data), mimetype="text/csv")
        resp.headers["Content-Disposition"] = f"attachment; filename={filename}_SIGNED.csv"
        return resp

    return render_template("form.html", form=form, title="Load Test Data Generation")


if app.config.get("LOAD_TEST"):
    app.add_url_rule("/test-data", "test_data", test_data, methods=["GET", "POST"])
    app.add_url_rule("/login0/<string:auth>", "login0", login0)
    app.add_url_rule("/login0", "login0", login0)


@app.route("/link")
@login_required
def link():
    """Link the user's account with ORCID (i.e. affiliates user with his/her org on ORCID)."""
    # TODO: handle organisation that are not on-boarded
    redirect_uri = url_for("orcid_callback", _external=True)
    external_sp = app.config.get("EXTERNAL_SP")
    if external_sp:
        sp_url = urlparse(external_sp)
        redirect_uri = sp_url.scheme + "://" + sp_url.netloc + "/auth/" + quote(redirect_uri)

    if current_user.organisation and not current_user.organisation.confirmed:
        flash(f"Your organisation ({current_user.organisation.name}) is not yet using the Hub,"
              f" see your Technical Contact for a timeline", "warning")
        return redirect(url_for("index"))

    client_write = OAuth2Session(
        current_user.organisation.orcid_client_id,
        scope=[scopes.ACTIVITIES_UPDATE, scopes.READ_LIMITED],
        redirect_uri=redirect_uri)
    authorization_url_write, state = client_write.authorization_url(
        AUTHORIZATION_BASE_URL, state=session.get("oauth_state"))
    session["oauth_state"] = state

    orcid_url_write = append_qs(
        iri_to_uri(authorization_url_write),
        family_names=current_user.last_name,
        given_names=current_user.first_name,
        email=current_user.email)

    # Check if user details are already in database
    # TODO: re-affiliation after revoking access?
    # TODO: affiliation with multiple orgs should lookup UserOrg

    try:
        OrcidToken.get(user_id=current_user.id, org=current_user.organisation)
        app.logger.info("We have the %r ORCID token ", current_user)
    except OrcidToken.DoesNotExist:
        app.logger.info(
            "User %r orcid token does not exist in database, So showing the user orcid permission button",
            current_user)
        if "error" in request.args:
            error = request.args["error"]
            if error == "access_denied":
                app.logger.info(
                    "User %r has denied permissions to %r in the flow and will try to give permissions again",
                    current_user.id, current_user.organisation)
                client_write.scope = [scopes.READ_LIMITED]
                authorization_url_read, state = client_write.authorization_url(
                    AUTHORIZATION_BASE_URL, state)
                orcid_url_read = append_qs(
                    iri_to_uri(authorization_url_read),
                    family_names=current_user.last_name,
                    given_names=current_user.first_name,
                    email=current_user.email)
                client_write.scope = [scopes.PERSON_UPDATE, scopes.READ_LIMITED]
                authorization_url_person_update, state = client_write.authorization_url(
                    AUTHORIZATION_BASE_URL, state)
                orcid_url_person_update = append_qs(
                    iri_to_uri(authorization_url_person_update),
                    family_names=current_user.last_name,
                    given_names=current_user.first_name,
                    email=current_user.email)
                client_write.scope = [scopes.AUTHENTICATE]
                authorization_url_authenticate, state = client_write.authorization_url(
                    AUTHORIZATION_BASE_URL, state)
                orcid_url_authenticate = append_qs(
                    iri_to_uri(authorization_url_authenticate),
                    family_names=current_user.last_name,
                    given_names=current_user.first_name,
                    email=current_user.email)
                oac, orcid_authorize_call_found = OrcidAuthorizeCall.get_or_create(
                    user_id=current_user.id, method="GET", url=orcid_url_write, state=state)
                oac.url = "Access_Denied Flow " + orcid_url_write + orcid_url_read + orcid_url_authenticate
                oac.save()
                return render_template(
                    "linking.html",
                    orcid_url_write=orcid_url_write,
                    orcid_url_read_limited=orcid_url_read,
                    orcid_url_authenticate=orcid_url_authenticate,
                    orcid_url_person_update=orcid_url_person_update,
                    error=error)
        oac = OrcidAuthorizeCall.create(
            user_id=current_user.id, method="GET", url=orcid_url_write, state=state)
        oac.save()
        return render_template(
            "linking.html", orcid_url_write=orcid_url_write, orcid_base_url=ORCID_BASE_URL)
    except Exception as ex:
        flash(f"Unhandled Exception occured: {ex}")
        app.logger.exception("Failed to initiate or link user account with ORCID.")
    return redirect(url_for("profile"))


@app.route("/orcid/auth/<path:url>")
@app.route("/auth/<path:url>")
def orcid_callback_proxy(url):
    """Redirect to the original invokator."""
    url = unquote(url)
    return redirect(append_qs(url, **request.args))


# Step 2: User authorization, this happens on the provider.
@app.route("/auth", methods=["GET"])
def orcid_callback():
    """Retrieve an access token.

    The user has been redirected back from the provider to your registered
    callback URL. With this redirection comes an authorization code included
    in the redirect URL. We will use that to obtain an access token.


    Call back gets called when:
    - User authenticatest via ORCID (uses AUTHENTICATION key);
    - User authorises an organisation (uses org. key);
    - User completes registration (uses org. key);
    - Administrator completes registration (uses org. key);
    - Technical contact completes organisation registration/on-boarding (uses AUTHENTICATION key);
    """
    login = request.args.get("login")
    # invitation_token = request.args.get("invitation_token")

    if login != "1":
        if not current_user.is_authenticated:
            return current_app.login_manager.unauthorized()
    else:
        return orcid_login_callback(request)

    if "error" in request.args:
        error = request.args["error"]
        error_description = request.args.get("error_description")
        if error == "access_denied":
            flash("You have denied {current_user.organisation.name} access to your ORCID record."
                  " Please choose from one of the four options below.", "warning")
        else:
            flash(
                f"Error occured while attempting to authorize '{current_user.organisation.name}': {error_description}",
                "danger")
        return redirect(url_for("link", error=error))

    client = OAuth2Session(current_user.organisation.orcid_client_id)

    try:
        state = request.args['state']
        if state != session.get('oauth_state'):
            flash("Retry giving permissions, or if the issue persists "
                  "please contact orcid@royalsociety.org.nz for support", "danger")
            app.logger.error(
                f"For {current_user} session state was {session.get('oauth_state', 'empty')}, "
                f"whereas state returned from ORCID is {state}")
            return redirect(url_for("index"))

        oac, orcid_authorize_call_found = OrcidAuthorizeCall.get_or_create(state=state)
        request_time = time()

        token = client.fetch_token(
            TOKEN_URL,
            client_secret=current_user.organisation.orcid_secret,
            authorization_response=request.url)
        response_time = time()
        oac.token = token
        oac.response_time_ms = round((response_time - request_time) * 1000)
        oac.save()

    except rfc6749.errors.MissingCodeError:
        flash("%s cannot be invoked directly..." % request.url, "danger")
        return redirect(url_for("index"))
    except rfc6749.errors.MissingTokenError:
        flash("Missing token.", "danger")
        return redirect(url_for("index"))
    except Exception as ex:
        flash(f"Something went wrong contact orcidhub support for issue: {ex}")
        app.logger.exception(f"For {current_user} encountered exception")
        return redirect(url_for("index"))

    # At this point you can fetch protected resources but lets save
    # the token and show how this is done from a persisted token
    # in /profile.
    session['oauth_token'] = token
    orcid = token['orcid']
    name = token["name"]

    user = current_user
    user.orcid = orcid
    if not user.name and name:
        user.name = name

    scope = ''
    if len(token["scope"]) >= 1 and token["scope"][0] is not None:
        scope = token["scope"][0]
    else:
        flash("Scope missing, contact orcidhub support", "danger")
        app.logger.error("For %r encountered exception: Scope missing", current_user)
        return redirect(url_for("index"))
    if len(token["scope"]) >= 2 and token["scope"][1] is not None:
        scope = scope + "," + token["scope"][1]

    orcid_token, orcid_token_found = OrcidToken.get_or_create(
        user_id=user.id, org=user.organisation, scope=scope)
    orcid_token.access_token = token["access_token"]
    orcid_token.refresh_token = token["refresh_token"]
    orcid_token.expires_in = token["expires_in"]
    with db.atomic():
        try:
            orcid_token.save()
            user.save()
        except Exception as ex:
            db.rollback()
            flash(f"Failed to save data: {ex}")
            app.logger.exception("Failed to save ORCID token.")

    app.logger.info("User %r authorized %r to have %r access to the profile "
                    "and now trying to update employment or education record", user,
                    user.organisation, scope)

    if scopes.ACTIVITIES_UPDATE in scope and orcid_token_found:
        api = orcid_client.MemberAPI(user=user, access_token=orcid_token.access_token)

        for a in Affiliation:

            if not a & user.affiliations:
                continue

            try:
                api.create_or_update_affiliation(initial=True, affiliation=a)
            except ApiException as ex:
                flash(f"Failed to update the entry: {ex.body}", "danger")
            except Exception:
                app.logger.exception(f"For {user} encountered exception")

        if not user.affiliations:
            flash(
                f"The ORCID Hub was not able to automatically write an affiliation with "
                f"{user.organisation}, as the nature of the affiliation with your "
                f"organisation does not appear to include either Employment or Education.\n "
                f"Please contact your Organisation Administrator(s) if you believe this is an error.",
                "warning")

    session['Should_not_logout_from_ORCID'] = True
    return redirect(url_for("profile"))


@app.route("/profile", methods=["GET"])
@login_required
def profile():
    """Fetch a protected resource using an OAuth 2 token."""
    user = current_user
    app.logger.info(f"For {user} trying to display profile by getting ORCID token")
    try:
        orcid_token = OrcidToken.get(user_id=user.id, org=user.organisation)
    except OrcidToken.DoesNotExist:
        app.logger.info(f"For {user} we dont have ocrditoken so redirecting back to link page")
        return redirect(url_for("link"))

    except Exception as ex:
        # TODO: need to handle this
        app.logger.exception("Failed to retrieve ORCID token form DB.")
        flash("Unhandled Exception occured: %s" % ex, "danger")
        return redirect(url_for("index"))
    else:
        client = OAuth2Session(
            user.organisation.orcid_client_id, token={
                "access_token": orcid_token.access_token
            })
        base_url = ORCID_API_BASE + user.orcid
        # TODO: utilize asyncio/aiohttp to run it concurrently
        resp_person = client.get(base_url + "/person", headers=HEADERS)
        app.logger.info("For %r logging response code %r, While fetching profile info", user,
                        resp_person.status_code)
        if resp_person.status_code == 401:
            orcid_token.delete_instance()
            app.logger.info("%r has removed his organisation from trusted list", user)
            return redirect(url_for("link"))
        else:
            users = User.select().where(User.orcid == user.orcid)
            users_orcid = OrcidToken.select().where(OrcidToken.user.in_(users))
            app.logger.info("For %r everything is fine, So displaying profile page", user)
            return render_template(
                "profile.html", user=user, users_orcid=users_orcid, profile_url=ORCID_BASE_URL)


@app.route("/orcid/request_credentials")
@roles_required(Role.TECHNICAL)
def request_orcid_credentials():
    """Redirect to the ORCID for the technical conact of the organisation.

    Additionally the time stamp gets saved when the handler gets invoked.
    """
    client_secret_url = append_qs(
        iri_to_uri(MEMBER_API_FORM_BASE_URL),
        new_existing=('Existing_Update'
                      if current_user.organisation.confirmed else 'New_Credentials'),
        note=NOTE_ORCID + " " + current_user.organisation.name,
        contact_email=current_user.email,
        contact_name=current_user.name,
        org_name=current_user.organisation.name,
        cred_type=CRED_TYPE_PREMIUM,
        app_name=APP_NAME + " for " + current_user.organisation.name,
        app_description=APP_DESCRIPTION + " " + current_user.organisation.name + " and its researchers.",
        app_url=APP_URL,
        redirect_uri_1=url_for("orcid_callback", _external=True))

    current_user.organisation.api_credentials_requested_at = datetime.utcnow()
    current_user.organisation.save()

    return redirect(client_secret_url)


@app.route("/confirm/organisation", methods=["GET", "POST"])
@roles_required(Role.ADMIN, Role.TECHNICAL)
def onboard_org():
    """Confirm and finalize registration.

    TODO: expand the spect as soon as the reqirements get sorted out.
    """
    user = User.get(id=current_user.id)
    email = user.email
    organisation = user.organisation

    if not current_user.is_tech_contact_of():
        flash(f"You are not the technical contact of {organisation}", "danger")
        return redirect(url_for('viewmembers.index_view'))

    form = OrgConfirmationForm(obj=organisation)
    form.email.data = email

    if not organisation.confirmed:
        try:
            OrgInvitation.get(email=email, org=organisation)
        except OrgInvitation.DoesNotExist:
            flash(
                "This invitation to onboard the organisation wasn't sent to your email address...",
                "danger")
            return redirect(url_for("index"))

        if request.method == "GET":
            flash("""If you currently don't know Client ID and Client Secret,
            Please request these from ORCID by clicking on link 'Take me to ORCID to obtain Client ID and Client Secret'
            and come back to this form once you have them.""", "info")

            try:
                oi = OrgInfo.get((OrgInfo.email == email)
                                 | (OrgInfo.tuakiri_name == user.organisation.name)
                                 | (OrgInfo.name == user.organisation.name))

                if organisation.city:
                    form.city.data = oi.city = organisation.city
                else:
                    form.city.data = organisation.city = oi.city

                if organisation.disambiguated_id:
                    form.disambiguated_id.data = oi.disambiguated_id = organisation.disambiguated_id
                else:
                    form.disambiguated_id.data = organisation.disambiguated_id = oi.disambiguated_id

                if organisation.disambiguation_source:
                    form.disambiguation_source.data = oi.disambiguation_source = organisation.disambiguation_source
                else:
                    form.disambiguation_source.data = organisation.disambiguation_source = oi.disambiguation_source
                oi.save()
                organisation.save()
            except OrgInfo.DoesNotExist:
                pass
            except Organisation.DoesNotExist:
                app.logger.exception("Failed to save organisation data")

    else:
        form.name.render_kw = {'readonly': True}
        form.email.render_kw = {'readonly': True}

    if form.validate_on_submit():

        headers = {'Accept': 'application/json'}
        data = [
            ('client_id', form.orcid_client_id.data),
            ('client_secret', form.orcid_secret.data),
            ('scope', '/read-public'),
            ('grant_type', 'client_credentials'),
        ]

        response = requests.post(TOKEN_URL, headers=headers, data=data)
        if response.status_code == 401:
            flash("Something is wrong! The Client ID and Client Secret are not valid!\n"
                  "Please recheck and contact Hub support if this error continues", "danger")
        else:

            if not organisation.confirmed:
                organisation.confirmed = True
                app.logger.info("For %r Onboarding is Completed!", user)
                flash("Your Onboarding is Completed!", "success")
            else:
                flash("Organisation information updated successfully!", "success")

            form.populate_obj(organisation)
            organisation.api_credentials_entered_at = datetime.utcnow()
            try:
                organisation.save()
            except Exception as ex:
                app.logger.exception("Failed to save organisation data")
                flash(f"Failed to save organisation data: {ex}")

            try:
                # Get the most recent invitation:
                oi = (OrgInvitation.select().where(OrgInvitation.email == email,
                                                   OrgInvitation.org == organisation).order_by(
                                                       OrgInvitation.id.desc()).first())
                if oi:
                    if not oi.confirmed_at:
                        oi.confirmed_at = datetime.utcnow()
                        oi.save()
                    # Delete the "stale" invitations:
                    OrgInvitation.delete().where(OrgInvitation.id != oi.id,
                                                 OrgInvitation.org == organisation).execute()

                org_info = OrgInfo.get((OrgInfo.tuakiri_name == organisation.name)
                                       | (OrgInfo.name == organisation.name))
                if organisation.city:
                    org_info.city = organisation.city

                if organisation.disambiguated_id:
                    org_info.disambiguated_id = organisation.disambiguated_id

                if organisation.disambiguation_source:
                    org_info.disambiguation_source = organisation.disambiguation_source

                org_info.save()
            except OrgInvitation.DoesNotExist:
                pass
            except OrgInfo.DoesNotExist:
                pass

            return redirect(url_for("link"))

    return render_template('orgconfirmation.html', form=form, organisation=organisation)


@app.route("/logout")
def logout():
    """Log out a logged user.

    Note: if the user has logged in via the University of Auckland SSO,
    show the message about the log out procedure and the linke to the instruction
    about SSO at the university.
    """
    org_name = session.get("shib_O")
    try:
        logout_user()
    except Exception:
        app.logger.exception("Failed to log out.")
    session.clear()

    if org_name:
        external_sp = app.config.get("EXTERNAL_SP")
        if external_sp:
            sp_url = urlparse(external_sp)
            sso_url_base = sp_url.scheme + "://" + sp_url.netloc
        else:
            sso_url_base = ''
        return redirect(sso_url_base + "/Shibboleth.sso/Logout?return=" + quote(
            url_for(
                "uoa_slo" if org_name and org_name == "University of Auckland" else "index",
                _external=True)))

    session.clear()
    resp = redirect(url_for("index", logout=True))
    resp.delete_cookie(app.session_cookie_name)
    return resp


@app.route("/uoa-slo")
def uoa_slo():
    """Show the logout info for UoA users."""
    flash("""You had logged in from 'The University of Auckland'.
You have to close all open browser tabs and windows in order
in order to complete the log-out.""", "warning")
    return render_template("uoa-slo.html")


@app.route("/orcid/login/")
@app.route("/orcid/login/<invitation_token>")
def orcid_login(invitation_token=None):
    """Authenticate a user via ORCID.

    If an invitation token is presented, perform affiliation of the user or on-boarding
    of the onboarding of the organisation, if the user is the technical conatact of
    the organisation. For technical contacts the email should be made available for
    READ LIMITED scope.
    """
<<<<<<< HEAD
    _next = get_next_url()
    redirect_uri = url_for("orcid_callback", _next=_next, _external=True)

=======
    redirect_uri = url_for("orcid_callback", _external=True)
>>>>>>> 20cdd316
    try:
        orcid_scopes = [scopes.AUTHENTICATE]

        client_id = app.config.get("ORCID_CLIENT_ID")
        if invitation_token:
            invitation = UserInvitation.select().where(
                UserInvitation.token == invitation_token).first() or OrgInvitation.select().where(
                    OrgInvitation.token == invitation_token).first()
            if not invitation:
                app.logger.warning(f"Failed to login via ORCID using token {invitation_token}")
                flash(f"Failed to login via ORCID using token {invitation_token}", "danger")
                return redirect(url_for("index"))
            user, org = invitation.invitee, invitation.org
            if not user:
                user = User.get(email=invitation.email)

            is_scope_person_update = False
            if hasattr(invitation, "task_id"):
                is_scope_person_update = Task.select().where(
                    Task.id == invitation.task_id, Task.task_type == TaskType.RESEARCHER_URL).exists() or Task.select()\
                    .where(Task.id == invitation.task_id, Task.task_type == TaskType.OTHER_NAME).exists()

            if is_scope_person_update and OrcidToken.select().where(
                    OrcidToken.user == user, OrcidToken.org == org,
                    OrcidToken.scope.contains("/person/update")).exists():
                flash(
                    "You have already given permission with scope '/person/update' which allows organisation to write, "
                    "update and delete items in the other-names, keywords, countries, researcher-urls, websites, "
                    "and personal external identifiers sections of the record. Now you can simply login on orcidhub",
                    "warning")
                return redirect(url_for("index"))
            elif not is_scope_person_update and OrcidToken.select().where(
                    OrcidToken.user == user, OrcidToken.org == org).exists():
                flash("You have already given permission, you can simply login on orcidhub",
                      "warning")
                return redirect(url_for("index"))

            try:
                user_org = UserOrg.get(user=user, org=org)

                if invitation.created_at < datetime.utcnow() - timedelta(weeks=4) and not user_org.is_admin:
                    flash(
                        "It's been more than 4 weeks since your invitation was sent and it has expired. "
                        "Please contact the sender to issue a new one", "danger")
                    app.logger.warning(
                        f"Failed to login via ORCID, as {user.email} from {org.name} organisation, "
                        "was trying old invitation token")
                    return redirect(url_for("index"))
                elif invitation.created_at < datetime.utcnow() - timedelta(weeks=2) and user_org.is_admin:
                    flash(
                        "It's been more than 2 weeks since your invitation was sent and it has expired. "
                        "Please contact the sender to issue a new one", "danger")
                    app.logger.warning(
                        f"Failed to login via ORCID, as {user.email} from {org.name} organisation, "
                        "was trying old invitation token")
                    return redirect(url_for("index"))

                if org.orcid_client_id and not user_org.is_admin:
                    client_id = org.orcid_client_id
                    if is_scope_person_update:
                        orcid_scopes = [scopes.PERSON_UPDATE, scopes.READ_LIMITED]
                    else:
                        orcid_scopes = [scopes.ACTIVITIES_UPDATE, scopes.READ_LIMITED]
                else:
                    orcid_scopes.append(scopes.READ_LIMITED)

                redirect_uri = append_qs(redirect_uri, invitation_token=invitation_token)
            except Organisation.DoesNotExist:
                flash("Organisation '{org.name}' doesn't exist in the Hub!", "danger")
                app.logger.error(
                    f"User '{user}' attempted to affiliate with non-existing organisation {org.name}"
                )
                return redirect(url_for("index"))

        external_sp = app.config.get("EXTERNAL_SP")
        if external_sp and not client_id:
            sp_url = urlparse(external_sp)
            u = Url.shorten(redirect_uri)
            redirect_uri = url_for("short_url", short_id=u.short_id, _external=True)
            redirect_uri = sp_url.scheme + "://" + sp_url.netloc + "/auth/" + quote(redirect_uri)
        # if the invitation token is missing perform only authentication (in the call back handler)
        redirect_uri = append_qs(redirect_uri, login="1")

        client_write = OAuth2Session(client_id, scope=orcid_scopes, redirect_uri=redirect_uri)

        authorization_url, state = client_write.authorization_url(
            AUTHORIZATION_BASE_URL, state=session.get("oauth_state"))
        # if the inviation token is preset use it as OAuth state
        session["oauth_state"] = state
        # ORCID authorization URL:
        orcid_auth_url = iri_to_uri(authorization_url)
        if invitation_token:
            orcid_auth_url = append_qs(orcid_auth_url, email=user.email)
            # For funding record, we dont have first name and Last Name
            if user.last_name and user.first_name:
                orcid_auth_url = append_qs(
                    orcid_auth_url,
                    family_names=user.last_name,
                    given_names=user.first_name)

        OrcidAuthorizeCall.create(url=orcid_auth_url, state=state)

        return render_template("orcidLogoutAndCallback.html", callback_url=orcid_auth_url)

    except Exception as ex:
        flash("Something went wrong. Please contact orcid@royalsociety.org.nz for support!",
              "danger")
        app.logger.exception(f"Failed to login via ORCID: {ex}")
        return redirect(url_for("index"))


def orcid_login_callback(request):
    """Handle call-back for user authentication via ORCID."""
    _next = get_next_url()
    state = request.args.get("state")
    invitation_token = request.args.get("invitation_token")

    if not state or state != session.get("oauth_state"):
        flash("Something went wrong, Please retry giving permissions or if issue persists then, "
              "Please contact orcid@royalsociety.org.nz for support", "danger")
        return redirect(url_for("index"))

    error = request.args.get("error")
    if error == "access_denied":
        flash(
            "You have just denied access to the Hub knowing your ORCID iD; to log in please try again and authorise",
            "warning")
        return redirect(url_for("index"))

    try:
        orcid_client_id = app.config["ORCID_CLIENT_ID"]
        orcid_client_secret = app.config["ORCID_CLIENT_SECRET"]
        org = email = None

        if invitation_token:
            invitation = UserInvitation.select().where(
                UserInvitation.token == invitation_token).first() or OrgInvitation.select().where(
                    OrgInvitation.token == invitation_token).first()
            if not invitation:
                app.logger.warning(f"Failed to login via ORCID using token {invitation_token}")
                flash(f"Failed to login via ORCID using token {invitation_token}", "danger")
                return redirect(url_for("index"))
            user, org, email = invitation.invitee, invitation.org, invitation.email
            if not user:
                user = User.get(email=email)
            if not org:
                org = user.organisation

            try:
                user_org = UserOrg.get(user=user, org=org)
            except Organisation.DoesNotExist:
                flash("The linkage with the organisation '{org.name}' doesn't exist in the Hub!", "danger")
                app.logger.error(
                    f"User '{user}' attempted to affiliate with an organisation that's not known: {org.name}"
                )
                return redirect(url_for("index"))
            if org.orcid_client_id and org.orcid_secret and not user_org.is_admin:
                orcid_client_id = org.orcid_client_id
                orcid_client_secret = org.orcid_secret

        client = OAuth2Session(orcid_client_id)
        oac, orcid_authorize_call_found = OrcidAuthorizeCall.get_or_create(state=state)
        request_time = time()

        token = client.fetch_token(
            TOKEN_URL, client_secret=orcid_client_secret, authorization_response=request.url)
        response_time = time()
        oac.token = token
        oac.response_time_ms = round((response_time - request_time) * 1000)
        oac.save()

        orcid_id = token.get("orcid")
        if not orcid_id:
            app.logger.error(f"Missing ORCID iD: {token}")
            abort(401, "Missing ORCID iD.")
        try:
            # If there is an invitation token then check user based on email; else based on orcid
            if not invitation_token:
                user = User.get(orcid=orcid_id)
                org = user.organisation
            else:
                # One ORCID iD cannot be associated with two different email address of same organisation.
                users = User.select().where(User.orcid == orcid_id, User.email != email)
                if UserOrg.select().where(
                        UserOrg.user.in_(users), UserOrg.org == org).exists():
                    flash(
                        f"This {orcid_id} is already associated with other email address of same organisation: {org}. "
                        "Please use other ORCID iD to login. If you need help then "
                        "kindly contact orcid@royalsociety.org.nz support for issue", "danger")
                    logout_user()
                    return redirect(url_for("index"))

        except User.DoesNotExist:
            if not email:
                flash(
                    f"The account with ORCID iD {orcid_id} is not known in the Hub. "
                    "Try again when you've linked your ORCID iD with an organistion through either "
                    "a Tuakiri-mediated log in, or from an organisation's email invitation",
                    "warning")
                return redirect(url_for("index"))

        if not user.orcid and orcid_id:
            user.orcid = orcid_id
            if user.organisation.webhook_enabled:
                register_orcid_webhook.queue(user)
        elif user.orcid != orcid_id and email:
            flash(f"This {email} is already associated with {user.orcid} and you are trying to login with {orcid_id}. "
                  "Please use correct ORCID iD to login. If you need help then "
                  "kindly contact orcid@royalsociety.org.nz support for issue", "danger")
            logout_user()
            return redirect(url_for("index"))
        if not user.name and token.get("name"):
            user.name = token["name"]
        if not user.confirmed:
            user.confirmed = True
            if user.has_role(Role.TECHNICAL):
                oi = OrgInvitation.select().where(OrgInvitation.invitee == user).order_by(
                    OrgInvitation.created_at.desc()).limit(1).first()
                if oi and oi.tech_contact and oi.org.tech_contact != user:
                    oi.org.tech_contact = user
                    oi.org.save()

        login_user(user)
        oac.user_id = current_user.id
        oac.save()

        # User is a technical conatct. We should verify email address
        try:
            user_org = UserOrg.get(user=user, org=org)
        except UserOrg.DoesNotExist:
            flash("You are not linked to the organisation '{org.name}'!", "danger")
            app.logger.error(
                f"User '{user}' attempted to affiliate with an organisation that's not known: {org.name}"
            )
            return redirect(url_for("index"))

        session['Should_not_logout_from_ORCID'] = True
        if invitation_token:
            if user_org.is_admin:
                access_token = token.get("access_token")
                if not access_token:
                    app.logger.error(f"Missing access token: {token}")
                    abort(401, "Missing ORCID API access token.")

                orcid_client.configuration.access_token = access_token
                api_instance = orcid_client.MemberAPIV20Api()
                try:
                    # NB! need to add _preload_content=False to get raw response
                    api_response = api_instance.view_emails(user.orcid, _preload_content=False)
                except ApiException as ex:
                    message = json.loads(ex.body.decode()).get('user-message')
                    if ex.status == 401:
                        flash(f"Got ORCID API Exception: {message}", "danger")
                        logout_user()
                    else:
                        flash(
                            "Exception when calling MemberAPIV20Api->view_employments: %s\n" %
                            message, "danger")
                        flash(
                            f"The Hub cannot verify your email address from your ORCID record. "
                            f"Please, change the visibility level for your organisation email address "
                            f"'{email}' to 'trusted parties'.", "danger")
                    return redirect(url_for("index"))
                data = json.loads(api_response.data)
                if data and data.get("email") and any(
                        e.get("email").lower() == email for e in data.get("email")):
                    # Check if it is an org_invitation or user_invitation.
                    if not hasattr(invitation, "tech_contact"):
                        flash(f"Your are an Administrator of '{org}'.So you dont have to invite yourself "
                              f"like a researcher. Just go to 'Your ORCID' tab to give permissions", "warning")
                        return redirect(_next or url_for("about"))
                    if invitation.tech_contact and org.tech_contact != user:
                        org.tech_contact = user
                        org.save()
                    user.save()
                    if not (org.confirmed and org.orcid_client_id) and user.is_tech_contact_of(org):
                        return redirect(_next or url_for("onboard_org"))
                    elif not org.confirmed and not user.is_tech_contact_of(org):
                        flash(
                            f"Your '{org}' has not be onboarded. Please, try again once your technical contact"
                            f" onboards your organisation on ORCIDHUB", "warning")
                        return redirect(url_for("about"))
                    elif org.confirmed:
                        return redirect(_next or url_for('viewmembers.index_view'))
                else:
                    logout_user()
                    flash(
                        f"The Hub cannot verify your email address from your ORCID record. "
                        f"Please, change the visibility level for your "
                        f"organisation email address '{email}' to 'trusted parties'.", "danger")
                    return redirect(url_for("index"))

            else:
                scope = ",".join(token.get("scope", []))
                if not scope:
                    flash("Scope missing, contact orcidhub support", "danger")
                    app.logger.error("For %r encountered exception: Scope missing", user)
                    return redirect(url_for("index"))

                orcid_token, orcid_token_found = OrcidToken.get_or_create(
                    user_id=user.id, org=org, scope=scope)
                orcid_token.access_token = token["access_token"]
                orcid_token.refresh_token = token["refresh_token"]
                orcid_token.expires_in = token["expires_in"]
                with db.atomic():
                    try:
                        user.organisation = org
                        user.save()
                        orcid_token.save()
                    except Exception as ex:
                        db.rollback()
                        flash(f"Failed to save data: {ex}")
                        app.logger.exception("Failed to save token.")

            orcid_token, orcid_token_found = OrcidToken.get_or_create(
                user_id=user.id, org=org, scope=scope)
            orcid_token.access_token = token["access_token"]
            orcid_token.refresh_token = token["refresh_token"]
            orcid_token.expires_in = token["expires_in"]
            with db.atomic():
                try:
                    ui = UserInvitation.get(token=invitation_token)
                    if ui.affiliations & (Affiliation.EMP | Affiliation.EDU):
                        api = orcid_client.MemberAPI(org, user)
                        params = {k: v for k, v in ui._data.items() if v != ""}
                        for a in Affiliation:
                            if a & ui.affiliations:
                                params["affiliation"] = a
                                params["initial"] = True
                                api.create_or_update_affiliation(**params)
                    ui.confirmed_at = datetime.utcnow()
                    ui.save()

                except UserInvitation.DoesNotExist:
                    pass
                except Exception as ex:
                    db.rollback()
                    flash(f"Something went wrong: {ex}", "danger")
                    app.logger.exception("Failed to create affiliation record")

        try:
            OrcidToken.get(user=user, org=org)
        except OrcidToken.DoesNotExist:
            if user.is_tech_contact_of(org) and not org.confirmed:
                return redirect(url_for("onboard_org"))
            elif not user.is_tech_contact_of(org) and user_org.is_admin and not org.confirmed:
                flash(
                    f"Your '{org}' has not be onboarded."
                    f"Please, try again once your technical contact onboards your organisation on ORCIDHUB",
                    "warning")
                return redirect(url_for("about"))
            elif org.confirmed and user_org.is_admin:
                return redirect(url_for('viewmembers.index_view'))
            else:
                return redirect(url_for("link"))
        return redirect(url_for("profile"))

    except User.DoesNotExist:
        flash("You are not known in the Hub...", "danger")
        return redirect(url_for("index"))
    except UserOrg.DoesNotExist:
        flash("Your organisation is not known or the organisation data are missing...", "danger")
        return redirect(url_for("index"))
    except rfc6749.errors.MissingCodeError:
        flash(f"{request.url} cannot be invoked directly...", "danger")
        return redirect(url_for("index"))
    except rfc6749.errors.MissingTokenError:
        flash("Missing token.", "danger")
        return redirect(url_for("index"))
    except Exception as ex:
        flash(f"Something went wrong contact orcid@royalsociety.org.nz support for issue: {ex}",
              "danger")
        app.logger.exception("Unhandled excetion occrured while handling ORCID call-back.")
        return redirect(url_for("index"))


@app.route("/select/user_org/<int:user_org_id>")
@login_required
def select_user_org(user_org_id):
    """Change the current organisation of the current user."""
    user_org_id = int(user_org_id)
    _next = get_next_url() or request.referrer or url_for("index")
    try:
        uo = UserOrg.get(id=user_org_id)
        if (uo.user.orcid == current_user.orcid or uo.user.email == current_user.email
                or uo.user.eppn == current_user.eppn):
            current_user.organisation_id = uo.org_id
            current_user.save()
        else:
            flash("You cannot switch your user to this organisation", "danger")
    except UserOrg.DoesNotExist:
        flash("Your are not related to this organisation.", "danger")
    return redirect(_next)<|MERGE_RESOLUTION|>--- conflicted
+++ resolved
@@ -539,8 +539,6 @@
     - Technical contact completes organisation registration/on-boarding (uses AUTHENTICATION key);
     """
     login = request.args.get("login")
-    # invitation_token = request.args.get("invitation_token")
-
     if login != "1":
         if not current_user.is_authenticated:
             return current_app.login_manager.unauthorized()
@@ -551,7 +549,7 @@
         error = request.args["error"]
         error_description = request.args.get("error_description")
         if error == "access_denied":
-            flash("You have denied {current_user.organisation.name} access to your ORCID record."
+            flash(f"You have denied {current_user.organisation.name} access to your ORCID record."
                   " Please choose from one of the four options below.", "warning")
         else:
             flash(
@@ -903,17 +901,13 @@
     """Authenticate a user via ORCID.
 
     If an invitation token is presented, perform affiliation of the user or on-boarding
-    of the onboarding of the organisation, if the user is the technical conatact of
+    of the organisation, if the user is the technical conatact of
     the organisation. For technical contacts the email should be made available for
     READ LIMITED scope.
     """
-<<<<<<< HEAD
     _next = get_next_url()
     redirect_uri = url_for("orcid_callback", _next=_next, _external=True)
 
-=======
-    redirect_uri = url_for("orcid_callback", _external=True)
->>>>>>> 20cdd316
     try:
         orcid_scopes = [scopes.AUTHENTICATE]
 
@@ -1228,12 +1222,6 @@
                         flash(f"Failed to save data: {ex}")
                         app.logger.exception("Failed to save token.")
 
-            orcid_token, orcid_token_found = OrcidToken.get_or_create(
-                user_id=user.id, org=org, scope=scope)
-            orcid_token.access_token = token["access_token"]
-            orcid_token.refresh_token = token["refresh_token"]
-            orcid_token.expires_in = token["expires_in"]
-            with db.atomic():
                 try:
                     ui = UserInvitation.get(token=invitation_token)
                     if ui.affiliations & (Affiliation.EMP | Affiliation.EDU):
@@ -1250,7 +1238,6 @@
                 except UserInvitation.DoesNotExist:
                     pass
                 except Exception as ex:
-                    db.rollback()
                     flash(f"Something went wrong: {ex}", "danger")
                     app.logger.exception("Failed to create affiliation record")
 
