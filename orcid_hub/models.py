# -*- coding: utf-8 -*-
"""Application models."""

import copy
import csv
import json
import os
import random
import re
import secrets
import string
import uuid
from collections import namedtuple
from datetime import datetime
from hashlib import md5
from io import StringIO
from itertools import zip_longest
from urllib.parse import urlencode

import yaml
from flask_login import UserMixin, current_user
from peewee import BooleanField as BooleanField_
from peewee import (JOIN, BlobField, CharField, DateTimeField, DeferredRelation, Field,
                    FixedCharField, ForeignKeyField, IntegerField, Model, OperationalError,
                    PostgresqlDatabase, ProgrammingError, SmallIntegerField, TextField, fn)
from playhouse.shortcuts import model_to_dict
from pycountry import countries
from pykwalify.core import Core
from pykwalify.errors import SchemaError

from peewee_validates import ModelValidator

from . import app, db
from .config import DEFAULT_COUNTRY, ENV

EMAIL_REGEX = re.compile(r"^[_a-z0-9-]+(\.[_a-z0-9-]+)*@[a-z0-9-]+(\.[a-z0-9-]+)*(\.[a-z]{2,4})$")
ORCID_ID_REGEX = re.compile(r"^([X\d]{4}-?){3}[X\d]{4}$")

AFFILIATION_TYPES = (
    "student",
    "education",
    "staff",
    "employment",
)

try:
    from enum import IntFlag
except ImportError:  # pragma: no cover
    from enum import IntEnum as IntFlag


class ModelException(Exception):
    """Applicaton model exception."""

    pass


def validate_orcid_id(value):
    """Validate ORCID iD (both format and the check-sum)."""
    if not value:
        return

    if not ORCID_ID_REGEX.match(value):
        raise ValueError(
            "Invalid ORCID iD. It should be in the form of 'xxxx-xxxx-xxxx-xxxx' where x is a digit."
        )
    check = 0
    for n in value:
        if n == '-':
            continue
        check = (2 * check + int(10 if n == 'X' else n)) % 11
    if check != 1:
        raise ValueError("Invalid ORCID iD checksum. Make sure you have entered correct ORCID iD.")


class PartialDate(namedtuple("PartialDate", ["year", "month", "day"])):
    """Partial date (without month day or both month and month day."""

    def as_orcid_dict(self):
        """Return ORCID dictionary representation of the partial date."""
        if self.year is None and self.month is None and self.day is None:
            return None
        return dict(((f, None if v is None else {
            "value": ("%04d" if f == "year" else "%02d") % v
        }) for (f, v) in zip(self._fields, self)))

    @classmethod
    def create(cls, value):
        """Create a partial date form ORCID dictionary representation or string.

        >>> PartialDate.create({"year": {"value": "2003"}}).as_orcid_dict()
        {'year': {'value': '2003'}, 'month': None, 'day': None}

        >>> PartialDate.create({"year": {"value": "2003"}}).year
        2003

        >>> PartialDate.create("2003").year
        2003

        >>> PartialDate.create("2003-03")
        2003-03

        >>> PartialDate.create("2003-07-14")
        2003-07-14

        >>> PartialDate.create("2003/03")
        2003-03

        >>> PartialDate.create("2003/07/14")
        2003-07-14

        >>> PartialDate.create("03/2003")
        2003-03

        >>> PartialDate.create("14/07/2003")
        2003-07-14
        """
        if value is None or value == {}:
            return None
        if isinstance(value, str):
            try:
                if '/' in value:
                    parts = value.split('/')
                    return cls(*[int(v) for v in (parts[::-1] if len(parts[-1]) > 2 else parts)])
                return cls(*[int(v) for v in value.split('-')])
            except Exception as ex:
                raise ModelException(f"Wrong partial date value '{value}': {ex}")

        return cls(**{k: int(v.get("value")) if v else None for k, v in value.items()})

    def as_datetime(self):
        """Get 'datetime' data representation."""
        return datetime(self.year, self.month, self.day)

    def __str__(self):
        """Get string representation."""
        if self.year is None:
            return ''
        else:
            res = "%04d" % int(self.year)
            if self.month:
                res += "-%02d" % int(self.month)
            return res + "-%02d" % int(self.day) if self.day else res


PartialDate.__new__.__defaults__ = (None, ) * len(PartialDate._fields)


class OrcidIdField(FixedCharField):
    """ORCID iD value DB field."""

    def __init__(self, *args, **kwargs):
        """Initialize ORCID iD data field."""
        if "verbose_name" not in kwargs:
            self.verbose_name = "ORCID iD"
        self.max_length = 19
        super().__init__(*args, **kwargs)

        # TODO: figure out where to place the value validation...
        # def coerce(self, value):
        #     validate_orcid_id(value)
        #     return super().coerce(value)


class BooleanField(BooleanField_):
    """BooleanField extension to support inversion in queries."""

    def NOT(self):  # noqa: N802
        """Negate logical value in SQL."""
        return self.__invert__()


class PartialDateField(Field):
    """Partial date custom DB data field mapped to varchar(10)."""

    db_field = "varchar(10)"

    def db_value(self, value):
        """Convert into partial ISO date textual representation: YYYY-**-**, YYYY-MM-**, or YYYY-MM-DD."""
        if value is None or not value.year:
            return None
        else:
            res = "%04d" % int(value.year)
            if value.month:
                res += "-%02d" % int(value.month)
            else:
                return res + "-**-**"
            return res + "-%02d" % int(value.day) if value.day else res + "-**"

    def python_value(self, value):
        """Parse partial ISO date textual representation."""
        if value is None:
            return None

        parts = [int(p) for p in value.split("-") if "*" not in p]
        return PartialDate(**dict(zip_longest((
            "year",
            "month",
            "day",
        ), parts)))


class Role(IntFlag):
    """
    Enum used to represent user role.

    The model provide multi role support representing role sets as bitmaps.
    """

    NONE = 0  # NONE
    SUPERUSER = 1  # SuperUser
    ADMIN = 2  # Admin
    RESEARCHER = 4  # Researcher
    TECHNICAL = 8  # Technical contact
    ANY = 255  # ANY

    def __eq__(self, other):
        if isinstance(other, Role):
            return self.value == other.value
        return (self.name == other or self.name == getattr(other, 'name', None))

    def __hash__(self):
        return hash(self.name)


class Affiliation(IntFlag):
    """
    Enum used to represent user affiliation (type) to the organisation.

    The model provide multiple affiliations support representing role sets as bitmaps.
    """

    NONE = 0  # NONE
    EDU = 1  # Education
    EMP = 2  # Employment

    def __eq__(self, other):
        if isinstance(other, Affiliation):
            return self.value == other.value
        return (self.name == other or self.name == getattr(other, 'name', None))

    def __hash__(self):
        return hash(self.name)

    def __str__(self):
        return ", ".join({
            self.EDU: "Education",
            self.EMP: "Employment"
        }[a] for a in Affiliation if a & self)


class BaseModel(Model):
    """Encapsulate commont bits and pieces of the model classes."""

    def field_is_updated(self, field_name):
        """Test if field is 'dirty'."""
        return any(field_name == f.name for f in self.dirty_fields)

    @classmethod
    def model_class_name(cls):
        """Get the class name of the model."""
        return cls._meta.name

    def __to_dashes(self, o):
        """Replace '_' with '-' in the dict keys."""
        if isinstance(o, (list, tuple)):
            return [self.__to_dashes(e) for e in o]
        elif isinstance(o, dict):
            return {k.replace('_', '-'): self.__to_dashes(v) for k, v in o.items()}
        return o

    def to_dict(self,
                to_dashes=False,
                recurse=True,
                backrefs=False,
                only=None,
                exclude=None,
                seen=None,
                extra_attrs=None,
                fields_from_query=None,
                max_depth=None):
        """Get dictionary representation of the model."""
        o = model_to_dict(
            self,
            recurse=recurse,
            backrefs=backrefs,
            only=only,
            exclude=exclude,
            seen=seen,
            extra_attrs=extra_attrs,
            fields_from_query=fields_from_query,
            max_depth=max_depth)
        for k, v in o.items():
            if isinstance(v, PartialDate):
                o[k] = str(v)
        if to_dashes:
            return self.__to_dashes(o)
        return o

    def reload(self):
        """Refresh the object from the DB."""
        newer_self = self.get(self._meta.primary_key == self._get_pk_value())
        for field_name in self._meta.fields.keys():
            val = getattr(newer_self, field_name)
            setattr(self, field_name, val)
        self._dirty.clear()

    class Meta:  # noqa: D101,D106
        database = db
        only_save_dirty = True


class ModelDeferredRelation(DeferredRelation):
    """Fixed DefferedRelation to allow inheritance and mixins."""

    def set_model(self, rel_model):
        """Include model in the generated "related_name" to make it unique."""
        for model, field, name in self.fields:
            if isinstance(field, ForeignKeyField) and not field._related_name:
                field._related_name = "%s_%s_set" % (model.model_class_name(), name)

        super().set_model(rel_model)


DeferredUser = ModelDeferredRelation()


class AuditMixin(Model):
    """Mixing for getting data necessary for data change audit trail maintenace."""

    created_at = DateTimeField(default=datetime.utcnow)
    updated_at = DateTimeField(null=True)

    # created_by = ForeignKeyField(DeferredUser, on_delete="SET NULL", null=True)
    # updated_by = ForeignKeyField(DeferredUser, on_delete="SET NULL", null=True)

    def save(self, *args, **kwargs):  # noqa: D102
        if self.is_dirty():
            self.updated_at = datetime.utcnow()
            if current_user and hasattr(current_user, "id"):
                if hasattr(self, "created_by") and self.created_by and hasattr(self, "updated_by"):
                    self.updated_by_id = current_user.id
                elif hasattr(self, "created_by"):
                    self.created_by_id = current_user.id
        return super().save(*args, **kwargs)


class File(BaseModel):
    """Uploaded image files."""

    filename = CharField(max_length=100)
    data = BlobField()
    mimetype = CharField(max_length=30, db_column="mime_type")
    token = FixedCharField(max_length=8, unique=True, default=lambda: secrets.token_urlsafe(8)[:8])


class Organisation(BaseModel, AuditMixin):
    """Research oranisation."""

    country_choices = [(c.alpha_2, c.name) for c in countries]
    country_choices.sort(key=lambda e: e[1])
    country_choices.insert(0, ("", "Country"))

    name = CharField(max_length=100, unique=True, null=True)
    tuakiri_name = CharField(max_length=80, unique=True, null=True)
    if ENV != "prod":
        orcid_client_id = CharField(max_length=80, null=True)
        orcid_secret = CharField(max_length=80, null=True)
    else:  # pragma: no cover
        orcid_client_id = CharField(max_length=80, unique=True, null=True)
        orcid_secret = CharField(max_length=80, unique=True, null=True)
    confirmed = BooleanField(default=False)
    city = CharField(null=True)
    state = CharField(null=True, verbose_name="State/Region", max_length=100)
    country = CharField(null=True, choices=country_choices, default=DEFAULT_COUNTRY)
    disambiguated_id = CharField(null=True)
    disambiguation_source = CharField(null=True)
    is_email_sent = BooleanField(default=False)
    tech_contact = ForeignKeyField(
        DeferredUser,
        related_name="tech_contact_of",
        on_delete="SET NULL",
        null=True,
        help_text="Organisation technical contact")
    created_by = ForeignKeyField(DeferredUser, on_delete="SET NULL", null=True)
    updated_by = ForeignKeyField(DeferredUser, on_delete="SET NULL", null=True)

    api_credentials_requested_at = DateTimeField(
        null=True,
        help_text="The time stamp when the user clicked on the button to register client API.")
    api_credentials_entered_at = DateTimeField(
        null=True, help_text="The time stamp when the user entered API Client ID and secret.")

    can_use_api = BooleanField(null=True, help_text="The organisation can access ORCID Hub API.")
    logo = ForeignKeyField(
        File, on_delete="CASCADE", null=True, help_text="The logo of the organisation")
    email_template = TextField(null=True, db_column="email_template")
    email_template_enabled = BooleanField(
        null=True, default=False, db_column="email_template_enabled")

    @property
    def invitation_sent_to(self):
        """Get the most recent invitation recepient."""
        try:
            return (self.orginvitation_set.select(
                OrgInvitation.invitee).where(OrgInvitation.invitee_id == self.tech_contact_id)
                    .order_by(OrgInvitation.created_at.desc()).first().invitee)
        except Exception:
            return None

    @property
    def invitation_sent_at(self):
        """Get the timestamp of the most recent invitation sent to the technical contact."""
        try:
            return (self.orginvitation_set.select(
                fn.MAX(OrgInvitation.created_at).alias("last_sent_at")).where(
                    OrgInvitation.invitee_id == self.tech_contact_id).first().last_sent_at)
        except Exception:
            return None

    @property
    def invitation_confirmed_at(self):
        """Get the timestamp when the invitation link was opened."""
        try:
            return (self.orginvitation_set.select(
                fn.MAX(OrgInvitation.created_at).alias("last_confirmed_at")).where(
                    OrgInvitation.invitee_id == self.tech_contact_id).where(
                        OrgInvitation.confirmed_at.is_null(False)).first().last_confirmed_at)
        except Exception:
            return None

    @property
    def users(self):
        """Get organisation's user query."""
        return User.select().join(
            UserOrg, on=(UserOrg.user_id == User.id)).where(UserOrg.org == self)

    @property
    def admins(self):
        """Get organisation's adminstrator query."""
        return self.users.where(UserOrg.is_admin)

    def __repr__(self):
        return self.name or self.tuakiri_name

    def save(self, *args, **kwargs):
        """Handle data consitency validation and saving."""
        if self.is_dirty():

            if self.name is None:
                self.name = self.tuakiri_name

            if self.field_is_updated("tech_contact") and self.tech_contact:
                if not self.tech_contact.has_role(Role.TECHNICAL):
                    self.tech_contact.roles |= Role.TECHNICAL
                    self.tech_contact.save()
                    app.logger.info(f"Added TECHNICAL role to user {self.tech_contact}")

        super().save(*args, **kwargs)


class OrgInfo(BaseModel):
    """Preloaded organisation data."""

    name = CharField(max_length=100, unique=True, verbose_name="Organisation")
    tuakiri_name = CharField(max_length=100, unique=True, null=True, verbose_name="TUAKIRI Name")
    title = CharField(null=True, verbose_name="Contact person tile")
    first_name = CharField(null=True, verbose_name="Contact person's first name")
    last_name = CharField(null=True, verbose_name="Contact person's last name")
    role = CharField(null=True, verbose_name="Contact person's role")
    email = CharField(null=True, verbose_name="Contact person's email")
    phone = CharField(null=True, verbose_name="Contact person's phone")
    is_public = BooleanField(
        null=True, default=False, verbose_name="Permission to post contact information to WEB")
    country = CharField(null=True, verbose_name="Country Code", default=DEFAULT_COUNTRY)
    city = CharField(null=True, verbose_name="City of home campus")
    disambiguated_id = CharField(
        null=True, verbose_name="common:disambiguated-organization-identifier")
    disambiguation_source = CharField(null=True, verbose_name="common:disambiguation-source")

    def __repr__(self):
        return self.name or self.disambiguated_id or super().__repr__()

    class Meta:  # noqa: D101,D106
        db_table = "org_info"
        table_alias = "oi"

    @classmethod
    def load_from_csv(cls, source):
        """Load data from CSV file or a string."""
        if isinstance(source, str):
            if '\n' in source:
                source = StringIO(source)
            else:
                source = open(source)
        reader = csv.reader(source)
        header = next(reader)

        assert len(header) >= 3, \
            "Wrong number of fields. Expected at least 3 fields " \
            "(name, disambiguated organisation ID, and disambiguation source). " \
            "Read header: %s" % header
        header_rexs = [
            re.compile(ex, re.I)
            for ex in ("organisation|name", "title", r"first\s*(name)?", r"last\s*(name)?", "role",
                       "email", "phone", "public|permission to post to web", r"country\s*(code)?",
                       "city", "(common:)?disambiguated.*identifier",
                       "(common:)?disambiguation.*source", r"tuakiri\s*(name)?")
        ]

        def index(rex):
            """Return first header column index matching the given regex."""
            for i, column in enumerate(header):
                if rex.match(column):
                    return i
            else:
                return None

        idxs = [index(rex) for rex in header_rexs]

        def val(row, i, default=None):
            if idxs[i] is None:
                return default
            else:
                v = row[idxs[i]].strip()
                return None if v == '' else v

        for row in reader:
            # skip empty lines:
            if row is None or (len(row) == 1 and row[0].strip() == ''):
                continue

            name = val(row, 0)
            oi, _ = cls.get_or_create(name=name)

            oi.title = val(row, 1)
            oi.first_name = val(row, 2)
            oi.last_name = val(row, 3)
            oi.role = val(row, 4)
            oi.email = val(row, 5)
            oi.phone = val(row, 6)
            oi.is_public = val(row, 7) and val(row, 7).upper() == "YES"
            oi.country = val(row, 8) or DEFAULT_COUNTRY
            oi.city = val(row, 9)
            oi.disambiguated_id = val(row, 10)
            oi.disambiguation_source = val(row, 11)
            oi.tuakiri_name = val(row, 12)

            oi.save()

        return reader.line_num - 1


class User(BaseModel, UserMixin, AuditMixin):
    """
    ORCiD Hub user.

    It's a gneric user including researchers, organisation administrators, hub administrators, etc.
    """

    name = CharField(max_length=64, null=True)
    first_name = CharField(null=True, verbose_name="Firs Name")
    last_name = CharField(null=True, verbose_name="Last Name")
    email = CharField(max_length=120, unique=True, null=True)
    eppn = CharField(max_length=120, unique=True, null=True)
    # ORCiD:
    orcid = OrcidIdField(null=True, verbose_name="ORCID iD", help_text="User's ORCID iD")
    confirmed = BooleanField(default=False)
    # Role bit-map:
    roles = SmallIntegerField(default=0)

    is_locked = BooleanField(default=False)

    # TODO: many-to-many
    # NB! depricated!
    # TODO: we still need to rememeber the rognanistiaon that last authenticated the user
    organisation = ForeignKeyField(
        Organisation, related_name="members", on_delete="CASCADE", null=True)
    created_by = ForeignKeyField(DeferredUser, on_delete="SET NULL", null=True)
    updated_by = ForeignKeyField(DeferredUser, on_delete="SET NULL", null=True)

    def __repr__(self):
        if self.name and (self.eppn or self.email):
            return "%s (%s)" % (self.name, self.email or self.eppn)
        return self.name or self.email or self.orcid or super().__repr__()

    @property
    def organisations(self):
        """Get all linked to the user organisation query."""
        # return Organisation.select().join(
        #     UserOrg, on=(UserOrg.org_id == Organisation.id)).where(UserOrg.user_id == self.id)
        return (Organisation.select(
            Organisation, (Organisation.tech_contact_id == self.id).alias("is_tech_contact"),
            ((UserOrg.is_admin.is_null(False)) & (UserOrg.is_admin)).alias("is_admin")).join(
                UserOrg, on=((UserOrg.org_id == Organisation.id) & (UserOrg.user_id == self.id)))
                .naive())

    @property
    def available_organisations(self):
        """Get all not yet linked to the user organisation query."""
        return (Organisation.select(Organisation).where(UserOrg.id.is_null()).join(
            UserOrg,
            JOIN.LEFT_OUTER,
            on=((UserOrg.org_id == Organisation.id) & (UserOrg.user_id == self.id))))

    @property
    def admin_for(self):
        """Get organisations the user is admin for (query)."""
        return self.organisations.where(UserOrg.is_admin)

    @property
    def is_active(self):
        """Get 'is_active' based on confirmed for Flask-Login.

        TODO: confirmed - user that email is cunfimed either by IdP or by confirmation email
        ins't the same as "is active".
        """
        return self.confirmed

    def has_role(self, role):
        """Return `True` if the user identifies with the specified role.

        :param role: A role name, `Role` instance, or integer value.
        """
        if isinstance(role, Role):
            return bool(role & Role(self.roles))
        elif isinstance(role, str):
            try:
                return bool(Role[role.upper()] & Role(self.roles))
            except Exception:
                False
        elif type(role) is int:
            return bool(role & self.roles)
        else:
            return False

    @property
    def is_superuser(self):
        """Test if the user is a HUB admin."""
        return bool(self.roles & Role.SUPERUSER)

    @is_superuser.setter
    def is_superuser(self, value):  # noqa: D401
        """Sets user as a HUB admin."""
        if value:
            self.roles |= Role.SUPERUSER
        else:
            self.roles ^= Role.SUPERUSER

    @property
    def is_admin(self):
        """Test if the user belongs to the organisation admin."""
        return bool(self.roles & Role.ADMIN)

    def avatar(self, size=40, default="identicon"):
        """Return Gravatar service user avatar URL."""
        # TODO: default gravatar image
        # default = "https://www.example.com/default.jpg"
        gravatar_url = "https://www.gravatar.com/avatar/" + md5(
            self.email.lower().encode()).hexdigest() + "?"
        gravatar_url += urlencode({'d': default, 's': str(size)})
        return gravatar_url

    @property
    def gravatar_profile_url(self):
        """Return Gravatar service user profile URL."""
        return "https://www.gravatar.com/" + md5(self.email.lower().encode()).hexdigest()

    @property
    def affiliations(self):
        """Return affiliations with the current organisation."""
        try:
            user_org = UserOrg.get(user=self, org=self.organisation)
            return Affiliation(user_org.affiliations)
        except UserOrg.DoesNotExist:
            return Affiliation.NONE

    def is_tech_contact_of(self, org=None):
        """Indicats if the user is the technical contact of the organisation."""
        if org is None:
            org = self.organisation
        return org and org.tech_contact and org.tech_contact_id == self.id

    def is_admin_of(self, org=None):
        """Indicats if the user is the technical contact of the organisation."""
        if org is None:
            org = self.organisation
        return org and UserOrg.select().where(UserOrg.user == self, UserOrg.org == org, UserOrg.is_admin).exists()

    @property
    def uuid(self):
        """Generate UUID for the user basee on the the primary email."""
        return uuid.uuid5(uuid.NAMESPACE_URL, "mailto:" + (self.email or self.eppn))


DeferredUser.set_model(User)


class OrgInvitation(BaseModel, AuditMixin):
    """Organisation invitation to on-board the Hub."""

    invitee = ForeignKeyField(
        User, on_delete="CASCADE", null=True, related_name="received_org_invitations")
    inviter = ForeignKeyField(
        User, on_delete="SET NULL", null=True, related_name="sent_org_invitations")
    org = ForeignKeyField(Organisation, on_delete="SET NULL", verbose_name="Organisation")
    email = TextField(help_text="The email address the invitation was sent to.")
    token = TextField(unique=True)
    confirmed_at = DateTimeField(null=True)

    @property
    def sent_at(self):
        """Get the time the invitation was sent."""
        return self.created_at

    class Meta:  # noqa: D101,D106
        db_table = "org_invitation"


class UserOrg(BaseModel, AuditMixin):
    """Linking object for many-to-many relationship."""

    user = ForeignKeyField(User, on_delete="CASCADE", index=True)
    org = ForeignKeyField(
        Organisation, on_delete="CASCADE", index=True, verbose_name="Organisation")

    is_admin = BooleanField(
        null=True, default=False, help_text="User is an administrator for the organisation")

    # Affiliation bit-map:
    affiliations = SmallIntegerField(default=0, null=True, verbose_name="EDU Person Affiliations")
    created_by = ForeignKeyField(
        User, on_delete="SET NULL", null=True, related_name="created_user_orgs")
    updated_by = ForeignKeyField(
        User, on_delete="SET NULL", null=True, related_name="updated_user_orgs")

    # TODO: the access token should be either here or in a separate list
    # access_token = CharField(max_length=120, unique=True, null=True)

    def save(self, *args, **kwargs):
        """Enforce foriegn key contraints and consolidate user roles with the linked organisations.

        Enforce foriegn key contraints and consolidate user roles with the linked organisations
        before saving data.
        """
        if self.is_dirty():
            if self.field_is_updated("org"):
                self.org  # just enforce re-querying
            user = self.user
            if self.is_admin != user.is_admin:
                if self.is_admin or UserOrg.select().where((UserOrg.user_id == self.user_id) & (
                        UserOrg.org_id != self.org_id) & UserOrg.is_admin).exists():  # noqa: E125
                    user.roles |= Role.ADMIN
                    app.logger.info(f"Added ADMIN role to user {user}")
                else:
                    user.roles &= ~Role.ADMIN
                    app.logger.info(f"Revoked ADMIN role from user {user}")
                user.save()

        return super().save(*args, **kwargs)

    class Meta:  # noqa: D101,D106
        db_table = "user_org"
        table_alias = "uo"
        indexes = ((("user", "org"), True), )


class OrcidToken(BaseModel, AuditMixin):
    """For Keeping Orcid token in the table."""

    user = ForeignKeyField(User)
    org = ForeignKeyField(Organisation, index=True, verbose_name="Organisation")
    scope = TextField(null=True, db_column="scope")  # TODO impomenet property
    access_token = CharField(max_length=36, unique=True, null=True)
    issue_time = DateTimeField(default=datetime.utcnow)
    refresh_token = CharField(max_length=36, unique=True, null=True)
    expires_in = SmallIntegerField(default=0)
    created_by = ForeignKeyField(DeferredUser, on_delete="SET NULL", null=True)
    updated_by = ForeignKeyField(DeferredUser, on_delete="SET NULL", null=True)


class UserOrgAffiliation(BaseModel, AuditMixin):
    """For Keeping the information about the affiliation."""

    user = ForeignKeyField(User)
    organisation = ForeignKeyField(Organisation, index=True, verbose_name="Organisation")
    name = TextField(null=True, verbose_name="Institution/employer")
    start_date = PartialDateField(null=True)
    end_date = PartialDateField(null=True)
    department_name = TextField(null=True)
    department_city = TextField(null=True)
    role_title = TextField(null=True)
    put_code = IntegerField(null=True)
    path = TextField(null=True)
    created_by = ForeignKeyField(DeferredUser, on_delete="SET NULL", null=True)
    updated_by = ForeignKeyField(DeferredUser, on_delete="SET NULL", null=True)

    class Meta:  # noqa: D101,D106
        db_table = "user_organisation_affiliation"
        table_alias = "oua"


class OrcidApiCall(BaseModel):
    """ORCID API call audit entry."""

    called_at = DateTimeField(default=datetime.utcnow)
    user = ForeignKeyField(User, null=True)
    method = TextField()
    url = TextField()
    query_params = TextField(null=True)
    body = TextField(null=True)
    put_code = IntegerField(null=True)
    response = TextField(null=True)
    response_time_ms = IntegerField(null=True)

    class Meta:  # noqa: D101,D106
        db_table = "orcid_api_call"


class OrcidAuthorizeCall(BaseModel):
    """ORCID Authorize call audit entry."""

    called_at = DateTimeField(default=datetime.utcnow)
    user = ForeignKeyField(User, null=True)
    method = TextField(null=True)
    url = TextField(null=True)
    token = TextField(null=True)
    state = TextField(null=True)
    response_time_ms = IntegerField(null=True)

    class Meta:  # noqa: D101,D106
        db_table = "orcid_authorize_call"


class Task(BaseModel, AuditMixin):
    """Batch processing task created form CSV/TSV file."""

    __record_count = None
    __record_funding_count = None
    __work_record_count = None
    org = ForeignKeyField(
        Organisation, index=True, verbose_name="Organisation", on_delete="SET NULL")
    completed_at = DateTimeField(null=True)
    filename = TextField(null=True)
    created_by = ForeignKeyField(
        User, on_delete="SET NULL", null=True, related_name="created_tasks")
    updated_by = ForeignKeyField(
        User, on_delete="SET NULL", null=True, related_name="updated_tasks")
    task_type = SmallIntegerField(default=0, null=True)
    expires_at = DateTimeField(null=True)

    def __repr__(self):
        return self.filename or f"Task #{self.id}"

    @property
    def record_count(self):
        """Get count of the loaded recoreds."""
        if self.__record_count is None:
            self.__record_count = self.affiliationrecord_set.count()
        return self.__record_count

    @property
    def record_funding_count(self):
        """Get count of the loaded funding records."""
        if self.__record_funding_count is None:
            self.__record_funding_count = self.funding_records.count()
        return self.__record_funding_count

    @property
    def work_record_count(self):
        """Get count of the loaded work records."""
        if self.__work_record_count is None:
            self.__work_record_count = self.work_record.count()
        return self.__work_record_count

    @classmethod
    def load_from_csv(cls, source, filename=None, org=None):
        """Load affiliation record data from CSV/TSV file or a string."""
        if isinstance(source, str):
            if '\n' in source:
                source = StringIO(source)
            else:
                source = open(source)
                if filename is None:
                    filename = source
        reader = csv.reader(source)
        header = next(reader)
        if filename is None:
            if hasattr(source, "name"):
                filename = source.name
            else:
                filename = datetime.utcnow().isoformat(timespec="seconds")

        if len(header) == 1 and '\t' in header[0]:
            source.seek(0)
            reader = csv.reader(source, delimiter='\t')
            header = next(reader)
        if len(header) < 2:
            raise ModelException("Expected CSV or TSV format file.")

        assert len(header) >= 7, \
            "Wrong number of fields. Expected at least 7 fields " \
            "(first name, last name, email address, organisation, " \
            "campus/department, city, course or job title, start date, end date, student/staff). " \
            f"Read header: {header}"
        header_rexs = [
            re.compile(ex, re.I)
            for ex in (r"first\s*(name)?", r"last\s*(name)?", "email", "organisation|^name",
                       "campus|department", "city", "state|region", "course|title|role",
                       r"start\s*(date)?", r"end\s*(date)?",
                       r"affiliation(s)?\s*(type)?|student|staff", "country", r"disambiguat.*id",
                       r"disambiguat.*source", r"put|code", "orcid.*", "external.*|.*identifier")
        ]

        def index(rex):
            """Return first header column index matching the given regex."""
            for i, column in enumerate(header):
                if rex.match(column):
                    return i
            else:
                return None

        idxs = [index(rex) for rex in header_rexs]

        if all(idx is None for idx in idxs):
            raise ModelException(f"Failed to map fields based on the header of the file: {header}")

        if org is None:
            org = current_user.organisation if current_user else None

        def val(row, i, default=None):
            if idxs[i] is None or idxs[i] >= len(row):
                return default
            else:
                v = row[idxs[i]].strip()
                return default if v == '' else v

        with db.atomic():
            try:
                task = cls.create(org=org, filename=filename)
                for row_no, row in enumerate(reader):
                    # skip empty lines:
                    if len(row) == 0:
                        continue
                    if len(row) == 1 and row[0].strip() == '':
                        continue

                    email = val(row, 2, "").lower()
                    orcid = val(row, 15)
                    external_id = val(row, 16)
                    if not email and not orcid and external_id and EMAIL_REGEX.match(external_id):
                        # if email is missing and exernal ID is given as a valid email, use it:
                        email = external_id

                    # The uploaded country must be from ISO 3166-1 alpha-2
                    country = val(row, 11)

                    if country:
                        try:
                            country = countries.lookup(country).alpha_2
                        except Exception:
                            raise ModelException(
                                f" (Country must be 2 character from ISO 3166-1 alpha-2) in the row "
                                f"#{row_no+2}: {row}. Header: {header}")

                    if not (email or orcid):
                        raise ModelException(
                            f"Missing user identifier (email address or ORCID iD) in the row "
                            f"#{row_no+2}: {row}. Header: {header}")

                    if orcid:
                        try:
                            validate_orcid_id(orcid)
                        except Exception as ex:
                            pass

                    if not email or not EMAIL_REGEX.match(email):
                        raise ValueError(
                            f"Invalid email address '{email}'  in the row #{row_no+2}: {row}")

                    affiliation_type = val(row, 10, "").lower()
                    if not affiliation_type or affiliation_type not in AFFILIATION_TYPES:
                        raise ValueError(
                            f"Invalid affiliation type '{affiliation_type}' in the row #{row_no+2}: {row}. "
                            f"Expected values: {', '.join(at for at in AFFILIATION_TYPES)}.")

                    af = AffiliationRecord(
                        task=task,
                        first_name=val(row, 0),
                        last_name=val(row, 1),
                        email=email,
                        organisation=val(row, 3),
                        department=val(row, 4),
                        city=val(row, 5),
                        region=val(row, 6),
                        role=val(row, 7),
                        start_date=PartialDate.create(val(row, 8)),
                        end_date=PartialDate.create(val(row, 9)),
                        affiliation_type=affiliation_type,
                        country=country,
                        disambiguated_id=val(row, 12),
                        disambiguated_source=val(row, 13),
                        put_code=val(row, 14),
                        orcid=orcid,
                        external_id=external_id)
                    validator = ModelValidator(af)
                    if not validator.validate():
                        raise ModelException(f"Invalid record: {validator.errors}")
                    af.save()
            except Exception as ex:
                db.rollback()
                app.logger.exception("Failed to laod affiliation file.")
                raise

        return task

    class Meta:  # noqa: D101,D106
        table_alias = "t"


class UserInvitation(BaseModel, AuditMixin):
    """Organisation invitation to on-board the Hub."""

    invitee = ForeignKeyField(
        User, on_delete="CASCADE", null=True, related_name="received_user_invitations")
    inviter = ForeignKeyField(
        User, on_delete="SET NULL", null=True, related_name="sent_user_invitations")
    org = ForeignKeyField(
        Organisation, on_delete="CASCADE", null=True, verbose_name="Organisation")
    task = ForeignKeyField(Task, on_delete="CASCADE", null=True, index=True, verbose_name="Task")

    email = CharField(
        index=True, max_length=80, help_text="The email address the invitation was sent to.")
    first_name = TextField(null=True, verbose_name="First Name")
    last_name = TextField(null=True, verbose_name="Last Name")
    orcid = OrcidIdField(null=True)
    department = TextField(verbose_name="Campus/Department", null=True)
    organisation = TextField(verbose_name="Organisation Name", null=True)
    city = TextField(verbose_name="City", null=True)
    state = TextField(verbose_name="State", null=True)
    country = CharField(verbose_name="Country", max_length=2, null=True)
    course_or_role = TextField(verbose_name="Course or Job title", null=True)
    start_date = PartialDateField(verbose_name="Start date", null=True)
    end_date = PartialDateField(verbose_name="End date (leave blank if current)", null=True)
    affiliations = SmallIntegerField(verbose_name="User affiliations", null=True)
    disambiguated_id = TextField(verbose_name="Disambiguation ORG Id", null=True)
    disambiguation_source = TextField(verbose_name="Disambiguation ORG Source", null=True)
    token = TextField(unique=True)
    confirmed_at = DateTimeField(null=True)

    @property
    def sent_at(self):
        """Get the time the invitation was sent."""
        return self.created_at

    class Meta:  # noqa: D101,D106
        db_table = "user_invitation"


class RecordModel(BaseModel):
    """Commond model bits of the task records."""

    def save(self, *args, **kwargs):
        """Update related batch task when changing the record."""
        if self.is_dirty() and hasattr(self, "task"):
            self.task.updated_at = datetime.utcnow()
            self.task.save()
        return super().save(*args, **kwargs)

    def add_status_line(self, line):
        """Add a text line to the status for logging processing progress."""
        ts = datetime.utcnow().isoformat(timespec="seconds")
        self.status = (self.status + "\n" if self.status else '') + ts + ": " + line


class AffiliationRecord(RecordModel):
    """Affiliation record loaded from CSV file for batch processing."""

    is_active = BooleanField(
        default=False, help_text="The record is marked 'active' for batch processing", null=True)
    task = ForeignKeyField(Task, on_delete="CASCADE")
    put_code = IntegerField(null=True)
    external_id = CharField(
        max_length=100,
        null=True,
        verbose_name="External ID",
        help_text="Record identifier used in the data source system.")
    processed_at = DateTimeField(null=True)
    status = TextField(null=True, help_text="Record processing status.")
    first_name = CharField(max_length=120, null=True)
    last_name = CharField(max_length=120, null=True)
    email = CharField(max_length=80, null=True)
    orcid = OrcidIdField(null=True)
    organisation = CharField(null=True, index=True, max_length=200)
    affiliation_type = CharField(
        max_length=20, null=True, choices=[(v, v) for v in AFFILIATION_TYPES])
    role = CharField(null=True, verbose_name="Role/Course", max_length=100)
    department = CharField(null=True, max_length=200)
    start_date = PartialDateField(null=True)
    end_date = PartialDateField(null=True)
    city = CharField(null=True, max_length=200)
    state = CharField(null=True, verbose_name="State/Region", max_length=100)
    country = CharField(null=True, verbose_name="Country", max_length=2)
    disambiguated_id = CharField(
        null=True, max_length=20, verbose_name="Disambiguated Organization Identifier")
    disambiguated_source = CharField(
        null=True, max_length=100, verbose_name="Disambiguation Source")

    class Meta:  # noqa: D101,D106
        db_table = "affiliation_record"
        table_alias = "ar"


class TaskType(IntFlag):
    """
    Enum used to represent Task type.

    The model provide multi role support representing role sets as bitmaps.
    """

    AFFILIATION = 0  # Affilation of employment/education
    FUNDING = 1  # Funding
    WORK = 2

    def __eq__(self, other):
        if isinstance(other, TaskType):
            return self.value == other.value
        return (self.name == other or self.name == getattr(other, 'name', None))

    def __hash__(self):
        return hash(self.name)


class FundingRecord(RecordModel):
    """Funding record loaded from Json file for batch processing."""

    task = ForeignKeyField(Task, related_name="funding_records", on_delete="CASCADE")
    title = CharField(max_length=255)
    translated_title = CharField(null=True, max_length=255)
    translated_title_language_code = CharField(null=True, max_length=10)
    type = CharField(max_length=255)
    organization_defined_type = CharField(null=True, max_length=255)
    short_description = CharField(null=True, max_length=4000)
    amount = CharField(null=True, max_length=255)
    currency = CharField(null=True, max_length=3)
    start_date = PartialDateField(null=True)
    end_date = PartialDateField(null=True)
    org_name = CharField(null=True, max_length=255, verbose_name="Organisation Name")
    city = CharField(null=True, max_length=255)
    region = CharField(null=True, max_length=255)
    country = CharField(null=True, max_length=255)
    disambiguated_org_identifier = CharField(null=True, max_length=255)
    disambiguation_source = CharField(null=True, max_length=255)
    visibility = CharField(null=True, max_length=100)
    is_active = BooleanField(
        default=False, help_text="The record is marked for batch processing", null=True)
    processed_at = DateTimeField(null=True)
    status = TextField(null=True, help_text="Record processing status.")

    @classmethod
    def load_from_json(cls, source, filename=None, org=None):
        """Load data from json file or a string."""
        if isinstance(source, str):
            # import data from file based on its extension; either it is yaml or json
            funding_data_list = load_yaml_json(filename=filename, source=source)

            for funding_data in funding_data_list:
                validation_source_data = copy.deepcopy(funding_data)
                validation_source_data = FundingRecord.del_none(validation_source_data)

                # Adding schema valdation for funding
                validator = Core(
                    source_data=validation_source_data, schema_files=["funding_schema.yaml"])
                validator.validate(raise_exception=True)

            try:
                if org is None:
                    org = current_user.organisation if current_user else None
                task = Task.create(org=org, filename=filename, task_type=TaskType.FUNDING)

                for funding_data in funding_data_list:

                    title = funding_data.get("title").get("title").get("value") if \
                        funding_data.get("title") and funding_data.get("title").get("title") and \
                        funding_data.get("title").get("title").get("value") else None

                    translated_title = funding_data.get("title").get("translated-title").get("value") if \
                        funding_data.get("title") and funding_data.get("title").get("translated-title") \
                        and funding_data.get("title").get("translated-title").get("value") else None

                    translated_title_language_code = funding_data.get("title").get(
                        "translated-title").get(
                            "language-code") if funding_data.get("title") and funding_data.get(
                                "title").get("translated-title") and funding_data.get("title").get(
                                    "translated-title").get("language-code") else None

                    type = funding_data.get("type") if funding_data.get("type") else None

                    organization_defined_type = funding_data.get("organization-defined-type").get("value") if \
                        funding_data.get("organization-defined-type") else None

                    short_description = funding_data.get("short-description") if funding_data.get(
                        "short-description") else None

                    amount = funding_data.get("amount").get("value") if funding_data.get(
                        "amount") else None

                    currency = funding_data.get("amount").get("currency-code") \
                        if funding_data.get("amount") and funding_data.get("amount").get("currency-code") else None
                    start_date = PartialDate.create(funding_data.get("start-date"))
                    end_date = PartialDate.create(funding_data.get("end-date"))
                    org_name = funding_data.get("organization").get("name") if \
                        funding_data.get("organization") and funding_data.get("organization").get("name") else None

                    city = funding_data.get("organization").get("address").get("city") if \
                        funding_data.get("organization") and funding_data.get("organization").get("address") \
                        else None

                    region = funding_data.get("organization").get("address").get("region") if \
                        funding_data.get("organization") and funding_data.get("organization").get("address") \
                        else None

                    country = funding_data.get("organization").get("address").get("country") if \
                        funding_data.get("organization") and funding_data.get("organization").get("address") \
                        else None

                    disambiguated_org_identifier = funding_data.get("organization").get(
                        "disambiguated-organization").get("disambiguated-organization-identifier") if \
                        funding_data.get("organization") and \
                        funding_data.get("organization").get("disambiguated-organization") else None

                    disambiguation_source = funding_data.get("organization").get(
                        "disambiguated-organization").get("disambiguation-source") if \
                        funding_data.get("organization") and \
                        funding_data.get("organization").get("disambiguated-organization") else None

                    visibility = funding_data.get("visibility") if funding_data.get(
                        "visibility") else None

                    funding_record = FundingRecord.create(
                        task=task,
                        title=title,
                        translated_title=translated_title,
                        translated_title_language_code=translated_title_language_code,
                        type=type,
                        organization_defined_type=organization_defined_type,
                        short_description=short_description,
                        amount=amount,
                        currency=currency,
                        org_name=org_name,
                        city=city,
                        region=region,
                        country=country,
                        disambiguated_org_identifier=disambiguated_org_identifier,
                        disambiguation_source=disambiguation_source,
                        visibility=visibility,
                        start_date=start_date,
                        end_date=end_date)

                    invitees_list = funding_data.get("invitees") if funding_data.get("invitees") else None
                    if invitees_list:
                        for invitee in invitees_list:
                            identifier = invitee.get("identifier") if invitee.get("identifier") else None
                            email = invitee.get("email") if invitee.get("email") else None
                            first_name = invitee.get("first-name") if invitee.get("first-name") else None
                            last_name = invitee.get("last-name") if invitee.get("last-name") else None
                            orcid_id = invitee.get("ORCID-iD") if invitee.get("ORCID-iD") else None
                            put_code = invitee.get("put-code") if invitee.get("put-code") else None

                            FundingInvitees.create(
                                funding_record=funding_record,
                                identifier=identifier,
                                email=email.lower(),
                                first_name=first_name,
                                last_name=last_name,
                                orcid=orcid_id,
                                put_code=put_code)
                    else:
                        raise SchemaError(u"Schema validation failed:\n - "
                                          u"Expecting Invitees for which the funding record will be written")

                    contributors_list = funding_data.get("contributors").get("contributor") if \
                        funding_data.get("contributors") else None
                    if contributors_list:
                        for contributor in contributors_list:
                            orcid_id = None
                            if contributor.get("contributor-orcid") and contributor.get(
                                    "contributor-orcid").get("path"):
                                orcid_id = contributor.get("contributor-orcid").get("path")
<<<<<<< HEAD

                            name = contributor.get("credit-name").get("value") if \
                                contributor.get("credit-name") else None

                            role = contributor.get("contributor-attributes").get("contributor-role") if \
                                contributor.get("contributor-attributes") else None

=======

                            name = contributor.get("credit-name").get("value") if \
                                contributor.get("credit-name") else None

                            role = contributor.get("contributor-attributes").get("contributor-role") if \
                                contributor.get("contributor-attributes") else None

>>>>>>> 7bcaa566
                            FundingContributor.create(
                                funding_record=funding_record,
                                orcid=orcid_id,
                                name=name,
                                role=role)

                    external_ids_list = funding_data.get("external-ids").get("external-id") if \
                        funding_data.get("external-ids") else None
                    if external_ids_list:
                        for external_id in external_ids_list:
                            type = external_id.get("external-id-type")
                            value = external_id.get("external-id-value")
                            url = external_id.get("external-id-url").get("value") if \
                                external_id.get("external-id-url") else None
                            relationship = external_id.get("external-id-relationship")
                            ExternalId.create(
                                funding_record=funding_record,
                                type=type,
                                value=value,
                                url=url,
                                relationship=relationship)
                    else:
                        raise SchemaError(u"Schema validation failed:\n - An external identifier is required")
                return task

            except Exception as ex:
                db.rollback()
                app.logger.exception("Failed to laod affiliation file.")
                raise

    @classmethod
    def del_none(cls, d):  # noqa: N805
        """
        Delete keys with the value ``None`` in a dictionary, recursively.

        So that the schema validation will not fail, for elements that are none
        """
        for key, value in list(d.items()):
            if value is None:
                del d[key]
            elif isinstance(value, list):
                for item in value:
                    if isinstance(item, dict):
                        cls.del_none(item)
            elif isinstance(value, dict):
                cls.del_none(value)
        return d

    class Meta:  # noqa: D101,D106
        db_table = "funding_record"
        table_alias = "fr"


class WorkRecord(RecordModel):
    """Work record loaded from Json file for batch processing."""

    task = ForeignKeyField(Task, related_name="work_record", on_delete="CASCADE")
    title = CharField(max_length=255)
    sub_title = CharField(null=True, max_length=255)
    translated_title = CharField(null=True, max_length=255)
    translated_title_language_code = CharField(null=True, max_length=10)
    journal_title = CharField(null=True, max_length=255)
    short_description = CharField(null=True, max_length=4000)
    citation_type = CharField(max_length=255)
    citation_value = CharField(max_length=255)
    type = CharField(null=True, max_length=255)
    publication_date = PartialDateField(null=True)
    publication_media_type = CharField(null=True, max_length=255)
    url = CharField(null=True, max_length=255)
    language_code = CharField(null=True, max_length=10)
    country = CharField(null=True, max_length=255)
    visibility = CharField(null=True, max_length=100)

    is_active = BooleanField(
        default=False, help_text="The record is marked for batch processing", null=True)
    processed_at = DateTimeField(null=True)
    status = TextField(null=True, help_text="Record processing status.")

    @classmethod
    def load_from_json(cls, source, filename=None, org=None):
        """Load data from JSON file or a string."""
        if isinstance(source, str):
            # import data from file based on its extension; either it is yaml or json
            work_data_list = load_yaml_json(filename=filename, source=source)

            # TODO: validation of uploaded work file
            '''for work_data in work_data_list:
                validation_source_data = copy.deepcopy(work_data)
                validation_source_data = WorkRecord.del_none(validation_source_data)

                # Adding schema valdation for Work
                validator = Core(
                    source_data=validation_source_data, schema_files=["work_schema.yaml"])
                validator.validate(raise_exception=True)'''

            try:
                if org is None:
                    org = current_user.organisation if current_user else None
                task = Task.create(org=org, filename=filename, task_type=TaskType.WORK)

                for work_data in work_data_list:

                    title = work_data.get("title").get("title").get("value") if \
                        work_data.get("title") and work_data.get("title").get("title") and \
                        work_data.get("title").get("title").get("value") else None

                    sub_title = work_data.get("title").get("subtitle").get("value") if \
                        work_data.get("title") and work_data.get("title").get("subtitle") and \
                        work_data.get("title").get("subtitle").get("value") else None

                    translated_title = work_data.get("title").get("translated-title").get("value") if \
                        work_data.get("title") and work_data.get("title").get("translated-title") \
                        and work_data.get("title").get("translated-title").get("value") else None

                    translated_title_language_code = work_data.get("title").get(
                        "translated-title").get(
                            "language-code") if work_data.get("title") and work_data.get(
                                "title").get("translated-title") and work_data.get("title").get(
                                    "translated-title").get("language-code") else None

                    journal_title = work_data.get("journal-title").get("value") if \
                        work_data.get("journal-title") and work_data.get("journal-title").get("value") else None

                    short_description = work_data.get("short-description") if work_data.get(
                        "short-description") else None

                    citation_type = work_data.get("citation").get("citation-type") if \
                        work_data.get("citation") and work_data.get("citation").get("citation-type") else None

                    citation_value = work_data.get("citation").get("citation-value") if \
                        work_data.get("citation") and work_data.get("citation").get("citation-value") else None

                    type = work_data.get("type") if work_data.get("type") else None

                    # publication_date = PartialDate.create(work_data.get("publication-date"))

                    publication_media_type = work_data.get("publication-date").get("media-type") if \
                        work_data.get("publication-date") and work_data.get("publication-date").get("media-type") \
                        else None

                    url = work_data.get("url").get("value") if \
                        work_data.get("url") and work_data.get("url").get("value") else None

                    language_code = work_data.get("language-code") if work_data.get("language-code") else None

                    country = work_data.get("country").get("value") if \
                        work_data.get("country") and work_data.get("country").get("value") else None

                    visibility = work_data.get("visibility") if work_data.get("visibility") else None

                    work_record = WorkRecord.create(
                        task=task,
                        title=title,
                        sub_title=sub_title,
                        translated_title=translated_title,
                        translated_title_language_code=translated_title_language_code,
                        journal_title=journal_title,
                        short_description=short_description,
                        citation_type=citation_type,
                        citation_value=citation_value,
                        type=type,
                        # publication_date=publication_date,
                        publication_media_type=publication_media_type,
                        url=url,
                        language_code=language_code,
                        country=country,
                        visibility=visibility)

                    invitees_list = work_data.get("invitees") if work_data.get("invitees") else None

                    if invitees_list:
                        for invitee in invitees_list:
                            identifier = invitee.get("identifier") if invitee.get("identifier") else None
                            email = invitee.get("email") if invitee.get("email") else None
                            first_name = invitee.get("first-name") if invitee.get("first-name") else None
                            last_name = invitee.get("last-name") if invitee.get("last-name") else None
                            orcid_id = invitee.get("ORCID-iD") if invitee.get("ORCID-iD") else None
                            put_code = invitee.get("put-code") if invitee.get("put-code") else None

                            WorkInvitees.create(
                                work_record=work_record,
                                identifier=identifier,
                                email=email.lower(),
                                first_name=first_name,
                                last_name=last_name,
                                orcid=orcid_id,
                                put_code=put_code)
                    else:
                        raise SchemaError(u"Schema validation failed:\n - "
                                          u"Expecting Invitees for which the work record will be written")

                    contributors_list = work_data.get("contributors").get("contributor") if \
                        work_data.get("contributors") else None

                    if contributors_list:
                        for contributor in contributors_list:
                            orcid_id = None
                            if contributor.get("contributor-orcid") and contributor.get(
                                    "contributor-orcid").get("path"):
                                orcid_id = contributor.get("contributor-orcid").get("path")

                            name = contributor.get("credit-name").get("value") if \
                                contributor.get("credit-name") else None

                            role = contributor.get("contributor-attributes").get("contributor-role") if \
                                contributor.get("contributor-attributes") else None

                            contributor_sequence = contributor.get("contributor-attributes").get(
                                "contributor-sequence") if contributor.get("contributor-attributes") else None

                            WorkContributor.create(
                                work_record=work_record,
                                orcid=orcid_id,
                                name=name,
                                role=role,
                                contributor_sequence=contributor_sequence)

                    external_ids_list = work_data.get("external-ids").get("external-id") if \
                        work_data.get("external-ids") else None
                    if external_ids_list:
                        for external_id in external_ids_list:
                            type = external_id.get("external-id-type")
                            value = external_id.get("external-id-value")
                            url = external_id.get("external-id-url").get("value") if \
                                external_id.get("external-id-url") else None
                            relationship = external_id.get("external-id-relationship")
                            WorkExternalId.create(
                                work_record=work_record,
                                type=type,
                                value=value,
                                url=url,
                                relationship=relationship)
                    else:
                        raise SchemaError(u"Schema validation failed:\n - An external identifier is required")

                return task
            except Exception as ex:
                db.rollback()
                app.logger.exception("Failed to laod affiliation file.")
                raise

    class Meta:  # noqa: D101,D106
        db_table = "work_record"
        table_alias = "wr"


class ContributorModel(BaseModel):
    """Common model bits of the contributor records."""

    orcid = OrcidIdField(null=True)
    name = CharField(max_length=120, null=True)
    role = CharField(max_length=120, null=True)


class WorkContributor(ContributorModel):
    """Researcher or contributor - related to work."""

    work_record = ForeignKeyField(
        WorkRecord, related_name="work_contributors", on_delete="CASCADE")
    contributor_sequence = CharField(max_length=120, null=True)

    class Meta:  # noqa: D101,D106
        db_table = "work_contributor"
        table_alias = "wc"


class FundingContributor(ContributorModel):
    """Researcher or contributor - reciever of the funding."""

    funding_record = ForeignKeyField(
        FundingRecord, related_name="contributors", on_delete="CASCADE")

    class Meta:  # noqa: D101,D106
        db_table = "funding_contributor"
        table_alias = "fc"


class InviteesModel(BaseModel):
    """Common model bits of the invitees records."""

    identifier = CharField(max_length=120, null=True)
    email = CharField(max_length=120, null=True)
    first_name = CharField(max_length=120, null=True)
    last_name = CharField(max_length=120, null=True)
    orcid = OrcidIdField(null=True)
    put_code = IntegerField(null=True)
    status = TextField(null=True, help_text="Record processing status.")
    processed_at = DateTimeField(null=True)

    def add_status_line(self, line):
        """Add a text line to the status for logging processing progress."""
        ts = datetime.utcnow().isoformat(timespec="seconds")
        self.status = (self.status + "\n" if self.status else '') + ts + ": " + line


class WorkInvitees(InviteesModel):
    """Researcher or Invitees - related to work."""

    work_record = ForeignKeyField(
        WorkRecord, related_name="work_invitees", on_delete="CASCADE")

    class Meta:  # noqa: D101,D106
        db_table = "work_invitees"
        table_alias = "wi"


class FundingInvitees(InviteesModel):
    """Researcher or Invitees - related to funding."""

    funding_record = ForeignKeyField(
        FundingRecord, related_name="funding_invitees", on_delete="CASCADE")

    class Meta:  # noqa: D101,D106
        db_table = "funding_invitees"
        table_alias = "fi"


class ExternalIdModel(BaseModel):
    """Common model bits of the ExternalId records."""

    type = CharField(max_length=255)
    value = CharField(max_length=255)
    url = CharField(max_length=200, null=True)
    relationship = CharField(max_length=255, null=True)


class WorkExternalId(ExternalIdModel):
    """Work ExternalId loaded for batch processing."""

    work_record = ForeignKeyField(
        WorkRecord, related_name="external_ids", on_delete="CASCADE")

    class Meta:  # noqa: D101,D106
        db_table = "work_external_id"
        table_alias = "wei"


class ExternalId(ExternalIdModel):
    """Funding ExternalId loaded for batch processing."""

    funding_record = ForeignKeyField(
        FundingRecord, related_name="external_ids", on_delete="CASCADE")

    class Meta:  # noqa: D101,D106
        db_table = "external_id"
        table_alias = "ei"


class Url(BaseModel, AuditMixin):
    """Shortened URLs."""

    short_id = CharField(unique=True, max_length=5)
    url = TextField()

    @classmethod
    def shorten(cls, url):
        """Create a shorten url or retrievs an exiting one."""
        try:
            u = cls.get(url=url)
        except cls.DoesNotExist:
            while True:
                short_id = ''.join(
                    random.choice(string.ascii_letters + string.digits) for _ in range(5))
                try:
                    cls.get(short_id=short_id)
                except cls.DoesNotExist:
                    u = cls.create(short_id=short_id, url=url)
                    return u
        return u


class Funding(BaseModel):
    """Uploaded research Funding record."""

    short_id = CharField(unique=True, max_length=5)
    url = TextField()


class Client(BaseModel, AuditMixin):
    """API Client Application/Consumer.

    A client is the app which wants to use the resource of a user.
    It is suggested that the client is registered by a user on your site,
    but it is not required.
    """

    name = CharField(null=True, max_length=40, help_text="human readable name, not required")
    homepage_url = CharField(null=True, max_length=100)
    description = CharField(
        null=True, max_length=400, help_text="human readable description, not required")
    user = ForeignKeyField(
        User, null=True, on_delete="SET NULL", help_text="creator of the client, not required")
    org = ForeignKeyField(Organisation, on_delete="CASCADE", related_name="client_applications")

    client_id = CharField(max_length=100, unique=True)
    client_secret = CharField(max_length=55, unique=True)
    is_confidential = BooleanField(null=True, help_text="public or confidential")
    grant_type = CharField(max_length=18, default="client_credentials", null=True)
    response_type = CharField(max_length=4, default="code", null=True)

    _redirect_uris = TextField(null=True)
    _default_scopes = TextField(null=True)

    def save(self, *args, **kwargs):  # noqa: D102
        if self.is_dirty() and self.user_id is None and current_user:
            self.user_id = current_user.id
        return super().save(*args, **kwargs)

    @property
    def client_type(self):  # noqa: D102
        if self.is_confidential:
            return 'confidential'
        return 'public'

    @property
    def redirect_uris(self):  # noqa: D102
        if self._redirect_uris:
            return self._redirect_uris.split()
        return []

    @redirect_uris.setter
    def redirect_uris(self, value):
        if value and isinstance(value, str):
            self._redirect_uris = value

    @property
    def callback_urls(self):  # noqa: D102
        return self._redirect_uris

    @callback_urls.setter
    def callback_urls(self, value):
        self._redirect_uris = value

    @property
    def default_redirect_uri(self):  # noqa: D102
        ru = self.redirect_uris
        if not ru:
            return None
        return self.redirect_uris[0]

    @property
    def default_scopes(self):  # noqa: D102
        if self._default_scopes:
            return self._default_scopes.split()
        return []

    def __repr__(self):  # noqa: D102
        return self.name or self.homepage_url or self.description


class Grant(BaseModel):
    """Grant Token / Authorization Code.

    A grant token is created in the authorization flow, and will be destroyed when
    the authorization is finished. In this case, it would be better to store the data
    in a cache, which leads to better performance.
    """

    user = ForeignKeyField(User, on_delete="CASCADE")

    # client_id = db.Column(
    #     db.String(40), db.ForeignKey('client.client_id'),
    #     nullable=False,
    # )
    client = ForeignKeyField(Client, index=True)
    code = CharField(max_length=255, index=True)

    redirect_uri = CharField(max_length=255, null=True)
    expires = DateTimeField(null=True)

    _scopes = TextField(null=True)

    # def delete(self):
    #     super().delete().execute()
    #     return self

    @property
    def scopes(self):  # noqa: D102
        if self._scopes:
            return self._scopes.split()
        return []

    @scopes.setter
    def scopes(self, value):  # noqa: D102
        if isinstance(value, str):
            self._scopes = value
        else:
            self._scopes = ' '.join(value)


class Token(BaseModel):
    """Bearer Token.

    A bearer token is the final token that could be used by the client.
    There are other token types, but bearer token is widely used.
    Flask-OAuthlib only comes with a bearer token.
    """

    client = ForeignKeyField(Client)
    user = ForeignKeyField(User, null=True, on_delete="SET NULL")
    token_type = CharField(max_length=40)

    access_token = CharField(max_length=100, unique=True)
    refresh_token = CharField(max_length=100, unique=True, null=True)
    expires = DateTimeField(null=True)
    _scopes = TextField(null=True)

    @property
    def scopes(self):  # noqa: D102
        if self._scopes:
            return self._scopes.split()
        return []

    @property
    def expires_at(self):  # noqa: D102
        return self.expires


def readup_file(input_file):
    """Read up the whole content and deconde it and return the whole content."""
    raw = input_file.read()
    for encoding in "utf-8-sig", "utf-8", "utf-16":
        try:
            return raw.decode(encoding)
        except UnicodeDecodeError:
            continue
    return raw.decode("latin-1")


def create_tables():
    """Create all DB tables."""
    try:
        db.connect()
    except OperationalError:
        pass

    for model in [
            File,
            Organisation,
            User,
            UserOrg,
            OrcidToken,
            UserOrgAffiliation,
            OrgInfo,
            OrcidApiCall,
            OrcidAuthorizeCall,
            Task,
            AffiliationRecord,
            OrgInvitation,
            Url,
            UserInvitation,
            FundingRecord,
            WorkRecord,
            WorkContributor,
            WorkExternalId,
            WorkInvitees,
            FundingContributor,
            FundingInvitees,
            ExternalId,
            Client,
            Grant,
            Token,
    ]:

        try:
            model.create_table()
        except (ProgrammingError, OperationalError) as ex:
            if "already exists" in str(ex):
                app.logger.info(f"Table '{model._meta.name}' already exists")
            else:
                raise ex


def create_audit_tables():
    """Create all DB audit tables for PostgreSQL DB."""
    try:
        db.connect()
    except OperationalError:
        pass

    if isinstance(db, PostgresqlDatabase):
        with open("conf/auditing.sql", 'br') as input_file:
            sql = readup_file(input_file)
            with db.get_cursor() as cr:
                cr.execute(sql)


def drop_tables():
    """Drop all model tables."""
    for m in (Organisation, User, UserOrg, OrcidToken, UserOrgAffiliation, OrgInfo, OrgInvitation,
              OrcidApiCall, OrcidAuthorizeCall, Task, AffiliationRecord, Url, UserInvitation):
        if m.table_exists():
            try:
                m.drop_table(fail_silently=True, cascade=db.drop_cascade)
            except OperationalError:
                pass


def load_yaml_json(filename, source):
    """Create a common way of loading json or yaml file."""
    if os.path.splitext(filename)[1][1:] == "yaml" or os.path.splitext(
            filename)[1][1:] == "yml":
        data_list = yaml.load(source)
    else:
        data_list = json.loads(source)

    # Removing None for correct schema validation
    if not isinstance(data_list, list):
        raise SchemaError(
            u"Schema validation failed:\n - Expecting a list of Records")
    return data_list<|MERGE_RESOLUTION|>--- conflicted
+++ resolved
@@ -1287,7 +1287,6 @@
                             if contributor.get("contributor-orcid") and contributor.get(
                                     "contributor-orcid").get("path"):
                                 orcid_id = contributor.get("contributor-orcid").get("path")
-<<<<<<< HEAD
 
                             name = contributor.get("credit-name").get("value") if \
                                 contributor.get("credit-name") else None
@@ -1295,15 +1294,6 @@
                             role = contributor.get("contributor-attributes").get("contributor-role") if \
                                 contributor.get("contributor-attributes") else None
 
-=======
-
-                            name = contributor.get("credit-name").get("value") if \
-                                contributor.get("credit-name") else None
-
-                            role = contributor.get("contributor-attributes").get("contributor-role") if \
-                                contributor.get("contributor-attributes") else None
-
->>>>>>> 7bcaa566
                             FundingContributor.create(
                                 funding_record=funding_record,
                                 orcid=orcid_id,
