--- conflicted
+++ resolved
@@ -2800,8 +2800,6 @@
                     if not property_type or property_type not in PROPERTY_TYPES:
                         raise ModelException("Missing or incorrect property type. "
                                              f"(expected: {','.join(PROPERTY_TYPES)}: {r}")
-
-<<<<<<< HEAD
                     name = None
                     if property_type == "URL":
                         name = r.get("name") or r.get("url-name")
@@ -2816,172 +2814,6 @@
                             except Exception:
                                 raise ModelException(
                                     f"(Country {value} must be 2 character from ISO 3166-1 alpha-2): {r}.")
-=======
-                return task
-
-            except Exception:
-                db.rollback()
-                app.logger.exception("Failed to load Researcher Url file.")
-                raise
-
-    class Meta:  # noqa: D101,D106
-        db_table = "researcher_url_record"
-        table_alias = "ru"
-
-
-class OtherNameKeywordModel(RecordModel):
-    """Other Name and Keyword Model for batch processing."""
-
-    content = CharField(max_length=255, help_text="Other name or keyword")
-    display_index = IntegerField(null=True)
-    visibility = CharField(null=True, max_length=100, choices=visibility_choices)
-    email = CharField(max_length=120, null=True)
-    first_name = CharField(max_length=120, null=True)
-    last_name = CharField(max_length=120, null=True)
-    orcid = OrcidIdField(null=True)
-    put_code = IntegerField(null=True)
-    is_active = BooleanField(
-        default=False, help_text="The record is marked for batch processing", null=True)
-    processed_at = DateTimeField(null=True)
-    status = TextField(null=True, help_text="Record processing status.")
-
-    @classmethod
-    def load_from_csv(cls, source, filename=None, org=None, task_type=TaskType.OTHER_NAME):
-        """Load keyword and Other Name data from CSV/TSV file."""
-        if isinstance(source, str):
-            source = StringIO(source, newline='')
-        if filename is None:
-            if hasattr(source, "name"):
-                filename = source.name
-            else:
-                filename = datetime.utcnow().isoformat(timespec="seconds")
-        reader = csv.reader(source)
-        header = next(reader)
-
-        if len(header) == 1 and '\t' in header[0]:
-            source.seek(0)
-            reader = csv.reader(source, delimiter='\t')
-            header = next(reader)
-
-        if len(header) < 2:
-            raise ModelException(
-                "Wrong number of fields. Expected at least 2 fields (content and unique identifier)."
-                "Read header: {header}")
-
-        header_rexs = [
-            re.compile(ex, re.I) for ex in ("content", r"(display)?.*index", "email", r"first\s*(name)?",
-                                            r"(last|sur)\s*(name)?", "orcid.*", r"put|code",
-                                            r"(is)?\s*visib(bility|le)?")]
-
-        def index(rex):
-            """Return first header column index matching the given regex."""
-            for i, column in enumerate(header):
-                if rex.match(column.strip()):
-                    return i
-            else:
-                return None
-
-        idxs = [index(rex) for rex in header_rexs]
-
-        if all(idx is None for idx in idxs):
-            raise ModelException(f"Failed to map fields based on the header of the file: {header}")
-
-        if org is None:
-            org = current_user.organisation if current_user else None
-
-        def val(row, i, default=None):
-            if len(idxs) <= i or idxs[i] is None or idxs[i] >= len(row):
-                return default
-            else:
-                v = row[idxs[i]].strip()
-            return default if v == '' else v
-
-        with db.atomic():
-            try:
-                task = Task.create(org=org, filename=filename, task_type=task_type)
-                for row_no, row in enumerate(reader):
-                    # skip empty lines:
-                    if len([item for item in row if item and item.strip()]) == 0:
-                        continue
-                    if len(row) == 1 and row[0].strip() == '':
-                        continue
-
-                    email = val(row, 2, "").lower()
-                    orcid = val(row, 5)
-
-                    if not (email or orcid):
-                        raise ModelException(
-                            f"Missing user identifier (email address or ORCID iD) in the row "
-                            f"#{row_no+2}: {row}. Header: {header}")
-
-                    if orcid:
-                        validate_orcid_id(orcid)
-
-                    if email and not validators.email(email):
-                        raise ValueError(
-                            f"Invalid email address '{email}'  in the row #{row_no+2}: {row}")
-
-                    content = val(row, 0, "")
-                    first_name = val(row, 3)
-                    last_name = val(row, 4)
-
-                    if not (content and (email or orcid)):
-                        raise ModelException(
-                            "Wrong number of fields. Expected at least 2 fields (content and unique identifier)."
-                            "Read header: {header}")
-
-                    ot = cls(
-                        task=task,
-                        content=content,
-                        display_index=val(row, 1),
-                        email=email,
-                        first_name=first_name,
-                        last_name=last_name,
-                        orcid=orcid,
-                        put_code=val(row, 6),
-                        visibility=val(row, 7))
-                    validator = ModelValidator(ot)
-                    if not validator.validate():
-                        raise ModelException(f"Invalid record: {validator.errors}")
-                    ot.save()
-            except Exception:
-                db.rollback()
-                app.logger.exception("Failed to load Researcher Url Record file.")
-                raise
-
-        return task
-
-    @classmethod
-    def load_from_json(cls, source, filename=None, org=None, task=None, skip_schema_validation=False,
-                       task_type=TaskType.OTHER_NAME):
-        """Load data from JSON file or a string."""
-        data = load_yaml_json(filename=filename, source=source)
-        if not skip_schema_validation:
-            if isinstance(data, dict):
-                jsonschema.validate(data, schemas.other_name_keyword_task)
-            else:
-                jsonschema.validate(data, schemas.other_name_keyword_record_list)
-        records = data["records"] if isinstance(data, dict) else data
-        with db.atomic():
-            try:
-                if org is None:
-                    org = current_user.organisation if current_user else None
-                if not task:
-                    task = Task.create(org=org, filename=filename, task_type=task_type)
-
-                for r in records:
-                    content = r.get("content")
-                    display_index = r.get("display-index")
-                    email = r.get("email")
-                    if email:
-                        email = email.lower()
-                    first_name = r.get("first-name")
-                    last_name = r.get("last-name")
-                    orcid = r.get("ORCID-iD") or r.get("orcid")
-                    put_code = r.get("put-code")
-                    visibility = r.get("visibility")
->>>>>>> 2288fe4f
-
                     cls.create(
                         task=task,
                         type=property_type,
@@ -3317,15 +3149,11 @@
                         language_code=language_code,
                         country=country)
 
-<<<<<<< HEAD
-                    invitee_list = r.get("invitees")
-=======
                     validator = ModelValidator(record)
                     if not validator.validate():
                         raise ModelException(f"Invalid Work record: {validator.errors}")
 
-                    invitee_list = work_data.get("invitees")
->>>>>>> 2288fe4f
+                    invitee_list = r.get("invitees")
                     if invitee_list:
                         for invitee in invitee_list:
                             identifier = invitee.get("identifier")
