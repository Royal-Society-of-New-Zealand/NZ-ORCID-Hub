--- conflicted
+++ resolved
@@ -1725,19 +1725,7 @@
                         validator = ModelValidator(ae)
                         if not validator.validate():
                             raise ModelException(f"Invalid record: {validator.errors}")
-<<<<<<< HEAD
-                        rec.save()
-                        ext_id_data = {k.replace('-', '_').replace('external_id_', ''): v for k, v in r.items() if
-                                       k.startswith("external")}
-
-                        if ext_id_data.get("type") and ext_id_data.get("value"):
-                            ext_id = AffiliationExternalId.create(record=rec, **ext_id_data)
-                            if not ModelValidator(ext_id).validate():
-                                raise ModelException(f"Invalid affiliation exteral-id: {validator.errors}")
-                            ext_id.save()
-=======
                         ae.save()
->>>>>>> 45edfd79
                 if is_enqueue:
                     from .utils import enqueue_task_records
                     enqueue_task_records(task)
