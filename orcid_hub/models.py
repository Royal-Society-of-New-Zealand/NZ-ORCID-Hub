# -*- coding: utf-8 -*-
"""Application models."""

import copy
import csv
import json
import jsonschema
import os
import random
import re
import secrets
import string
import uuid
from collections import namedtuple
from datetime import datetime
from enum import IntFlag, IntEnum
from hashlib import md5
from functools import lru_cache
from io import StringIO
from itertools import groupby, zip_longest
from urllib.parse import urlencode

import chardet
import validators
import yaml
from flask_login import UserMixin, current_user
from peewee import JOIN, BlobField, SqliteDatabase
from peewee import BooleanField as BooleanField_
from peewee import (CharField, DateTimeField, DeferredForeignKey, Field, FixedCharField,
                    ForeignKeyField, IntegerField, ManyToManyField, Model, OperationalError,
                    PostgresqlDatabase, SmallIntegerField, TextField, fn)
from peewee_validates import ModelValidator
# from playhouse.reflection import generate_models
from playhouse.shortcuts import model_to_dict
from pycountry import countries, currencies, languages
from pykwalify.core import Core
from pykwalify.errors import SchemaError

from . import app, db, schemas

ENV = app.config["ENV"]
DEFAULT_COUNTRY = app.config["DEFAULT_COUNTRY"]
SCHEMA_DIR = os.path.normpath(os.path.join(os.path.dirname(os.path.realpath(__file__)), "..", "schemas"))

ORCID_ID_REGEX = re.compile(r"^([X\d]{4}-?){3}[X\d]{4}$")
PARTIAL_DATE_REGEX = re.compile(r"\d+([/\-\.]\d+){,2}")


AFFILIATION_TYPES = ["student", "education", "staff", "employment", "distinction", "position", "invited position",
                     "qualification", "membership", "service"]
DISAMBIGUATION_SOURCES = ["RINGGOLD", "GRID", "FUNDREF", "ISNI"]
VISIBILITIES = ["PUBLIC", "PRIVATE", "REGISTERED_ONLY", "LIMITED"]
visibility_choices = [(v, v.replace('_', ' ').title()) for v in VISIBILITIES]
EXTERNAL_ID_TYPES = ["agr", "ark", "arxiv", "asin", "asin-tld", "authenticusid", "bibcode", "cba", "cienciaiul",
                     "cit", "ctx", "dnb", "doi", "eid", "ethos", "grant_number", "handle", "hir", "isbn",
                     "issn", "jfm", "jstor", "kuid", "lccn", "lensid", "mr", "oclc", "ol", "osti", "other-id",
                     "pat", "pdb", "pmc", "pmid", "rfc", "rrid", "source-work-id", "ssrn", "uri", "urn",
                     "wosuid", "zbl"]
FUNDING_TYPES = ["AWARD", "CONTRACT", "GRANT", "SALARY_AWARD"]
SUBJECT_TYPES = [
    "ARTISTIC_PERFORMANCE", "BOOK", "BOOK_CHAPTER", "BOOK_REVIEW", "CONFERENCE_ABSTRACT",
    "CONFERENCE_PAPER", "CONFERENCE_POSTER", "DATA_SET", "DICTIONARY_ENTRY", "DISCLOSURE",
    "DISSERTATION", "EDITED_BOOK", "ENCYCLOPEDIA_ENTRY", "INVENTION", "JOURNAL_ARTICLE",
    "JOURNAL_ISSUE", "LECTURE_SPEECH", "LICENSE", "MAGAZINE_ARTICLE", "MANUAL",
    "NEWSLETTER_ARTICLE", "NEWSPAPER_ARTICLE", "ONLINE_RESOURCE", "OTHER", "PATENT",
    "REGISTERED_COPYRIGHT", "REPORT", "RESEARCH_TECHNIQUE", "RESEARCH_TOOL", "SPIN_OFF_COMPANY",
    "STANDARDS_AND_POLICY", "SUPERVISED_STUDENT_PUBLICATION", "TECHNICAL_STANDARD", "TEST",
    "TRADEMARK", "TRANSLATION", "UNDEFINED", "WEBSITE", "WORKING_PAPER"
]
REVIEWER_ROLES = ["CHAIR", "EDITOR", "MEMBER", "ORGANIZER", "REVIEWER"]
REVIEW_TYPES = ["EVALUATION", "REVIEW"]
review_type_choices = [(v, v.title()) for v in REVIEW_TYPES]
RELATIONSHIPS = ["PART_OF", "SELF"]

WORK_TYPES = [
    "ARTISTIC_PERFORMANCE", "BOOK", "BOOK_CHAPTER", "BOOK_REVIEW", "CONFERENCE_ABSTRACT",
    "CONFERENCE_PAPER", "CONFERENCE_POSTER", "DATA_SET", "DICTIONARY_ENTRY", "DISCLOSURE",
    "DISSERTATION", "EDITED_BOOK", "ENCYCLOPEDIA_ENTRY", "INVENTION", "JOURNAL_ARTICLE",
    "JOURNAL_ISSUE", "LECTURE_SPEECH", "LICENSE", "MAGAZINE_ARTICLE", "MANUAL",
    "NEWSLETTER_ARTICLE", "NEWSPAPER_ARTICLE", "ONLINE_RESOURCE", "OTHER"
    "PATENT", "REGISTERED_COPYRIGHT", "REPORT", "RESEARCH_TECHNIQUE", "RESEARCH_TOOL",
    "SPIN_OFF_COMPANY", "STANDARDS_AND_POLICY", "SUPERVISED_STUDENT_PUBLICATION",
    "TECHNICAL_STANDARD", "TEST", "TRADEMARK", "TRANSLATION", "UNDEFINED", "WEBSITE",
    "WORKING_PAPER"
]
work_type_choices = [(v, v.replace('_', ' ').title()) for v in WORK_TYPES]
CITATION_TYPES = [
    "BIBTEX", "FORMATTED_APA", "FORMATTED_CHICAGO", "FORMATTED_HARVARD", "FORMATTED_IEEE",
    "FORMATTED_MLA", "FORMATTED_UNSPECIFIED", "FORMATTED_VANCOUVER", "RIS"
]
PROPERTY_TYPES = ["URL", "NAME", "KEYWORD", "COUNTRY"]
citation_type_choices = [(v, v.replace('_', ' ').title()) for v in CITATION_TYPES]

country_choices = [(c.alpha_2, c.name) for c in countries]
country_choices.sort(key=lambda e: e[1])
language_choices = [(l.alpha_2, l.name) for l in languages if hasattr(l, "alpha_2")]
language_choices.sort(key=lambda e: e[1])
currency_choices = [(l.alpha_3, l.name) for l in currencies]
currency_choices.sort(key=lambda e: e[1])
external_id_type_choices = [(v, v.replace("_", " ").replace("-", " ").title()) for v in EXTERNAL_ID_TYPES]
# TODO: reomove one of the list when data gets updated
relationship_choices = [(v, v.replace('_', ' ').title()) for v in RELATIONSHIPS] + [
    (v.lower().replace('_', '-'), v.replace('_', ' ').title()) for v in RELATIONSHIPS
]
disambiguation_source_choices = [(v, v) for v in DISAMBIGUATION_SOURCES]
property_type_choices = [(v, v) for v in PROPERTY_TYPES]


class ModelException(Exception):
    """Application model exception."""

    pass


class NestedDict(dict):
    """Helper for traversing a nested dictionaries."""

    def get(self, *keys, default=None):
        """To get the value from uploaded fields."""
        d = self
        for k in keys:
            if d is default:
                break
            if not isinstance(d, dict):
                return default
            d = super(NestedDict, d).get(k, default)
        return d

    def get_orcid(self, *keys, default=None):
        """Get the ORCID iD value, sanize and validate it."""
        return validate_orcid_id(self.get(*keys, default=default))


def validate_orcid_id(value):
    """Sanitize and validate ORCID iD (both format and the check-sum)."""
    if not value:
        return

    if '/' in value:
        value = value.split('/')[-1]

    if not ORCID_ID_REGEX.match(value):
        raise ValueError(
            f"Invalid ORCID iD {value}. It should be in the form of 'xxxx-xxxx-xxxx-xxxx' where x is a digit."
        )
    check = 0
    for n in value:
        if n == '-':
            continue
        check = (2 * check + int(10 if n == 'X' else n)) % 11
    if check != 1:
        raise ValueError(f"Invalid ORCID iD {value} checksum. Make sure you have entered correct ORCID iD.")

    return value


def lazy_property(fn):
    """Make a property lazy-evaluated."""
    attr_name = '_lazy_' + fn.__name__

    @property
    def _lazy_property(self):
        if not hasattr(self, attr_name):
            setattr(self, attr_name, fn(self))
        return getattr(self, attr_name)
    return _lazy_property


def normalize_email(value):
    """Extact and normalize email value from the given raw data value, eg, 'Name <test@test.edu>'."""
    if value:
        value = value.strip().lower()
        return re.match(r"^(.*\<)?([^\>]*)\>?$", value).group(2) if '<' in value else value


class PartialDate(namedtuple("PartialDate", ["year", "month", "day"])):
    """Partial date (without month day or both month and month day."""

    def as_orcid_dict(self):
        """Return ORCID dictionary representation of the partial date."""
        if self.is_null:
            return None
        return dict(((f, None if v is None else {
            "value": ("%04d" if f == "year" else "%02d") % v
        }) for (f, v) in zip(self._fields, self)))

    @property
    def is_null(self):
        """Test if if the date is undefined."""
        return self.year is None and self.month is None and self.day is None

    @classmethod
    def create(cls, value):
        """Create a partial date form ORCID dictionary representation or string.

        >>> PartialDate.create({"year": {"value": "2003"}}).as_orcid_dict()
        {'year': {'value': '2003'}, 'month': None, 'day': None}

        >>> PartialDate.create({"year": {"value": "2003"}}).year
        2003

        >>> PartialDate.create("2003").year
        2003

        >>> PartialDate.create("2003-03")
        2003-03

        >>> PartialDate.create("2003-07-14")
        2003-07-14

        >>> PartialDate.create("2003/03")
        2003-03

        >>> PartialDate.create("2003/07/14")
        2003-07-14

        >>> PartialDate.create("03/2003")
        2003-03

        >>> PartialDate.create("14/07/2003")
        2003-07-14
        """
        if value is None or value == {}:
            return None
        if isinstance(value, str):
            match = PARTIAL_DATE_REGEX.search(value)
            if not match:
                raise ModelException(f"Wrong partial date value '{value}'")
            value0 = match[0]
            for sep in ['/', '.']:
                if sep in value0:
                    parts = value0.split(sep)
                    return cls(*[int(v) for v in (parts[::-1] if len(parts[-1]) > 2 else parts)])

            return cls(*[int(v) for v in value0.split('-')])

        return cls(
            **{k: int(v.get("value")) if v and v.get("value") else None
               for k, v in value.items()})

    def as_datetime(self):
        """Get 'datetime' data representation."""
        return datetime(self.year, self.month, self.day)

    def __str__(self):
        """Get string representation."""
        if self.year is None:
            return ''
        else:
            res = "%04d" % int(self.year)
            if self.month:
                res += "-%02d" % int(self.month)
            return res + "-%02d" % int(self.day) if self.day else res


PartialDate.__new__.__defaults__ = (None, ) * len(PartialDate._fields)


class OrcidIdField(FixedCharField):
    """ORCID iD value DB field."""

    def __init__(self, *args, **kwargs):
        """Initialize ORCID iD data field."""
        if "verbose_name" not in kwargs:
            kwargs["verbose_name"] = "ORCID iD"
        if "max_length" not in kwargs:
            kwargs["max_length"] = 19
        super().__init__(*args, **kwargs)

        # TODO: figure out where to place the value validation...
        # def coerce(self, value):
        #     validate_orcid_id(value)
        #     return super().coerce(value)


class BooleanField(BooleanField_):
    """BooleanField extension to support inversion in queries."""

    def NOT(self):  # noqa: N802
        """Negate logical value in SQL."""
        return self.__invert__()


class PartialDateField(Field):
    """Partial date custom DB data field mapped to varchar(10)."""

    field_type = "varchar(10)"

    def db_value(self, value):
        """Convert into partial ISO date textual representation: YYYY-**-**, YYYY-MM-**, or YYYY-MM-DD."""
        if isinstance(value, str):
            value = PartialDate.create(value)

        if value is None or not value.year:
            return None

        res = "%04d" % int(value.year)
        if value.month:
            res += "-%02d" % int(value.month)
        else:
            return res + "-**-**"
        return res + "-%02d" % int(value.day) if value.day else res + "-**"

    def python_value(self, value):
        """Parse partial ISO date textual representation."""
        if value is None:
            return None

        parts = [int(p) for p in value.split("-") if "*" not in p]
        return PartialDate(**dict(zip_longest((
            "year",
            "month",
            "day",
        ), parts)))


class UUIDField(Field):
    """UUID field using build-in DBMS data type."""

    field_type = "uuid"

    def db_value(self, value):
        """Return DB representation."""
        return value.hex if isinstance(
            value, uuid.UUID) else (value.replace('-', '') if '-' in value else value)

    def python_value(self, value):
        """Return Python representation."""
        return uuid.UUID(value)


class TaskType(IntEnum):
    """Enum used to represent Task type."""

    NONE = 0
    AFFILIATION = 4  # Affilation of employment/education
    FUNDING = 1  # Funding
    WORK = 2
    PEER_REVIEW = 3
    OTHER_ID = 5
    PROPERTY = 8
    RESOURCE = 9
    SYNC = 11

    def __eq__(self, other):
        if isinstance(other, TaskType):
            return self.value == other.value
        elif isinstance(other, int):
            return self.value == other
        return (self.name == other or self.name == getattr(other, "name", None))

    def __hash__(self):
        return hash(self.name)

    @classmethod
    def options(cls):
        """Get list of all types for UI dropown option list."""
        return [(e, e.name.replace('_', ' ').title()) for e in cls]


class TaskTypeField(SmallIntegerField):
    """Partial date custom DB data field mapped to varchar(10)."""

    def db_value(self, value):
        """Change enum value to small int."""
        if value is None:
            return None
        try:
            if isinstance(value, TaskType):
                return value.value
            elif isinstance(value, int):
                return value
            elif isinstance(value, str):
                if str.isdigit(value):
                    return int(value)
                return TaskType[value.upper()].value
            else:
                raise ValueError("Unknow TaskType: '%s'", value)
        except:
            app.logger.exception("Failed to coerce the TaskType value, choosing NULL.")
            return None

    def python_value(self, value):
        """Parse partial ISO date textual representation."""
        if value is None:
            return None
        try:
            return TaskType(value)
        except:
            app.logger.exception(
                    f"Failed to map DB value {value} to TaskType, choosing None.")
            return None


class Role(IntFlag):
    """
    Enum used to represent user role.

    The model provide multi role support representing role sets as bitmaps.
    """

    NONE = 0  # NONE
    SUPERUSER = 1  # SuperUser
    ADMIN = 2  # Admin
    RESEARCHER = 4  # Researcher
    TECHNICAL = 8  # Technical contact
    ANY = 255  # ANY

    def __eq__(self, other):
        if isinstance(other, Role):
            return self.value == other.value
        return (self.name == other or self.name == getattr(other, 'name', None))

    def __hash__(self):
        return hash(self.name)


class Affiliation(IntFlag):
    """
    Enum used to represent user affiliation (type) to the organisation.

    The model provide multiple affiliations support representing role sets as bitmaps.
    """

    NONE = 0  # NONE
    EDU = 1  # Education
    EMP = 2  # Employment
    DST = 4  # Distinction
    POS = 8   # Invited Position
    QUA = 16   # Qualification
    MEM = 32   # Membership
    SER = 64   # Service

    def __eq__(self, other):
        if isinstance(other, Affiliation):
            return self.value == other.value
        return (self.name == other or self.name == getattr(other, 'name', None))

    def __hash__(self):
        return hash(self.name)

    def __str__(self):
        return ", ".join({
            self.EDU: "Education",
            self.EMP: "Employment",
            self.DST: "Distinction",
            self.POS: "Invited Position",
            self.QUA: "Qualification",
            self.MEM: "Membership",
            self.SER: "Service",
        }[a] for a in Affiliation if a & self)


class BaseModel(Model):
    """Encapsulate common bits and pieces of the model classes."""

    def field_is_updated(self, field_name):
        """Test if field is 'dirty'."""
        return any(field_name == f.name for f in self.dirty_fields)

    def save(self, *args, **kwargs):
        """Consistency validation and saving."""
        if self.is_dirty() and hasattr(self, "task") and self.task:
            self.task.updated_at = datetime.utcnow()
            self.task.save()
        if self.is_dirty() and getattr(self, "email", False) and self.field_is_updated("email"):
            self.email = self.email.lower()
        return super().save(*args, **kwargs)

    def add_status_line(self, line):
        """Add a text line to the status for logging processing progress."""
        ts = datetime.utcnow().isoformat(timespec="seconds")
        self.status = (self.status + "\n" if self.status else '') + ts + ": " + line

    @classmethod
    def get(cls, *query, **kwargs):
        """Get a single model instance."""
        if query and not kwargs and len(query) == 1 and isinstance(query[0], (int, str, )):
            return super().get(id=query[0])
        elif not query and not kwargs:
            return cls.select().limit(1).first()
        return super().get(*query, **kwargs)

    @classmethod
    def last(cls):
        """Get last inserted entry."""
        return cls.select().order_by(cls.id).limit(1).first()

    @classmethod
    def model_class_name(cls):
        """Get the class name of the model."""
        return cls._meta.name

    @classmethod
    def underscore_name(cls):
        """Get the class underscore name of the model."""
        s1 = re.sub('(.)([A-Z][a-z]+)', r'\1_\2', cls.__name__)
        return re.sub('([a-z0-9])([A-Z])', r'\1_\2', s1).lower()

    def __to_dashes(self, o):
        """Replace '_' with '-' in the dict keys."""
        if isinstance(o, dict):
            return {k.replace('_', '-'): self.__to_dashes(v) for k, v in o.items()}
        return o

    def to_dict(self,
                to_dashes=False,
                exclude_nulls=False,
                recurse=True,
                backrefs=False,
                only=None,
                exclude=None,
                seen=None,
                extra_attrs=None,
                fields_from_query=None,
                max_depth=None):
        """Get dictionary representation of the model."""
        o = model_to_dict(
            self,
            recurse=recurse,
            backrefs=backrefs,
            only=only,
            exclude=exclude,
            seen=seen,
            extra_attrs=extra_attrs,
            fields_from_query=fields_from_query,
            max_depth=max_depth)
        if exclude_nulls:
            o = {k: v for (k, v) in o.items() if v is not None}
        for k, v in o.items():
            if isinstance(v, PartialDate):
                o[k] = str(v)
            elif k == "task_type":
                o[k] = v.name
        if to_dashes:
            return self.__to_dashes(o)
        return o

    def has_field(self, field_name):
        """Check if the model has a field."""
        return field_name in self._meta.fields

    class Meta:  # noqa: D101,D106
        database = db
        only_save_dirty = True
        legacy_table_names = False


# class ModelDeferredRelation(DeferredRelation):
#     """Fixed DefferedRelation to allow inheritance and mixins."""

#     def set_model(self, rel_model):
#         """Include model in the generated "backref" to make it unique."""
#         for model, field, name in self.fields:
#             if isinstance(field, ForeignKeyField) and not field._backref:
#                 field._backref = "%s_%s_set" % (model.model_class_name(), name)

#         super().set_model(rel_model)


# User = ModelDeferredRelation()


class AuditedModel(BaseModel):
    """Mixing for getting data necessary for data change audit trail maintenance."""

    created_at = DateTimeField(default=datetime.utcnow)
    updated_at = DateTimeField(null=True, default=None)
    is_deleted = BooleanField(null=True, default=False)

    # created_by = ForeignKeyField(User, on_delete="SET NULL", null=True, backref='+')
    # updated_by = ForeignKeyField(User, on_delete="SET NULL", null=True, backref='+')
    # created_by = IntegerField(null=True, index=True)
    # updated_by = IntegerField(null=True, index=True)
    created_by = DeferredForeignKey("User", on_delete="SET NULL", null=True, backref='+')
    updated_by = DeferredForeignKey("User", on_delete="SET NULL", null=True, backref='+')

    def save(self, *args, **kwargs):  # noqa: D102
        if self.is_dirty() and self._dirty != {"orcid_updated_at"}:
            self.updated_at = datetime.utcnow()
            if current_user and hasattr(current_user, "id"):
                if self.created_by:
                    self.updated_by_id = current_user.id
                elif hasattr(self, "created_by"):
                    self.created_by_id = current_user.id
        return super().save(*args, **kwargs)

    def delete_instance(self, *args, **kwargs):  # noqa: D102
        """Mark the entry id_deleted and save (with the link to the user
        that invoked the deletion) for audit trail.
        """
        self.is_deleted = True
        self.save()
        return super().delete_instance(*args, **kwargs)


class File(BaseModel):
    """Uploaded image files."""

    filename = CharField(max_length=100)
    data = BlobField()
    mimetype = CharField(max_length=30, column_name="mime_type")
    token = FixedCharField(max_length=8, unique=True, default=lambda: secrets.token_urlsafe(8)[:8])

    class Meta:  # noqa: D101,D106
        table_alias = "f"


class Organisation(AuditedModel):
    """Research organisation."""

    country_choices = [(c.alpha_2, c.name) for c in countries]
    country_choices.sort(key=lambda e: e[1])
    country_choices.insert(0, ("", "Country"))

    name = CharField(max_length=100, unique=True, null=True)
    tuakiri_name = CharField(max_length=80, unique=True, null=True)
    if ENV != "prod":
        orcid_client_id = CharField(max_length=80, null=True)
        orcid_secret = CharField(max_length=80, null=True)
    else:  # pragma: no cover
        orcid_client_id = CharField(max_length=80, unique=True, null=True)
        orcid_secret = CharField(max_length=80, unique=True, null=True)
    confirmed = BooleanField(default=False)
    city = CharField(null=True)
    region = CharField(null=True, verbose_name="State/Region", max_length=100)
    country = CharField(null=True, choices=country_choices, default=DEFAULT_COUNTRY)
    disambiguated_id = CharField(null=True)
    disambiguation_source = CharField(null=True, choices=disambiguation_source_choices)
    is_email_sent = BooleanField(default=False)
    tech_contact = DeferredForeignKey(
        "User",
        backref="tech_contact_of",
        on_delete="SET NULL",
        null=True,
        help_text="Organisation technical contact")
    # created_by = DeferredForeignKey("User", on_delete="SET NULL", null=True)
    # updated_by = DeferredForeignKey("User", on_delete="SET NULL", null=True)

    api_credentials_requested_at = DateTimeField(
        null=True,
        help_text="The time stamp when the user clicked on the button to register client API.")
    api_credentials_entered_at = DateTimeField(
        null=True, help_text="The time stamp when the user entered API Client ID and secret.")

    can_use_api = BooleanField(null=True, help_text="The organisation can access ORCID Hub API.")
    logo = ForeignKeyField(
        File, on_delete="CASCADE", null=True, help_text="The logo of the organisation")
    email_template = TextField(null=True)
    email_template_enabled = BooleanField(null=True, default=False)
    webhook_enabled = BooleanField(default=False, null=True)
    webhook_url = CharField(max_length=100, null=True)
    webhook_append_orcid = BooleanField(
        null=True,
        verbose_name="Append ORCID iD",
        help_text="Append the ORCID iD of the user the Webhook URL")
    email_notifications_enabled = BooleanField(default=False, null=True)
    notification_email = CharField(max_length=100, null=True, verbose_name="Notification Email Address")

    @property
    def invitation_sent_at(self):
        """Get the timestamp of the most recent invitation sent to the technical contact."""
        row = self.org_invitations.select(
            fn.MAX(OrgInvitation.created_at).alias("last_sent_at")).where(
                OrgInvitation.invitee_id == self.tech_contact_id).first()
        if row:
            return row.last_sent_at

    @property
    def invitation_confirmed_at(self):
        """Get the timestamp when the invitation link was opened."""
        row = self.org_invitations.select(
            fn.MAX(OrgInvitation.created_at).alias("last_confirmed_at")).where(
                OrgInvitation.invitee_id == self.tech_contact_id).where(
                    OrgInvitation.confirmed_at.is_null(False)).first()
        if row:
            return row.last_confirmed_at

    @property
    def users(self):
        """Get organisation's user query."""
        return User.select().join(
            UserOrg, on=(UserOrg.user_id == User.id)).where(UserOrg.org == self)

    @property
    def admins(self):
        """Get organisation's administrator query."""
        return self.users.where(UserOrg.is_admin)

    def __str__(self):
        return self.name or self.tuakiri_name

    def save(self, *args, **kwargs):
        """Handle data consistency validation and saving."""
        if self.is_dirty():

            if self.name is None:
                self.name = self.tuakiri_name

            if self.field_is_updated("tech_contact") and self.tech_contact:
                if not self.tech_contact.has_role(Role.TECHNICAL):
                    self.tech_contact.roles |= Role.TECHNICAL
                    self.tech_contact.save()
                    app.logger.info(f"Added TECHNICAL role to user {self.tech_contact}")

            super().save(*args, **kwargs)

    class Meta:  # noqa: D101,D106
        table_alias = "o"


class User(AuditedModel, UserMixin):
    """
    ORCiD Hub user.

    It's a generic user including researchers, organisation administrators, hub administrators, etc.
    """

    name = CharField(max_length=64, null=True)
    first_name = CharField(null=True)
    last_name = CharField(null=True)
    email = CharField(max_length=120, unique=True, null=True, verbose_name="Email Address")
    eppn = CharField(max_length=120, unique=True, null=True, verbose_name="EPPN")
    orcid = OrcidIdField(null=True, help_text="User's ORCID iD")
    confirmed = BooleanField(default=False)
    # Role bit-map:
    roles = SmallIntegerField(default=0)

    is_locked = BooleanField(default=False)
    webhook_enabled = BooleanField(default=False, null=True)
    orcid_updated_at = DateTimeField(null=True, default=None)

    # TODO: many-to-many
    # NB! Deprecated!
    # TODO: we still need to remember the organisation that last authenticated the user
    organisation = ForeignKeyField(Organisation, backref="members", on_delete="SET NULL", null=True)
    created_by = ForeignKeyField("self", on_delete="SET NULL", null=True, backref='+')
    updated_by = ForeignKeyField("self", on_delete="SET NULL", null=True, backref='+')

    def __str__(self):
        if self.name and (self.eppn or self.email):
            return f"{self.name} ({self.email or self.eppn})"
        return self.name or self.email or self.orcid or super().__str__()

    @property
    def username(self):
        """Usename for comlying with Flask-Login API"""
        return self.orcid or self.email

    @property
    def organisations(self):
        """Get all linked to the user organisation query."""
        return (Organisation.select(
            Organisation, (Organisation.tech_contact_id == self.id).alias("is_tech_contact"),
            ((UserOrg.is_admin.is_null(False)) & (UserOrg.is_admin)).alias("is_admin")).join(
                UserOrg, on=(UserOrg.org_id == Organisation.id)).where(
                    UserOrg.user_id == self.id))

    @lazy_property
    def org_links(self):
        """Get all user organisation linked directly and indirectly."""
        if self.orcid:
            q = UserOrg.select().join(
                User,
                on=((User.id == UserOrg.user_id)
                    & ((User.email == self.email)
                       | (User.orcid == self.orcid)))).where((UserOrg.user_id == self.id)
                                                             | (User.email == self.email)
                                                             | (User.orcid == self.orcid))
        else:
            q = self.userorg_set

        return [
            r for r in q.select(UserOrg.id, UserOrg.org_id, Organisation.name.alias("org_name"))
            .join(Organisation, on=(
                Organisation.id == UserOrg.org_id)).order_by(Organisation.name).objects()
        ]

    @property
    def available_organisations(self):
        """Get all not yet linked to the user organisation query."""
        return (Organisation.select(Organisation).where(UserOrg.id.is_null()).join(
            UserOrg,
            JOIN.LEFT_OUTER,
            on=((UserOrg.org_id == Organisation.id) & (UserOrg.user_id == self.id))))

    @property
    def admin_for(self):
        """Get organisations the user is admin for (query)."""
        return self.organisations.where(UserOrg.is_admin)

    @property
    def is_active(self):
        """Get 'is_active' based on confirmed for Flask-Login.

        TODO: confirmed - user that email is confirmed either by IdP or by confirmation email
        isn't the same as "is active".
        """
        return self.confirmed

    def has_role(self, role):
        """Return `True` if the user identifies with the specified role.

        :param role: A role name, `Role` instance, or integer value.
        """
        if isinstance(role, Role):
            return bool(role & Role(self.roles))
        elif isinstance(role, str):
            try:
                return bool(Role[role.upper()] & Role(self.roles))
            except Exception:
                False
        elif isinstance(role, int):
            return bool(role & self.roles)
        else:
            return False

    @property
    def is_superuser(self):
        """Test if the user is a HUB admin."""
        return bool(self.roles & Role.SUPERUSER)

    @is_superuser.setter
    def is_superuser(self, value):  # noqa: D401
        """Sets user as a HUB admin."""
        if value:
            self.roles |= Role.SUPERUSER.value
        else:
            self.roles &= ~Role.SUPERUSER.value

    @property
    def is_admin(self):
        """Test if the user belongs to the organisation admin."""
        return bool(self.roles & Role.ADMIN)

    def avatar(self, size=40, default="identicon"):
        """Return Gravatar service user avatar URL."""
        # TODO: default gravatar image
        # default = "https://www.example.com/default.jpg"
        gravatar_url = "https://www.gravatar.com/avatar/" + md5(
            self.email.lower().encode()).hexdigest() + "?"
        gravatar_url += urlencode({'d': default, 's': str(size)})
        return gravatar_url

    @property
    def gravatar_profile_url(self):
        """Return Gravatar service user profile URL."""
        return "https://www.gravatar.com/" + md5(self.email.lower().encode()).hexdigest()

    @property
    def affiliations(self):
        """Return affiliations with the current organisation."""
        try:
            user_org = UserOrg.get(user=self, org=self.organisation)
            return Affiliation(user_org.affiliations)
        except UserOrg.DoesNotExist:
            return Affiliation.NONE

    def is_tech_contact_of(self, org=None):
        """Indicate if the user is the technical contact of the organisation."""
        if org is None:
            org = self.organisation
        return org and org.tech_contact and org.tech_contact_id == self.id

    def is_admin_of(self, org=None):
        """Indicate if the user is the technical contact of the organisation."""
        if org is None:
            org = self.organisation
        return org and UserOrg.select().where(UserOrg.user == self, UserOrg.org == org, UserOrg.is_admin).exists()

    @property
    def uuid(self):
        """Generate UUID for the user based on the primary email."""
        return uuid.uuid5(uuid.NAMESPACE_URL, "mailto:" + (self.email or self.eppn))

    class Meta:  # noqa: D101,D106
        table_alias = "u"


class OrgInfo(BaseModel):
    """Preloaded organisation data."""

    name = CharField(max_length=100, unique=True, help_text="Organisation name")
    tuakiri_name = CharField(max_length=100, unique=True, null=True, help_text="TUAKIRI Name")
    title = CharField(null=True, help_text="Contact Person Tile")
    first_name = CharField(null=True, help_text="Contact Person's First Name")
    last_name = CharField(null=True, help_text="Contact Person's Last Name")
    role = CharField(null=True, help_text="Contact Person's Role")
    email = CharField(null=True, help_text="Contact Person's Email Address")
    phone = CharField(null=True, help_text="Contact Person's Phone")
    is_public = BooleanField(
        null=True, default=False, help_text="Permission to post contact information to WEB")
    country = CharField(null=True, help_text="Country Code", default=DEFAULT_COUNTRY)
    city = CharField(null=True, help_text="City of Home Campus")
    disambiguated_id = CharField(
        null=True, verbose_name="Identifier",
        help_text="Organisation disambiguated identifier")
    disambiguation_source = CharField(
        null=True,
        verbose_name="Source",
        help_text="Organisation disambiguated ID source",
        choices=disambiguation_source_choices)

    def __str__(self):
        return self.name or self.disambiguated_id or super().__str__()

    class Meta:  # noqa: D101,D106
        table_alias = "oi"

    @classmethod
    def load_from_csv(cls, source):
        """Load data from CSV file or a string."""
        if isinstance(source, str):
            source = StringIO(source, newline='')
        reader = csv.reader(source)
        header = next(reader)

        assert len(header) >= 3, \
            "Wrong number of fields. Expected at least 3 fields " \
            "(name, disambiguated organisation ID, and disambiguation source). " \
            "Read header: %s" % header
        header_rexs = [
            re.compile(ex, re.I)
            for ex in ("organisation|name", "title", r"first\s*(name)?", r"last\s*(name)?", "role",
                       "email", "phone", "public|permission to post to web", r"country\s*(code)?",
                       "city", "(common:)?disambiguated.*identifier",
                       "(common:)?disambiguation.*source", r"tuakiri\s*(name)?")
        ]

        def index(rex):
            """Return first header column index matching the given regex."""
            for i, column in enumerate(header):
                if rex.match(column):
                    return i
            else:
                return None

        idxs = [index(rex) for rex in header_rexs]

        def val(row, i, default=None):
            if idxs[i] is None:
                return default
            else:
                v = row[idxs[i]].strip()
                return None if v == '' else v

        for row in reader:
            # skip empty lines:
            if not row or row is None or len(row) == 0 or (len(row) == 1 and row[0].strip() == ''):
                continue

            name = val(row, 0)
            oi, _ = cls.get_or_create(name=name)

            oi.title = val(row, 1)
            oi.first_name = val(row, 2)
            oi.last_name = val(row, 3)
            oi.role = val(row, 4)
            oi.email = normalize_email(val(row, 5))
            oi.phone = val(row, 6)
            oi.is_public = val(row, 7) and val(row, 7).upper() == "YES"
            oi.country = val(row, 8) or DEFAULT_COUNTRY
            oi.city = val(row, 9)
            oi.disambiguated_id = val(row, 10)
            oi.disambiguation_source = val(row, 11)
            oi.tuakiri_name = val(row, 12)

            oi.save()

        return reader.line_num - 1


class OrgInvitation(AuditedModel):
    """Organisation invitation to on-board the Hub."""

    invitee = ForeignKeyField(
        User, on_delete="CASCADE", null=True, backref="received_org_invitations")
    inviter = ForeignKeyField(
        User, on_delete="SET NULL", null=True, backref="sent_org_invitations")
    org = ForeignKeyField(Organisation, on_delete="SET NULL", verbose_name="Organisation")
    email = TextField(
        help_text="The email address the invitation was sent to.",
        verbose_name="Invitee Email Address")
    token = TextField(unique=True)
    confirmed_at = DateTimeField(null=True)
    tech_contact = BooleanField(
        null=True,
        help_text="The invitee is the technical contact of the organisation.",
        verbose_name="Is Tech.contact")
    url = CharField(null=True)

    @property
    def sent_at(self):
        """Get the time the invitation was sent."""
        return self.created_at

    class Meta:  # noqa: D101,D106
        table_alias = "oi"


class UserOrg(AuditedModel):
    """Linking object for many-to-many relationship."""

    user = ForeignKeyField(User, on_delete="CASCADE", index=True, backref="user_orgs")
    org = ForeignKeyField(
        Organisation, on_delete="CASCADE", index=True, verbose_name="Organisation", backref="user_orgs")

    is_admin = BooleanField(
        null=True, default=False, help_text="User is an administrator for the organisation")

    # Affiliation bit-map:
    affiliations = SmallIntegerField(default=0, null=True, verbose_name="EDU Person Affiliations")
    # created_by = ForeignKeyField(
    #     User, on_delete="SET NULL", null=True, backref="created_user_orgs")
    # updated_by = ForeignKeyField(
    #     User, on_delete="SET NULL", null=True, backref="updated_user_orgs")

    # TODO: the access token should be either here or in a separate list
    # access_token = CharField(max_length=120, unique=True, null=True)

    def save(self, *args, **kwargs):
        """Enforce foreign key constraints and consolidate user roles with the linked organisations.

        Enforce foreign key constraints and consolidate user roles with the linked organisations
        before saving data.
        """
        if self.is_dirty():
            # if self.field_is_updated("org"):
            #     self.org  # just enforce re-querying
            user = self.user
            if self.is_admin != user.is_admin:
                if self.is_admin or UserOrg.select().where((UserOrg.user_id == self.user_id) & (
                        UserOrg.org_id != self.org_id) & UserOrg.is_admin).exists():  # noqa: E125
                    user.roles |= Role.ADMIN
                    app.logger.info(f"Added ADMIN role to user {user}")
                else:
                    user.roles &= ~Role.ADMIN
                    app.logger.info(f"Revoked ADMIN role from user {user}")
                user.save()

            return super().save(*args, **kwargs)

    class Meta:  # noqa: D101,D106
        table_alias = "uo"
        indexes = ((("user", "org"), True), )


class OrcidToken(AuditedModel):
    """For Keeping ORCID token in the table."""

    user = ForeignKeyField(
        User, null=True, index=True, backref="orcid_tokens",
        on_delete="CASCADE")  # TODO: add validation for 3-legged authorization tokens
    org = ForeignKeyField(Organisation, index=True, verbose_name="Organisation")
    scopes = TextField(null=True)
    access_token = CharField(max_length=36, unique=True, null=True)
    issue_time = DateTimeField(default=datetime.utcnow)
    refresh_token = CharField(max_length=36, unique=True, null=True)
    expires_in = IntegerField(default=0)
    # created_by = ForeignKeyField(User, on_delete="SET NULL", null=True, backref='+')
    # updated_by = ForeignKeyField(User, on_delete="SET NULL", null=True, backref='+')

    class Meta:  # noqa: D101,D106
        table_alias = "ot"


class UserOrgAffiliation(AuditedModel):
    """For Keeping the information about the affiliation."""

    user = ForeignKeyField(User, on_delete="CASCADE", backref="org_affiliations")
    organisation = ForeignKeyField(
        Organisation, index=True, on_delete="CASCADE", verbose_name="Organisation")
    disambiguated_id = CharField(verbose_name="Disambiguation ORG Id", null=True)
    disambiguation_source = CharField(
        verbose_name="Disambiguation ORG Source", null=True, choices=disambiguation_source_choices)
    name = TextField(null=True, verbose_name="Institution/employer")
    start_date = PartialDateField(null=True)
    end_date = PartialDateField(null=True)
    department_name = TextField(null=True)
    department_city = TextField(null=True)
    role_title = TextField(null=True)
    put_code = IntegerField(null=True)
    path = TextField(null=True)
    # created_by = ForeignKeyField(User, on_delete="SET NULL", null=True, backref='+')
    # updated_by = ForeignKeyField(User, on_delete="SET NULL", null=True, backref='+')

    class Meta:  # noqa: D101,D106
        table_name = "user_organisation_affiliation"
        table_alias = "oua"


class OrcidApiCall(BaseModel):
    """ORCID API call audit entry."""

    called_at = DateTimeField(default=datetime.utcnow)
    user = ForeignKeyField(User, null=True, on_delete="SET NULL", backref="orcid_api_calls")
    method = TextField()
    url = TextField()
    query_params = TextField(null=True)
    body = TextField(null=True)
    put_code = IntegerField(null=True)
    response = TextField(null=True)
    response_time_ms = IntegerField(null=True)

    class Meta:  # noqa: D101,D106
        table_alias = "oac"


class OrcidAuthorizeCall(BaseModel):
    """ORCID Authorize call audit entry."""

    called_at = DateTimeField(default=datetime.utcnow)
    user = ForeignKeyField(User, null=True, default=None, on_delete="SET NULL", backref="orcid_auth_calls")
    method = TextField(null=True, default="GET")
    url = TextField(null=True)
    token = TextField(null=True)
    state = TextField(null=True)
    response_time_ms = IntegerField(null=True)

    class Meta:  # noqa: D101,D106
        table_alias = "oac"


class Task(AuditedModel):
    """Batch processing task created form CSV/TSV file."""

    org = ForeignKeyField(
        Organisation, index=True, verbose_name="Organisation", on_delete="CASCADE", backref="tasks")
    completed_at = DateTimeField(null=True)
    filename = TextField(null=True)
    is_raw = BooleanField(null=True, default=False)
    task_type = TaskTypeField(
        default=TaskType.NONE, choices=[(tt.value, tt.name) for tt in TaskType if tt.value])
    expires_at = DateTimeField(null=True)
    expiry_email_sent_at = DateTimeField(null=True)
    status = CharField(null=True, max_length=10, choices=[(v, v) for v in ["ACTIVE", "RESET"]])

    def __str__(self):
        return ("Synchronization task" if self.task_type == TaskType.SYNC else (
            self.filename
            or f"{TaskType(self.task_type).name.capitalize()} record processing task #{self.id}"))

    @property
    def is_expiry_email_sent(self):
        """Test if the expiry email is sent ot not."""
        return bool(self.expiry_email_sent_at)

    @lazy_property
    def record_count(self):
        """Get count of the loaded recoreds."""
        return 0 if self.records is None or not self.task_type else self.records.count()

    @property
    def record_model(self):
        """Get record model class."""
        return self.records.model

    @lazy_property
    def records(self):
        """Get all task record query."""
        if not self.task_type or self.task_type in [TaskType.SYNC, TaskType.NONE]:
            return None
        return getattr(self, self.task_type.name.lower() + "_records")

    @lazy_property
    def completed_count(self):
        """Get number of completed rows."""
        return self.records.where(self.record_model.processed_at.is_null(False)).count()

    @lazy_property
    def completed_percent(self):
        """Get the percentage of completed rows."""
        return (100. * self.completed_count) / self.record_count if self.record_count else 0.

    @property
    def error_count(self):
        """Get error count encountered during processing batch task."""
        return self.records.where(self.record_model.status ** "%error%").count()

    @property
    def is_ready(self):
        """Indicate that the task is 'ready to go':
            - the task is "ACTIVE"
            or
            - there is at least one activated record.
        """
        return self.state == "ACTIVE" or self.records.whhere(self.record_model.is_active).exists()

    # TODO: move this one to AffiliationRecord
    def to_dict(self, to_dashes=True, recurse=False, exclude=None, include_records=True, only=None):
        """Create a dict represenatation of the task suitable for serialization into JSON or YAML."""
        # TODO: expand for the othe types of the tasks
        task_dict = super().to_dict(
            recurse=bool(False),
            to_dashes=to_dashes,
            exclude=exclude,
            only=only or [
                Task.id, Task.filename, Task.task_type, Task.created_at, Task.updated_at,
                Task.status
            ])
        # TODO: refactor for funding task to get records here not in API or export
        if include_records and self.task_type not in [TaskType.FUNDING, TaskType.SYNC]:
            task_dict["records"] = [
                r.to_dict(
                    to_dashes=to_dashes,
                    recurse=recurse,
                    exclude=[self.records.model._meta.fields["task"]]) for r in self.records
            ]
        return task_dict

    def to_export_dict(self, include_records=True):
        """Create a dictionary representation for export."""
        if self.task_type == TaskType.AFFILIATION:
            task_dict = self.to_dict(recurse=include_records, include_records=include_records)
        else:
            task_dict = self.to_dict(
                recurse=False,
                to_dashes=True,
                include_records=False,
                exclude=[Task.created_by, Task.updated_by, Task.org, Task.task_type])
            task_dict["task-type"] = self.task_type.name
            if include_records:
                task_dict["records"] = [r.to_export_dict() for r in self.records]
        return task_dict

    class Meta:  # noqa: D101,D106
        table_alias = "t"


class Log(BaseModel):
    """Task log entries."""

    created_at = DateTimeField(default=datetime.utcnow)
    created_by = ForeignKeyField(User, on_delete="SET NULL", null=True, backref='+')
    task = ForeignKeyField(
        Task,
        on_delete="CASCADE",
        null=True,
        index=True,
        verbose_name="Task",
        backref="log_entries")
    message = TextField(null=True)

    class Meta:  # noqa: D101,D106
        table_alias = "l"

    def save(self, *args, **kwargs):  # noqa: D102
        if self.is_dirty():
            if current_user and hasattr(current_user, "id"):
                if hasattr(self, "created_by"):
                    self.created_by_id = current_user.id
        return super().save(*args, **kwargs)


class UserInvitation(AuditedModel):
    """Organisation invitation to on-board the Hub."""

    invitee = ForeignKeyField(
        User, on_delete="CASCADE", null=True, backref="received_user_invitations")
    inviter = ForeignKeyField(
        User, on_delete="SET NULL", null=True, backref="sent_user_invitations")
    org = ForeignKeyField(Organisation,
                          on_delete="CASCADE",
                          null=True,
                          verbose_name="Organisation",
                          backref="user_invitations")
    task = ForeignKeyField(Task,
                           on_delete="CASCADE",
                           null=True,
                           index=True,
                           verbose_name="Task",
                           backref="user_invitations")
    email = CharField(
        index=True, null=True, max_length=80,
        help_text="The email address the invitation was sent to.")
    first_name = TextField(null=True)
    last_name = TextField(null=True)
    orcid = OrcidIdField(null=True)
    department = TextField(verbose_name="Campus/Department", null=True)
    organisation = TextField(verbose_name="Organisation Name", null=True)
    city = TextField(null=True)
    region = TextField(verbose_name="State/Region", null=True)
    country = CharField(verbose_name="Country", max_length=2, null=True)
    course_or_role = TextField(verbose_name="Course or Job title", null=True)
    start_date = PartialDateField(verbose_name="Start date", null=True)
    end_date = PartialDateField(verbose_name="End date (leave blank if current)", null=True)
    affiliations = SmallIntegerField(verbose_name="User affiliations", null=True, default=Affiliation.NONE)
    disambiguated_id = TextField(verbose_name="Disambiguation ORG Id", null=True)
    disambiguation_source = TextField(
        verbose_name="Disambiguation ORG Source", null=True, choices=disambiguation_source_choices)
    token = TextField(unique=True)
    confirmed_at = DateTimeField(null=True)
    is_person_update_invite = BooleanField(
        default=False,
        verbose_name="'Person/Update' Invitation",
        help_text="Invitation to grant 'Person/Update' scope")

    @property
    def sent_at(self):
        """Get the time the invitation was sent."""
        return self.created_at

    class Meta:  # noqa: D101,D106
        table_alias = "ui"


class RecordModel(BaseModel):
    """Common model bits of the task records."""

    def key_name(self, name):
        """Map key-name to a model class key name for export."""
        return name

    @classmethod
    def get_field_regxes(cls):
        """Return map of compiled field name regex to the model fields."""
        return {f: re.compile(e, re.I) for (f, e) in cls._field_regex_map}

    @property
    def invitee_model(self):
        """Get invitee model class."""
        if hasattr(self, "invitees"):
            return self.invitees.model

    def to_export_dict(self):
        """Map the common record parts to dict for export into JSON/YAML."""
        org = self.task.org
        d = {"type": self.type} if self.has_field("type") else {}
        if hasattr(self, "org_name"):
            d["organization"] = {
                "disambiguated-organization": {
                    "disambiguated-organization-identifier":
                    self.disambiguated_id or org.disambiguated_id,
                    "disambiguation-source":
                    self.disambiguation_source or org.disambiguation_source,
                },
                "name": self.org_name or org.name,
                "address": {
                    "city": self.city or org.city,
                    "region": self.region or org.region,
                    "country": self.country or org.country,
                },
            }
        if self.has_field("title"):
            d["title"] = {
                "title": {
                    "value": self.title,
                },
                "translated-title": {
                    "value": self.translated_title,
                    "language-code": self.translated_title_language_code,
                }
            }
        if hasattr(self, "invitees") and self.invitees:
            d["invitees"] = [r.to_export_dict() for r in self.invitees]
        if hasattr(self, "contributors") and self.contributors:
            d["contributors"] = {"contributor": [r.to_export_dict() for r in self.contributors]}
        if hasattr(self, "external_ids") and self.external_ids:
            d[self.key_name("external-ids")] = {
                "external-id": [r.to_export_dict() for r in self.external_ids]
            }
        if hasattr(self, "start_date") and self.start_date:
            d["start-date"] = self.start_date.as_orcid_dict()
        if hasattr(self, "end_date") and self.end_date:
            d["end-date"] = self.end_date.as_orcid_dict()
        return d

    def orcid_external_id(self, type=None, value=None, url=None, relationship=None):
        """Get the object rendering into an ORCID API 3.x external-id."""
        if (not type and not value) and (not self.external_id_type or not self.external_id_value):
            return

        ei = {
            "external-id-type": type or self.external_id_type,
            "external-id-value": value or self.external_id_value
        }

        if self.external_id_relationship:
            ei["external-id-relationship"] = relationship or self.external_id_relationship

        if self.external_id_url:
            ei["external-id-url"] = {"value": url or self.external_id_url}

        return ei


class GroupIdRecord(RecordModel):
    """GroupID records."""

    type_choices = [("publisher", "publisher"), ("institution", "institution"), ("journal", "journal"),
                    ("conference", "conference"), ("newspaper", "newspaper"), ("newsletter", "newsletter"),
                    ("magazine", "magazine"), ("peer-review service", "peer-review service")]
    type_choices.sort(key=lambda e: e[1])
    type_choices.insert(0, ("", ""))
    put_code = IntegerField(null=True)
    processed_at = DateTimeField(null=True)
    status = TextField(null=True, help_text="Record processing status.")
    name = CharField(max_length=120,
                     help_text="The name of the group. This can be the name of a journal (Journal of Criminal Justice),"
                               " a publisher (Society of Criminal Justice), or non-specific description (Legal Journal)"
                               " as required.")
    group_id = CharField(max_length=120,
                         help_text="The group's identifier, formatted as type:identifier, e.g. issn:12345678. "
                                   "This can be as specific (e.g. the journal's ISSN) or vague as required. "
                                   "Valid types include: issn, ringold, orcid-generated, fundref, publons.")
    description = CharField(max_length=1000,
                            help_text="A brief textual description of the group. "
                                      "This can be as specific or vague as required.")
    type = CharField(max_length=80, choices=type_choices,
                     help_text="One of the specified types: publisher; institution; journal; conference; newspaper; "
                               "newsletter; magazine; peer-review service.")
    organisation = ForeignKeyField(
        Organisation, backref="group_id_records", on_delete="CASCADE", null=True)

    class Meta:  # noqa: D101,D106
        table_alias = "gid"


class AffiliationRecord(RecordModel):
    """Affiliation record loaded from CSV file for batch processing."""

    is_active = BooleanField(
        default=False, help_text="The record is marked 'active' for batch processing", null=True)
    task = ForeignKeyField(Task, backref="affiliation_records", on_delete="CASCADE")
    put_code = IntegerField(null=True)
    local_id = CharField(
        max_length=100,
        null=True,
        verbose_name="Local ID",
        help_text="Record identifier used in the data source system.")
    processed_at = DateTimeField(null=True)
    status = TextField(null=True, help_text="Record processing status.")
    first_name = CharField(null=True, max_length=120)
    last_name = CharField(null=True, max_length=120)
    email = CharField(max_length=80, null=True)
    orcid = OrcidIdField(null=True)
    organisation = CharField(null=True, index=True, max_length=200)
    affiliation_type = CharField(null=True, max_length=20, choices=[(v, v) for v in AFFILIATION_TYPES])
    role = CharField(null=True, verbose_name="Role/Course", max_length=100)
    department = CharField(null=True, max_length=200)
    start_date = PartialDateField(null=True)
    end_date = PartialDateField(null=True)
    city = CharField(null=True, max_length=200)
<<<<<<< HEAD
    region = CharField(null=True, verbose_name="State/Region", max_length=100)
    country = CharField(null=True, max_length=2, choices=country_choices)
    disambiguated_id = CharField(
        null=True, max_length=20, verbose_name="Disambiguated Organization Identifier")
    disambiguation_source = CharField(
        null=True,
        max_length=100,
=======
    state = CharField(null=True, verbose_name="State/Region", max_length=100)
    country = CharField(null=True, verbose_name="Country", max_length=2, choices=country_choices)
    disambiguated_id = CharField(
        null=True, verbose_name="Disambiguated Organization Identifier")
    disambiguation_source = CharField(
        null=True,
        max_length=100,
        verbose_name="Disambiguation Source",
>>>>>>> e0e017cc
        choices=disambiguation_source_choices)
    delete_record = BooleanField(null=True)
    visibility = CharField(null=True, max_length=100, choices=visibility_choices)
    url = CharField(max_length=200, null=True)
    display_index = CharField(max_length=100, null=True)
<<<<<<< HEAD

    class Meta:  # noqa: D101,D106
        table_alias = "ar"

    _regex_field_map = [
        ("first_name", r"first\s*(name)?"),
        ("last_name", r"last\s*(name)?"),
        ("email", "email"),
        ("organisation", "organisation|^name"),
        ("department", "campus|department"),
        ("city", "city"),
        ("region", "state|region"),
        ("role", "course|title|role"),
        ("start_date", r"start\s*(date)?"),
        ("end_date", r"end\s*(date)?"),
        ("affiliation_type", r"affiliation(s)?\s*(type)?|student|staff"),
        ("country", "country"),
        ("disambiguated_id", r"disambiguat.*id"),
        ("disambiguation_source", r"disambiguat.*source"),
        ("put_code", r"put|code"),
        ("orcid", "orcid.*"),
        ("local_id", "local.*|.*identifier"),
    ]

    @classmethod
    def load(cls, data, task=None, task_id=None, filename=None, override=True,
             skip_schema_validation=False, org=None):
        """Load afffiliation record task form JSON/YAML. Data shoud be already deserialize."""
        if isinstance(data, str):
            data = json.loads(data) if filename.lower().endswith(".json") else yaml.load(data)
        if org is None:
            org = current_user.organisation if current_user else None
        if not skip_schema_validation:
            jsonschema.validate(data, schemas.affiliation_task)
        if not task and task_id:
            task = Task.select().where(Task.id == task_id).first()
        if not task and "id" in data:
            task_id = int(data["id"])
            task = Task.select().where(Task.id == task_id).first()
        with db.atomic() as transaction:
            try:
                if not task:
                    filename = (filename or data.get("filename")
                                or datetime.utcnow().isoformat(timespec="seconds"))
                    task = Task.create(
                            org=org, filename=filename, task_type=TaskType.AFFILIATION)
                elif override:
                    AffiliationRecord.delete().where(AffiliationRecord.task == task).execute()
                record_fields = AffiliationRecord._meta.fields.keys()
                is_enqueue = False
                for r in data.get("records"):
                    if "id" in r and not override:
                        rec = AffiliationRecord.get(int(r["id"]))
                    else:
                        rec = AffiliationRecord(task=task)
                    for k, v in r.items():
                        if k == "id" or k.startswith(("external", "status", "processed")):
                            continue
                        k = k.replace('-', '_')
                        if k == "is_active" and v:
                            is_enqueue = v
                        if k in ["visibility", "disambiguation_source"] and v:
                            v = v.upper()
                        if k in record_fields and rec.__data__.get(k) != v:
                            rec.__data__[k] = PartialDate.create(v) if k.endswith("date") else v
                            rec._dirty.add(k)
                    if rec.is_dirty():
                        validator = ModelValidator(rec)
                        if not validator.validate():
                            raise ModelException(f"Invalid record: {validator.errors}")
                        rec.save()
                        ext_id_data = {k.replace('-', '_'): v for k, v in r.items() if k.startswith("external")}

                        if ext_id_data.get("external_id_type") and ext_id_data.get("external_id_value"):
                            ext_id = AffiliationExternalId.create(record=rec, **ext_id_data)
                            if not ModelValidator(ext_id).validate():
                                raise ModelException(f"Invalid affiliation exteral-id: {validator.errors}")
                            ext_id.save()
                if is_enqueue:
                    from .utils import enqueue_task_records
                    enqueue_task_records(task)
            except:
                transaction.rollback()
                app.logger.exception("Failed to load affiliation record task file.")
                raise
        return task

    @classmethod
    def load_from_csv(cls, source, filename=None, org=None):
        """Load affiliation record data from CSV/TSV file or a string."""
        if isinstance(source, str):
            source = StringIO(source, newline='')
        reader = csv.reader(source)
        header = next(reader)
        if filename is None:
            if hasattr(source, "name"):
                filename = source.name
            else:
                filename = datetime.utcnow().isoformat(timespec="seconds")

        if len(header) == 1 and '\t' in header[0]:
            source.seek(0)
            reader = csv.reader(source, delimiter='\t')
            header = next(reader)
        if len(header) < 2:
            raise ModelException("Expected CSV or TSV format file.")

        if len(header) < 3:
            raise ModelException(
                "Wrong number of fields. Expected at least 4 fields "
                "(first name, last name, email address or another unique identifier, student/staff). "
                f"Read header: {header}")

        header_rexs = [
            re.compile(ex, re.I)
            for ex in [r"first\s*(name)?", r"last\s*(name)?", "email", "organisation|^name",
                       "campus|department", "city", "state|region", "course|title|role",
                       r"start\s*(date)?", r"end\s*(date)?",
                       r"affiliation(s)?\s*(type)?|student|staff", "country", r"disambiguat.*id",
                       r"disambiguat.*source", r"put|code", "orcid.*", "local.*|.*identifier",
                       "delete(.*record)?", r"(is)?\s*visib(bility|le)?", r"url", r"(display)?.*index",
                       r"(external)?\s*id(entifier)?\s+type$", r"(external)?\s*id(entifier)?\s*(value)?$",
                       r"(external)?\s*id(entifier)?\s*url", r"(external)?\s*id(entifier)?\s*rel(ationship)?",
                       r"(is)?\s*active$", ]
        ]

        def index(rex):
            """Return first header column index matching the given regex."""
            for i, column in enumerate(header):
                if column and rex.match(column.strip()):
                    return i
            else:
                return None

        idxs = [index(rex) for rex in header_rexs]

        if all(idx is None for idx in idxs):
            raise ModelException(f"Failed to map fields based on the header of the file: {header}")

        if org is None:
            org = current_user.organisation if current_user else None

        def val(row, i, default=None):
            if idxs[i] is None or idxs[i] >= len(row):
                return default
            else:
                v = row[idxs[i]].strip()
                return default if v == '' else v

        with db.atomic() as transaction:
            try:
                task = cls.create(org=org, filename=filename, task_type=TaskType.AFFILIATION)
                is_enqueue = False
                for row_no, row in enumerate(reader):
                    # skip empty lines:
                    if len([item for item in row if item and item.strip()]) == 0:
                        continue
                    if len(row) == 1 and row[0].strip() == '':
                        continue

                    put_code = val(row, 14)
                    delete_record = val(row, 17)
                    delete_record = delete_record and delete_record.lower() in [
                        'y', "yes", "ok", "delete", '1'
                    ]
                    if delete_record:
                        if not put_code:
                            raise ModelException(
                                f"Missing put-code. Cannot delete a record without put-code. "
                                f"#{row_no+2}: {row}. Header: {header}")

                    email = normalize_email(val(row, 2, ""))
                    orcid = validate_orcid_id(val(row, 15))
                    local_id = val(row, 16)

                    if not email and not orcid and local_id and validators.email(local_id):
                        # if email is missing and local ID is given as a valid email, use it:
                        email = local_id

                    # The uploaded country must be from ISO 3166-1 alpha-2
                    country = val(row, 11)
                    if country:
                        try:
                            country = countries.lookup(country).alpha_2
                        except Exception:
                            raise ModelException(
                                f" (Country must be 2 character from ISO 3166-1 alpha-2) in the row "
                                f"#{row_no+2}: {row}. Header: {header}")

                    if not delete_record and not (email or orcid):
                        raise ModelException(
                            f"Missing user identifier (email address or ORCID iD) in the row "
                            f"#{row_no+2}: {row}. Header: {header}")

                    if email and not validators.email(email):
                        raise ValueError(
                            f"Invalid email address '{email}'  in the row #{row_no+2}: {row}")

                    affiliation_type = val(row, 10)
                    if affiliation_type:
                        affiliation_type = affiliation_type.lower()
                    if not delete_record and (not affiliation_type
                                              or affiliation_type.lower() not in AFFILIATION_TYPES):
                        raise ValueError(
                            f"Invalid affiliation type '{affiliation_type}' in the row #{row_no+2}: {row}. "
                            f"Expected values: {', '.join(at for at in AFFILIATION_TYPES)}.")

                    first_name = val(row, 0)
                    last_name = val(row, 1)
                    if not delete_record and not(first_name and last_name):
                        raise ModelException(
                            "Wrong number of fields. Expected at least 4 fields "
                            "(first name, last name, email address or another unique identifier, "
                            f"student/staff): {row}")
                    disambiguation_source = val(row, 13)
                    if disambiguation_source:
                        disambiguation_source = disambiguation_source.upper()
                    visibility = val(row, 18)
                    if visibility:
                        visibility = visibility.upper()

                    is_active = val(row, 25, '').lower() in ['y', "yes", "1", "true"]
                    if is_active:
                        is_enqueue = is_active

                    af = AffiliationRecord(
                        task=task,
                        first_name=first_name,
                        last_name=last_name,
                        email=email,
                        organisation=val(row, 3),
                        department=val(row, 4),
                        city=val(row, 5),
                        region=val(row, 6),
                        role=val(row, 7),
                        start_date=PartialDate.create(val(row, 8)),
                        end_date=PartialDate.create(val(row, 9)),
                        affiliation_type=affiliation_type,
                        country=country,
                        disambiguated_id=val(row, 12),
                        disambiguation_source=disambiguation_source,
                        put_code=put_code,
                        orcid=orcid,
                        local_id=local_id,
                        delete_record=delete_record,
                        url=val(row, 19),
                        display_index=val(row, 20),
                        visibility=visibility,
                        is_active=is_active)
                    validator = ModelValidator(af)
                    if not validator.validate():
                        raise ModelException(f"Invalid record: {validator.errors}")
                    af.save()

                    external_id_type = val(row, 21, "").lower()
                    external_id_relationship = val(row, 24)
                    if external_id_relationship:
                        external_id_relationship = external_id_relationship.upper()
                    external_id_value = val(row, 22)
=======
>>>>>>> e0e017cc

                    if external_id_type and external_id_value:

                        ae = AffiliationExternalId(
                            record=af,
                            type=external_id_type,
                            value=external_id_value,
                            url=val(row, 23),
                            relationship=external_id_relationship)

                        validator = ModelValidator(ae)
                        if not validator.validate():
                            raise ModelException(f"Invalid record: {validator.errors}")
                        ae.save()
                if is_enqueue:
                    from .utils import enqueue_task_records
                    enqueue_task_records(task)
            except Exception:
                transaction.rollback()
                app.logger.exception("Failed to load affiliation file.")
                raise

        return task


class FundingRecord(RecordModel):
    """Funding record loaded from JSON file for batch processing."""

    funiding_type_choices = [(v, v.replace('_', ' ').title()) for v in FUNDING_TYPES]

    task = ForeignKeyField(Task, backref="funding_records", on_delete="CASCADE")
    title = CharField(max_length=255)
    translated_title = CharField(null=True, max_length=255)
    translated_title_language_code = CharField(null=True, max_length=10, choices=language_choices)
    type = CharField(max_length=255, choices=funiding_type_choices)
    organization_defined_type = CharField(null=True, max_length=255)
    short_description = CharField(null=True, max_length=4000)
    amount = CharField(null=True, max_length=255)
    currency = CharField(null=True, max_length=3, choices=currency_choices)
    start_date = PartialDateField(null=True)
    end_date = PartialDateField(null=True)
    org_name = CharField(null=True, max_length=255, verbose_name="Organisation Name")
    city = CharField(null=True, max_length=255)
    region = CharField(null=True, max_length=255)
    country = CharField(null=True, max_length=255, choices=country_choices)
    disambiguated_id = CharField(null=True)
    disambiguation_source = CharField(
        null=True, max_length=255, choices=disambiguation_source_choices)
    is_active = BooleanField(
        default=False, help_text="The record is marked for batch processing", null=True)
    processed_at = DateTimeField(null=True)
    url = CharField(max_length=200, null=True)
    status = TextField(null=True, help_text="Record processing status.")

    def to_export_dict(self):
        """Map the funding record to dict for export into JSON/YAML."""
        d = super().to_export_dict()
        d["amount"] = {
            "currency-code": self.currency,
            "value": self.amount,
        }
        return d

    @classmethod
    def load_from_csv(cls, source, filename=None, org=None):
        """Load data from CSV/TSV file or a string."""
        if isinstance(source, str):
            source = StringIO(source, newline='')
        if filename is None:
            filename = datetime.utcnow().isoformat(timespec="seconds")
        reader = csv.reader(source)
        header = next(reader)

        if len(header) == 1 and '\t' in header[0]:
            source.seek(0)
            reader = csv.reader(source, delimiter='\t')
            header = next(reader)

        if len(header) < 2:
            raise ModelException("Expected CSV or TSV format file.")

        header_rexs = [
            re.compile(ex, re.I) for ex in [
                "title$",
                r"translated\s+(title)?",
                r"translat(ed)?(ion)?\s+(title)?\s*lang(uage)?.*(code)?",
                "type$",
                r"org(ani[sz]ation)?\s*(defined)?\s*type",
                r"(short\s*|description\s*)+$",
                "amount",
                "currency",
                r"start\s*(date)?",
                r"end\s*(date)?",
                r"(org(gani[zs]ation)?)?\s*name$",
                "city",
                "region|state",
                "country",
                r"disambiguated\s*(org(ani[zs]ation)?)?\s*id(entifier)?",
                r"disambiguation\s+source$",
                r"(is)?\s*active$",
                r"orcid\s*(id)?$",
                "email",
                r"(external)?\s*id(entifier)?\s+type$",
                r"((external)?\s*id(entifier)?\s+value|funding.*id)$",
                r"(external)?\s*id(entifier)?\s*url",
                r"(external)?\s*id(entifier)?\s*rel(ationship)?",
                "put.*code",
                r"(is)?\s*visib(bility|le)?",
                r"first\s*(name)?",
                r"(last|sur)\s*(name)?",
                "identifier",
                r"url"
            ]
        ]

        def index(rex):
            """Return first header column index matching the given regex."""
            for i, column in enumerate(header):
                if rex.match(column.strip()):
                    return i
            else:
                return None

        idxs = [index(rex) for rex in header_rexs]

        if all(idx is None for idx in idxs):
            raise ModelException(f"Failed to map fields based on the header of the file: {header}")

        if org is None:
            org = current_user.organisation if current_user else None

        def val(row, i, default=None):
            if len(idxs) <= i or idxs[i] is None or idxs[i] >= len(row):
                return default
            else:
                v = row[idxs[i]].strip()
            return default if v == '' else v

        rows = []
        cached_row = []
        is_enqueue = False
        for row_no, row in enumerate(reader):
            # skip empty lines:
            if len([item for item in row if item and item.strip()]) == 0:
                continue
            if len(row) == 1 and row[0].strip() == '':
                continue

            orcid, email = val(row, 17), normalize_email(val(row, 18, ""))
            orcid = validate_orcid_id(orcid)
            if email and not validators.email(email):
                raise ValueError(
                    f"Invalid email address '{email}'  in the row #{row_no+2}: {row}")

            invitee = dict(
                identifier=val(row, 27),
                email=email,
                first_name=val(row, 25),
                last_name=val(row, 26),
                orcid=orcid,
                put_code=val(row, 23),
                visibility=val(row, 24),
            )

            title = val(row, 0)
            external_id_type = val(row, 19, "").lower()
            external_id_value = val(row, 20)
            external_id_relationship = val(row, 22, "").upper()

            if external_id_type not in EXTERNAL_ID_TYPES:
                raise ModelException(
                    f"Invalid External Id Type: '{external_id_type}', Use 'doi', 'issn' "
                    f"or one of the accepted types found here: https://pub.orcid.org/v2.0/identifiers")

            if not external_id_value:
                raise ModelException(
                    f"Invalid External Id Value or Funding Id: {external_id_value}, #{row_no+2}: {row}.")

            if not title:
                raise ModelException(
                    f"Title is mandatory, #{row_no+2}: {row}. Header: {header}")

            if external_id_relationship not in RELATIONSHIPS:
                raise ModelException(
                    f"Invalid External Id Relationship '{external_id_relationship}' as it is not one of the "
                    f"{RELATIONSHIPS}, #{row_no+2}: {row}.")

            if cached_row and title.lower() == val(cached_row, 0).lower() and \
                    external_id_type.lower() == val(cached_row, 19).lower() and \
                    external_id_value.lower() == val(cached_row, 20).lower() and \
                    external_id_relationship.lower() == val(cached_row, 22).lower():
                row = cached_row
            else:
                cached_row = row

            is_active = val(row, 16, '').lower() in ['y', "yes", "1", "true"]
            if is_active:
                is_enqueue = is_active

            funding_type = val(row, 3)
            if not funding_type:
                raise ModelException(
                    f"Funding type is mandatory, #{row_no+2}: {row}. Header: {header}")

            # The uploaded country must be from ISO 3166-1 alpha-2
            country = val(row, 13)
            if country:
                try:
                    country = countries.lookup(country).alpha_2
                except Exception:
                    raise ModelException(
                        f" (Country must be 2 character from ISO 3166-1 alpha-2) in the row "
                        f"#{row_no+2}: {row}. Header: {header}")

            rows.append(
                dict(
                    funding=dict(
                        title=title,
                        translated_title=val(row, 1),
                        translated_title_language_code=val(row, 2),
                        type=funding_type,
                        organization_defined_type=val(row, 4),
                        short_description=val(row, 5),
                        amount=val(row, 6),
                        currency=val(row, 7),
                        start_date=PartialDate.create(val(row, 8)),
                        end_date=PartialDate.create(val(row, 9)),
                        org_name=val(row, 10) or org.name,
                        city=val(row, 11) or org.city,
                        region=val(row, 12) or org.region,
                        country=country or org.country,
                        url=val(row, 28),
                        is_active=is_active,
                        disambiguated_id=val(row, 14) or org.disambiguated_id,
                        disambiguation_source=val(row, 15) or org.disambiguation_source),
                    invitee=invitee,
                    external_id=dict(
                        type=external_id_type,
                        value=external_id_value,
                        url=val(row, 21),
                        relationship=external_id_relationship)))

        with db.atomic() as transaction:
            try:
                task = Task.create(org=org, filename=filename, task_type=TaskType.FUNDING)
                for funding, records in groupby(rows, key=lambda row: row["funding"].items()):
                    records = list(records)

                    fr = cls(task=task, **dict(funding))
                    validator = ModelValidator(fr)
                    if not validator.validate():
                        raise ModelException(f"Invalid record: {validator.errors}")
                    fr.save()

                    for external_id in set(
                            tuple(r["external_id"].items()) for r in records
                            if r["external_id"]["type"] and r["external_id"]["value"]):
                        ei = ExternalId(record=fr, **dict(external_id))
                        ei.save()

                    for invitee in set(
                            tuple(r["invitee"].items()) for r in records
                            if r["invitee"]["email"]):
                        rec = FundingInvitee(record=fr, **dict(invitee))
                        validator = ModelValidator(rec)
                        if not validator.validate():
                            raise ModelException(f"Invalid invitee record: {validator.errors}")
                        rec.save()
                if is_enqueue:
                    from .utils import enqueue_task_records
                    enqueue_task_records(task)
                return task

            except Exception:
                transaction.rollback()
                app.logger.exception("Failed to load funding file.")
                raise

    @classmethod
    def load_from_json(cls, source, filename=None, org=None, task=None):
        """Load data from JSON file or a string."""
        # import data from file based on its extension; either it is YAML or JSON
        data = load_yaml_json(filename=filename, source=source)
        records = data["records"] if isinstance(data, dict) else data

        for r in records:
            validation_source_data = copy.deepcopy(r)
            validation_source_data = del_none(validation_source_data)

            # Adding schema validation for funding
            validator = Core(
                source_data=validation_source_data,
                schema_files=[os.path.join(SCHEMA_DIR, "funding_schema.yaml")])
            validator.validate(raise_exception=True)

        with db.atomic() as transaction:
            try:
                if org is None:
                    org = current_user.organisation if current_user else None
                if not task:
                    task = Task.create(org=org, filename=filename, task_type=TaskType.FUNDING)
                else:
                    FundingRecord.delete().where(FundingRecord.task == task).execute()

                is_enqueue = False
                for r in records:

                    title = r.get("title", "title", "value")
                    translated_title = r.get("title", "translated-title", "value")
                    translated_title_language_code = r.get("title", "translated-title",
                                                           "language-code")
                    rec_type = r.get("type")
                    organization_defined_type = r.get("organization-defined-type", "value")
                    short_description = r.get("short-description")
                    amount = r.get("amount", "value")
                    url = r.get("url", "value")
                    currency = r.get("amount", "currency-code")
                    start_date = PartialDate.create(r.get("start-date"))
                    end_date = PartialDate.create(r.get("end-date"))
                    org_name = r.get("organization", "name")
                    city = r.get("organization", "address", "city")
                    region = r.get("organization", "address", "region")
                    country = r.get("organization", "address", "country")
                    disambiguated_id = r.get("organization", "disambiguated-organization",
                                             "disambiguated-organization-identifier")
                    disambiguation_source = r.get("organization", "disambiguated-organization",
                                                  "disambiguation-source")
                    is_active = r.get("is-active").lower() in ['y', "yes", "1", "true"] if r.get("is-active") else False
                    if is_active:
                        is_enqueue = is_active

                    record = cls.create(
                        task=task,
                        title=title,
                        translated_title=translated_title,
                        translated_title_language_code=translated_title_language_code,
                        type=rec_type,
                        organization_defined_type=organization_defined_type,
                        short_description=short_description,
                        amount=amount,
                        currency=currency,
                        org_name=org_name,
                        city=city,
                        region=region,
                        country=country,
                        url=url,
                        is_active=is_active,
                        disambiguated_id=disambiguated_id,
                        disambiguation_source=disambiguation_source,
                        start_date=start_date,
                        end_date=end_date)

                    invitees = r.get("invitees", default=[])
                    if invitees:
                        for invitee in invitees:
                            identifier = invitee.get("identifier")
                            email = normalize_email(invitee.get("email"))
                            first_name = invitee.get("first-name")
                            last_name = invitee.get("last-name")
                            orcid = invitee.get_orcid("ORCID-iD")
                            put_code = invitee.get("put-code")
                            visibility = invitee.get("visibility")

                            FundingInvitee.create(
                                record=record,
                                identifier=identifier,
                                email=email,
                                first_name=first_name,
                                last_name=last_name,
                                orcid=orcid,
                                visibility=visibility,
                                put_code=put_code)
                    else:
                        raise SchemaError(u"Schema validation failed:\n - "
                                          u"Expecting Invitees for which the funding record will be written")

                    contributors = r.get("contributors", "contributor", default=[])
                    if contributors:
                        for contributor in contributors:
                            orcid = contributor.get_orcid("contributor-orcid", "path")
                            name = contributor.get("credit-name", "value")
                            email = normalize_email(contributor.get("contributor-email", "value"))
                            role = contributor.get("contributor-attributes", "contributor-role")

                            FundingContributor.create(
                                record=record,
                                orcid=orcid,
                                name=name,
                                email=email,
                                role=role)

                    external_ids = r.get("external-ids", "external-id", default=[])
                    if external_ids:
                        for external_id in external_ids:
                            id_type = external_id.get("external-id-type")
                            value = external_id.get("external-id-value")
                            url = external_id.get("external-id-url", "value")
                            relationship = external_id.get("external-id-relationship")
                            ExternalId.create(
                                record=record,
                                type=id_type,
                                value=value,
                                url=url,
                                relationship=relationship)
                    else:
                        raise SchemaError(u"Schema validation failed:\n - An external identifier is required")
                if is_enqueue:
                    from .utils import enqueue_task_records
                    enqueue_task_records(task)
                return task

            except Exception:
                transaction.rollback()
                app.logger.exception("Failed to load funding file.")
                raise

    class Meta:  # noqa: D101,D106
        table_alias = "fr"


class PeerReviewRecord(RecordModel):
    """Peer Review record loaded from Json file for batch processing."""

    subject_type_choices = [(v, v.replace('_', ' ').title()) for v in SUBJECT_TYPES]
    reviewer_role_choices = [(v, v.title()) for v in REVIEWER_ROLES]

    task = ForeignKeyField(Task, backref="peer_review_records", on_delete="CASCADE")
    review_group_id = CharField(
        max_length=255, verbose_name="Group ID", help_text="Review Group ID")
    reviewer_role = CharField(
        null=True,
        max_length=255,
        choices=reviewer_role_choices,
        verbose_name="Role",
        help_text="Reviewer Role")
    review_url = CharField(null=True, max_length=255, verbose_name="URL", help_text="Review URL")
    review_type = CharField(
        null=True,
        max_length=255,
        choices=review_type_choices,
        verbose_name="Type",
        help_text="Review Type")
    review_completion_date = PartialDateField(
        null=True, verbose_name="Completed On", help_text="Review Completion Date")
    subject_external_id_type = CharField(
        null=True, max_length=255, verbose_name="Type", help_text="Subject External ID Type")
    subject_external_id_value = CharField(
        null=True, max_length=255, verbose_name="Value", help_text="Subject External ID Value")
    subject_external_id_url = CharField(
        null=True, max_length=255, verbose_name="URL", help_text="Subject External ID URL")
    subject_external_id_relationship = CharField(
        null=True,
        max_length=255,
        choices=relationship_choices,
        verbose_name="Relationship",
        help_text="Subject External ID Relationship")

    subject_container_name = CharField(
        null=True,
        max_length=255,
        verbose_name="Container Name",
        help_text="Subject Container Name")
    subject_type = CharField(
        max_length=80,
        choices=subject_type_choices,
        null=True,
        verbose_name="Type",
        help_text="Subject Container Type")
    subject_name_title = CharField(
        null=True, max_length=255, verbose_name="Title", help_text="Subject Name Title")
    subject_name_subtitle = CharField(
        null=True, max_length=255, verbose_name="Subtitle", help_text="Subject Name Subtitle")
    subject_name_translated_title_lang_code = CharField(
        null=True,
        max_length=10,
        verbose_name="Language",
        choices=language_choices,
        help_text="Subject Name Translated Title Lang Code")
    subject_name_translated_title = CharField(
        null=True,
        max_length=255,
        verbose_name="Translated Title",
        help_text="Subject Name Translated Title")
    subject_url = CharField(
        null=True,
        max_length=255)

    convening_org_name = CharField(
        null=True, max_length=255, verbose_name="Name", help_text="Convening Organisation ")
    convening_org_city = CharField(
        null=True, max_length=255, verbose_name="City", help_text="Convening Organisation City")
    convening_org_region = CharField(
        null=True,
        max_length=255,
        verbose_name="Region",
        help_text="Convening Organisation Region")
    convening_org_country = CharField(
        null=True,
        max_length=255,
        verbose_name="Country",
        choices=country_choices,
        help_text="Convening Organisation Country")
    convening_org_disambiguated_identifier = CharField(
        null=True,
        max_length=255,
        verbose_name="Disambiguated Identifier",
        help_text="Convening Organisation Disambiguated Identifier")
    convening_org_disambiguation_source = CharField(
        null=True,
        max_length=255,
        verbose_name="Disambiguation Source",
        help_text="Convening Organisation Disambiguation Source", choices=disambiguation_source_choices)
    is_active = BooleanField(
        default=False, help_text="The record is marked for batch processing", null=True)
    processed_at = DateTimeField(null=True)
    status = TextField(null=True, help_text="Record processing status.")

    @property
    def title(self):
        """Title of the record."""
        return self.review_group_id

    @property
    def type(self):
        """Type of the record."""
        return self.review_type or self.subject_type or self.subject_external_id_type

    def key_name(self, name):
        """Map key-name to a model class key name for export."""
        if name == "external-ids":
            return "review-identifiers"
        return name

    @classmethod
    def load_from_csv(cls, source, filename=None, org=None):
        """Load data from CSV/TSV file or a string."""
        if isinstance(source, str):
            source = StringIO(source, newline='')
        if filename is None:
            filename = datetime.utcnow().isoformat(timespec="seconds")
        reader = csv.reader(source)
        header = next(reader)

        if len(header) == 1 and '\t' in header[0]:
            source.seek(0)
            reader = csv.reader(source, delimiter='\t')
            header = next(reader)

        if len(header) < 2:
            raise ModelException("Expected CSV or TSV format file.")

        header_rexs = [
            re.compile(ex, re.I) for ex in [
                r"review\s*group\s*id(entifier)?$",
                r"(reviewer)?\s*role$",
                r"review\s*url$",
                r"review\s*type$",
                r"(review\s*completion)?.*date",
                r"subject\s+external\s*id(entifier)?\s+type$",
                r"subject\s+external\s*id(entifier)?\s+value$",
                r"subject\s+external\s*id(entifier)?\s+url$",
                r"subject\s+external\s*id(entifier)?\s+rel(ationship)?$",
                r"subject\s+container\s+name$",
                r"(subject)?\s*type$",
                r"(subject)?\s*(name)?\s*title$",
                r"(subject)?\s*(name)?\s*subtitle$",
                r"(subject)?\s*(name)?\s*(translated)?\s*(title)?\s*lang(uage)?.*(code)?",
                r"(subject)?\s*(name)?\s*translated\s*title$",
                r"(subject)?\s*url$",
                r"(convening)?\s*org(ani[zs]ation)?\s*name$",
                r"(convening)?\s*org(ani[zs]ation)?\s*city",
                r"(convening)?\s*org(ani[zs]ation)?\s*region$",
                r"(convening)?\s*org(ani[zs]ation)?\s*country$",
                r"(convening)?\s*(org(ani[zs]ation)?)?\s*disambiguated\s*id(entifier)?",
                r"(convening)?\s*(org(ani[zs]ation)?)?\s*disambiguation\s*source$",
                "email",
                r"orcid\s*(id)?$",
                "identifier",
                r"first\s*(name)?",
                r"(last|sur)\s*(name)?",
                "put.*code",
                r"(is)?\s*visib(ility|le)?",
                r"(external)?\s*id(entifier)?\s+type$",
                r"((external)?\s*id(entifier)?\s+value|peer\s*review.*id)$",
                r"(external)?\s*id(entifier)?\s*url",
                r"(external)?\s*id(entifier)?\s*rel(ationship)?",
                r"(is)?\s*active$", ]]

        def index(rex):
            """Return first header column index matching the given regex."""
            for i, column in enumerate(header):
                if rex.match(column.strip()):
                    return i
            else:
                return None

        idxs = [index(rex) for rex in header_rexs]

        if all(idx is None for idx in idxs):
            raise ModelException(f"Failed to map fields based on the header of the file: {header}")

        if org is None:
            org = current_user.organisation if current_user else None

        def val(row, i, default=None):
            if len(idxs) <= i or idxs[i] is None or idxs[i] >= len(row):
                return default
            else:
                v = row[idxs[i]].strip()
            return default if v == '' else v

        rows = []
        cached_row = []
        is_enqueue = False
        for row_no, row in enumerate(reader):
            # skip empty lines:
            if len([item for item in row if item and item.strip()]) == 0:
                continue
            if len(row) == 1 and row[0].strip() == '':
                continue

            orcid, email = val(row, 23), normalize_email(val(row, 22, ""))
            orcid = validate_orcid_id(orcid)
            if email and not validators.email(email):
                raise ValueError(
                    f"Invalid email address '{email}'  in the row #{row_no+2}: {row}")

            visibility = val(row, 28)
            if visibility:
                visibility = visibility.upper()

            invitee = dict(
                email=email,
                orcid=orcid,
                identifier=val(row, 24),
                first_name=val(row, 25),
                last_name=val(row, 26),
                put_code=val(row, 27),
                visibility=visibility,
            )

            review_group_id = val(row, 0)
            if not review_group_id:
                raise ModelException(
                    f"Review Group ID is mandatory, #{row_no+2}: {row}. Header: {header}")

            external_id_type = val(row, 29, "").lower()
            external_id_value = val(row, 30)
            external_id_relationship = val(row, 32, "").upper()

            if external_id_type not in EXTERNAL_ID_TYPES:
                raise ModelException(
                    f"Invalid External Id Type: '{external_id_type}', Use 'doi', 'issn' "
                    f"or one of the accepted types found here: https://pub.orcid.org/v2.0/identifiers")

            if not external_id_value:
                raise ModelException(
                    f"Invalid External Id Value or Peer Review Id: {external_id_value}, #{row_no+2}: {row}.")

            if external_id_relationship not in RELATIONSHIPS:
                raise ModelException(
                    f"Invalid External Id Relationship '{external_id_relationship}' as it is not one of the "
                    f"{RELATIONSHIPS}, #{row_no+2}: {row}.")

            if cached_row and review_group_id.lower() == val(cached_row, 0).lower() and \
                    external_id_type.lower() == val(cached_row, 29).lower() and \
                    external_id_value.lower() == val(cached_row, 30).lower() and \
                    external_id_relationship.lower() == val(cached_row, 32).lower():
                row = cached_row
            else:
                cached_row = row

            is_active = val(row, 33, '').lower() in ['y', "yes", "1", "true"]
            if is_active:
                is_enqueue = is_active

            convening_org_name = val(row, 16)
            convening_org_city = val(row, 17)
            convening_org_country = val(row, 19)

            if not (convening_org_name and convening_org_city and convening_org_country):
                raise ModelException(
                    f"Information about Convening Organisation (Name, City and Country) is mandatory, "
                    f"#{row_no+2}: {row}. Header: {header}")

            # The uploaded country must be from ISO 3166-1 alpha-2
            if convening_org_country:
                try:
                    convening_org_country = countries.lookup(convening_org_country).alpha_2
                except Exception:
                    raise ModelException(
                        f" (Convening Org Country must be 2 character from ISO 3166-1 alpha-2) in the row "
                        f"#{row_no+2}: {row}. Header: {header}")

            review_completion_date = val(row, 4)

            if review_completion_date:
                review_completion_date = PartialDate.create(review_completion_date)
            rows.append(
                dict(
                    peer_review=dict(
                        review_group_id=review_group_id,
                        reviewer_role=val(row, 1),
                        review_url=val(row, 2),
                        review_type=val(row, 3),
                        review_completion_date=review_completion_date,
                        subject_external_id_type=val(row, 5),
                        subject_external_id_value=val(row, 6),
                        subject_external_id_url=val(row, 7),
                        subject_external_id_relationship=val(row, 8),
                        subject_container_name=val(row, 9),
                        subject_type=val(row, 10),
                        subject_name_title=val(row, 11),
                        subject_name_subtitle=val(row, 12),
                        subject_name_translated_title_lang_code=val(row, 13),
                        subject_name_translated_title=val(row, 14),
                        subject_url=val(row, 15),
                        convening_org_name=convening_org_name,
                        convening_org_city=convening_org_city,
                        convening_org_region=val(row, 18),
                        convening_org_country=convening_org_country,
                        convening_org_disambiguated_identifier=val(row, 20),
                        convening_org_disambiguation_source=val(row, 21),
                        is_active=is_active
                    ),
                    invitee=invitee,
                    external_id=dict(
                        type=external_id_type,
                        value=external_id_value,
                        url=val(row, 31),
                        relationship=external_id_relationship)))

        with db.atomic() as transaction:
            try:
                task = Task.create(org=org, filename=filename, task_type=TaskType.PEER_REVIEW)
                for peer_review, records in groupby(rows, key=lambda row: row["peer_review"].items()):
                    records = list(records)

                    prr = cls(task=task, **dict(peer_review))
                    validator = ModelValidator(prr)
                    if not validator.validate():
                        raise ModelException(f"Invalid record: {validator.errors}")
                    prr.save()

                    for external_id in set(tuple(r["external_id"].items()) for r in records if
                                           r["external_id"]["type"] and r["external_id"]["value"]):
                        ei = PeerReviewExternalId(record=prr, **dict(external_id))
                        ei.save()

                    for invitee in set(tuple(r["invitee"].items()) for r in records if r["invitee"]["email"]):
                        rec = PeerReviewInvitee(record=prr, **dict(invitee))
                        validator = ModelValidator(rec)
                        if not validator.validate():
                            raise ModelException(f"Invalid invitee record: {validator.errors}")
                        rec.save()
                if is_enqueue:
                    from .utils import enqueue_task_records
                    enqueue_task_records(task)
                return task

            except Exception:
                transaction.rollback()
                app.logger.exception("Failed to load peer review file.")
                raise

    @classmethod
    def load_from_json(cls, source, filename=None, org=None, task=None, **kwargs):
        """Load data from JSON file or a string."""
        # import data from file based on its extension; either it is YAML or JSON
        data_list = load_yaml_json(filename=filename, source=source)
        if not filename:
            if isinstance(data_list, dict):
                filename = data_list.get("filename")
            else:
                filename = "peer_review_" + datetime.utcnow().isoformat(
                    timespec="seconds") + ".json"
        if isinstance(data_list, dict):
            data_list = data_list.get("records")

        for data in data_list:
            validation_source_data = copy.deepcopy(data)
            validation_source_data = del_none(validation_source_data)

            validator = Core(
                source_data=validation_source_data,
                schema_files=[os.path.join(SCHEMA_DIR, "peer_review_schema.yaml")])
            validator.validate(raise_exception=True)

        with db.atomic() as transaction:
            try:
                if org is None:
                    org = current_user.organisation if current_user else None
                if task:
                    cls.delete().where(cls.task == task).execute()
                else:
                    task = Task.create(org=org, filename=filename, task_type=TaskType.PEER_REVIEW)

                is_enqueue = False
                for data in data_list:

                    review_group_id = data.get("review-group-id")
                    reviewer_role = data.get("reviewer-role")
                    review_url = data.get("review-url", "value")
                    review_type = data.get("review-type")
                    review_completion_date = PartialDate.create(data.get("review-completion-date"))
                    subject_external_id_type = data.get("subject-external-identifier",
                                                        "external-id-type")
                    subject_external_id_value = data.get("subject-external-identifier",
                                                         "external-id-value")
                    subject_external_id_url = data.get("subject-external-identifier",
                                                       "external-id-url", "value")
                    subject_external_id_relationship = data.get("subject-external-identifier",
                                                                "external-id-relationship")

                    subject_container_name = data.get("subject-container-name", "value")
                    subject_type = data.get("subject-type")
                    subject_name_title = data.get("subject-name", "title", "value")
                    subject_name_subtitle = data.get("subject-name", "subtitle", "value")
                    subject_name_translated_title_lang_code = data.get(
                        "subject-name", "translated-title", "language-code")
                    subject_name_translated_title = data.get("subject-name", "translated-title",
                                                             "value")
                    subject_url = data.get("subject-url", "value")
                    convening_org_name = data.get("convening-organization", "name")
                    convening_org_city = data.get("convening-organization", "address", "city")
                    convening_org_region = data.get("convening-organization", "address", "region")
                    convening_org_country = data.get("convening-organization", "address",
                                                     "country")
                    convening_org_disambiguated_identifier = data.get(
                        "convening-organization", "disambiguated-organization",
                        "disambiguated-organization-identifier")
                    convening_org_disambiguation_source = data.get("convening-organization",
                                                                   "disambiguated-organization",
                                                                   "disambiguation-source")
                    is_active = data.get("is-active").lower() in ['y', "yes", "1", "true"] if data.get(
                        "is-active") else False
                    if is_active:
                        is_enqueue = is_active

                    record = cls.create(
                        task=task,
                        review_group_id=review_group_id,
                        reviewer_role=reviewer_role,
                        review_url=review_url,
                        review_type=review_type,
                        review_completion_date=review_completion_date,
                        subject_external_id_type=subject_external_id_type,
                        subject_external_id_value=subject_external_id_value,
                        subject_external_id_url=subject_external_id_url,
                        subject_external_id_relationship=subject_external_id_relationship,
                        subject_container_name=subject_container_name,
                        subject_type=subject_type,
                        subject_name_title=subject_name_title,
                        subject_name_subtitle=subject_name_subtitle,
                        subject_name_translated_title_lang_code=subject_name_translated_title_lang_code,
                        subject_name_translated_title=subject_name_translated_title,
                        subject_url=subject_url,
                        convening_org_name=convening_org_name,
                        convening_org_city=convening_org_city,
                        convening_org_region=convening_org_region,
                        convening_org_country=convening_org_country,
                        convening_org_disambiguated_identifier=convening_org_disambiguated_identifier,
                        convening_org_disambiguation_source=convening_org_disambiguation_source,
                        is_active=is_active)

                    invitee_list = data.get("invitees")
                    if invitee_list:
                        for invitee in invitee_list:
                            identifier = invitee.get("identifier")
                            email = normalize_email(invitee.get("email"))
                            first_name = invitee.get("first-name")
                            last_name = invitee.get("last-name")
                            orcid_id = invitee.get("ORCID-iD")
                            put_code = invitee.get("put-code")
                            visibility = get_val(invitee, "visibility")
                            if visibility:
                                visibility = visibility.upper()

                            PeerReviewInvitee.create(
                                record=record,
                                identifier=identifier,
                                email=email,
                                first_name=first_name,
                                last_name=last_name,
                                orcid=orcid_id,
                                visibility=visibility,
                                put_code=put_code)
                    else:
                        raise SchemaError(u"Schema validation failed:\n - "
                                          u"Expecting Invitees for which the peer review record will be written")

                    external_ids_list = data.get("review-identifiers").get("external-id") if \
                        data.get("review-identifiers") else None
                    if external_ids_list:
                        for external_id in external_ids_list:
                            id_type = external_id.get("external-id-type")
                            value = external_id.get("external-id-value")
                            url = external_id.get("external-id-url").get("value") if \
                                external_id.get("external-id-url") else None
                            relationship = external_id.get("external-id-relationship")
                            PeerReviewExternalId.create(
                                record=record,
                                type=id_type,
                                value=value,
                                url=url,
                                relationship=relationship)
                    else:
                        raise SchemaError(u"Schema validation failed:\n - An external identifier is required")

                if is_enqueue:
                    from .utils import enqueue_task_records
                    enqueue_task_records(task)
                return task
            except Exception:
                transaction.rollback()
                app.logger.exception("Failed to load peer review file.")
                raise

    def to_export_dict(self):
        """Map the peer-review record to dict for export into JSON/YAML."""
        d = super().to_export_dict()
        d["review-type"] = self.review_type
        d["reviewer-role"] = self.reviewer_role
        if self.subject_external_id_relationship or self.subject_external_id_value:
            d["subject-external-identifier"] = {
                "external-id-type": self.subject_external_id_type,
                "external-id-value": self.subject_external_id_value,
                "external-id-url": {
                    "value": self.subject_external_id_url
                },
                "external-id-relationship": self.subject_external_id_relationship
            }
        if self.subject_container_name:
            d["subject-container-name"] = {"value": self.subject_container_name}
        if self.subject_type:
            d["subject-type"] = self.subject_type
        if self.review_completion_date:
            cd = self.review_completion_date.as_orcid_dict()
            d["review-completion-date"] = cd
        if self.review_url:
            d["review-url"] = {"value": self.review_url}
        if self.review_group_id:
            d["review-group-id"] = self.review_group_id
        if self.subject_name_title:
            sn = {"title": {"value": self.subject_name_title}}
            if self.subject_name_subtitle:
                sn["subtitle"] = {"value": self.subject_name_subtitle}
            if self.subject_name_translated_title:
                sn["translated-title"] = {"value": self.subject_name_translated_title}
                if self.subject_name_translated_title_lang_code:
                    sn["translated-title"]["language-code"] = self.subject_name_translated_title_lang_code
            d["subject-name"] = sn
        if self.subject_url:
            d["subject-url"] = dict(value=self.subject_url)
        if self.convening_org_name:
            co = {
                "name": self.convening_org_name,
                "address": {
                    "city": self.convening_org_city,
                    "region": self.convening_org_region,
                    "country": self.convening_org_country,
                }
            }
            if self.convening_org_disambiguated_identifier:
                pass
                co["disambiguated-organization"] = {
                    "disambiguated-organization-identifier":
                    self.convening_org_disambiguated_identifier,
                    "disambiguation-source":
                    self.convening_org_disambiguation_source,
                }
            d["convening-organization"] = co
        return d

    class Meta:  # noqa: D101,D106
        table_alias = "pr"


class PropertyRecord(RecordModel):
    """Researcher Url record loaded from Json file for batch processing."""

    task = ForeignKeyField(Task, backref="property_records", on_delete="CASCADE")
    type = CharField(verbose_name="Propery Type", choices=property_type_choices)
    display_index = IntegerField(null=True)
    name = CharField(null=True,
                     max_length=255,
                     verbose_name="Property Name",
                     help_text="Website name.")
    value = CharField(max_length=255,
                      verbose_name="Property Value",
                      help_text="URL, Also known as, Keyword, Other ID, or Country value.")
    email = CharField(max_length=120, null=True)
    first_name = CharField(max_length=120, null=True)
    last_name = CharField(max_length=120, null=True)
    orcid = OrcidIdField(null=True)
    put_code = IntegerField(null=True)
    visibility = CharField(null=True, max_length=100, choices=visibility_choices)
    is_active = BooleanField(
        default=False, help_text="The record is marked for batch processing", null=True)
    processed_at = DateTimeField(null=True)
    status = TextField(null=True, help_text="Record processing status.")

    @classmethod
    def load_from_csv(cls, source, filename=None, org=None, file_property_type=None):
        """Load data from CSV/TSV file or a string."""
        if isinstance(source, str):
            source = StringIO(source, newline='')
        if filename is None:
            if hasattr(source, "name"):
                filename = source.name
            else:
                filename = datetime.utcnow().isoformat(timespec="seconds")
        reader = csv.reader(source)
        header = next(reader)

        if len(header) == 1 and '\t' in header[0]:
            source.seek(0)
            reader = csv.reader(source, delimiter='\t')
            header = next(reader)

        if len(header) < 2:
            raise ModelException("Expected CSV or TSV format file.")

        if len(header) < 4:
            raise ModelException(
                "Wrong number of fields. Expected at least 3 fields "
                "(email address or another unique identifier, name and/or value) "
                f"and property type. Read header: {header}")

        header_rexs = [
            re.compile(ex, re.I) for ex in [
                r"(url)?.*name", r".*value|.*content|.*country", r"(display)?.*index", "email",
                r"first\s*(name)?", r"(last|sur)\s*(name)?", "orcid.*", r"put|code",
                r"(is)?\s*visib(bility|le)?", "(propery)?.*type", r"(is)?\s*active$",
            ]
        ]

        def index(rex):
            """Return first header column index matching the given regex."""
            for i, column in enumerate(header):
                if rex.match(column.strip()):
                    return i
            else:
                return None

        idxs = [index(rex) for rex in header_rexs]

        if all(idx is None for idx in idxs):
            raise ModelException(f"Failed to map fields based on the header of the file: {header}")

        if org is None:
            org = current_user.organisation if current_user else None

        def val(row, i, default=None):
            if len(idxs) <= i or idxs[i] is None or idxs[i] >= len(row):
                return default
            else:
                v = row[idxs[i]].strip()
            return default if v == '' else v

        with db.atomic() as transaction:
            try:
                task = Task.create(org=org, filename=filename, task_type=TaskType.PROPERTY)
                is_enqueue = False
                for row_no, row in enumerate(reader):
                    # skip empty lines:
                    if len([item for item in row if item and item.strip()]) == 0:
                        continue
                    if len(row) == 1 and row[0].strip() == '':
                        continue

                    email = normalize_email(val(row, 3, ""))
                    orcid = validate_orcid_id(val(row, 6))

                    if not (email or orcid):
                        raise ModelException(
                            f"Missing user identifier (email address or ORCID iD) in the row "
                            f"#{row_no+2}: {row}. Header: {header}")

                    if email and not validators.email(email):
                        raise ValueError(
                            f"Invalid email address '{email}'  in the row #{row_no+2}: {row}")

                    value = val(row, 1, "")
                    first_name = val(row, 4)
                    last_name = val(row, 5)
                    property_type = val(row, 9) or file_property_type
                    is_active = val(row, 10, '').lower() in ['y', "yes", "1", "true"]
                    if is_active:
                        is_enqueue = is_active

                    if property_type:
                        property_type = property_type.strip().upper()

                    if not property_type or property_type not in PROPERTY_TYPES:
                        raise ModelException("Missing or incorrect property type. "
                                             f"(expected: {','.join(PROPERTY_TYPES)}: {row}")
                    name = None
                    if property_type == "URL":
                        name = val(row, 0, "")
                        if not name:
                            raise ModelException(
                                f"Missing URL Name. For Researcher URL Name is expected: {row}.")
                    elif property_type == "COUNTRY":
                        # The uploaded country must be from ISO 3166-1 alpha-2
                        if value:
                            try:
                                value = countries.lookup(value).alpha_2
                            except Exception:
                                raise ModelException(
                                    f" (Country must be 2 character from ISO 3166-1 alpha-2) in the row "
                                    f"#{row_no+2}: {row}. Header: {header}")

                    if not value:
                        raise ModelException(
                            "Wrong number of fields. Expected at least fields ( content or value or country and "
                            f"email address or another unique identifier): {row}")

                    rr = cls(
                        task=task,
                        type=property_type,
                        is_active=is_active,
                        name=name,
                        value=value,
                        display_index=val(row, 2),
                        email=email,
                        first_name=first_name,
                        last_name=last_name,
                        orcid=orcid,
                        put_code=val(row, 7),
                        visibility=val(row, 8))
                    validator = ModelValidator(rr)
                    if not validator.validate():
                        raise ModelException(f"Invalid record: {validator.errors}")
                    rr.save()
                if is_enqueue:
                    from .utils import enqueue_task_records
                    enqueue_task_records(task)
            except Exception:
                transaction.rollback()
                app.logger.exception("Failed to load Researcher Url Record file.")
                raise

        return task

    @classmethod
    def load_from_json(cls,
                       source,
                       filename=None,
                       org=None,
                       task=None,
                       skip_schema_validation=False,
                       file_property_type=None):
        """Load data from JSON file or a string."""
        data = load_yaml_json(filename=filename, source=source)
        if not skip_schema_validation:
            if isinstance(data, dict):
                jsonschema.validate(data, schemas.property_task)
            else:
                jsonschema.validate(data, schemas.property_record_list)
        records = data["records"] if isinstance(data, dict) else data
        if isinstance(data, dict):
            records = data["records"]
            if not filename:
                filename = data.get("filename")
            task_type = data.get("taks-type")
            if not file_property_type and task_type:
                file_property_type = {
                    "RESEARCHER_URL": "URL",
                    "OTHER_NAME": "NAME",
                    "KEYWORD": "KEYWORD",
                    "COUNTRY": "COUNTRY"
                }.get(task_type)
        else:
            records = data
        with db.atomic() as transaction:
            try:
                if org is None:
                    org = current_user.organisation if current_user else None
                if not task:
                    task = Task.create(org=org, filename=filename, task_type=TaskType.PROPERTY)
                else:
                    cls.delete().where(cls.task_id == task.id).execute()

                is_enqueue = False
                for r in records:

                    value = r.get("value") or r.get(
                        "url", "value") or r.get("url-value") or r.get("content") or r.get("country")
                    display_index = r.get("display-index")
                    property_type = r.get("type") or file_property_type
                    if property_type:
                        property_type = property_type.strip().upper()
                    email = normalize_email(r.get("email"))
                    first_name = r.get("first-name")
                    last_name = r.get("last-name")
                    orcid = r.get_orcid("ORCID-iD") or r.get_orcid("orcid")
                    put_code = r.get("put-code")
                    visibility = r.get("visibility")
                    is_active = bool(r.get("is-active"))
                    if is_active:
                        is_enqueue = is_active

                    if not property_type or property_type not in PROPERTY_TYPES:
                        raise ModelException("Missing or incorrect property type. "
                                             f"(expected: {','.join(PROPERTY_TYPES)}: {r}")
                    name = None
                    if property_type == "URL":
                        name = r.get("name") or r.get("url-name")
                        if not name:
                            raise ModelException(
                                f"Missing URL Name. For Researcher URL Name is expected: {r}.")
                    elif property_type == "COUNTRY":
                        # The uploaded country must be from ISO 3166-1 alpha-2
                        if value:
                            try:
                                value = countries.lookup(value).alpha_2
                            except Exception:
                                raise ModelException(
                                    f"(Country {value} must be 2 character from ISO 3166-1 alpha-2): {r}.")
                    cls.create(
                        task=task,
                        type=property_type,
                        is_active=is_active,
                        name=name,
                        value=value,
                        display_index=display_index,
                        email=email,
                        first_name=first_name,
                        last_name=last_name,
                        orcid=orcid,
                        visibility=visibility,
                        put_code=put_code)

                if is_enqueue:
                    from .utils import enqueue_task_records
                    enqueue_task_records(task)
                return task

            except Exception:
                transaction.rollback()
                app.logger.exception("Failed to load Researcher property file.")
                raise

    def to_export_dict(self):
        """Map the property record to dict for export into JSON/YAML."""
        d = super().to_export_dict()
        d.update(self.to_dict(recurse=False, to_dashes=True, exclude=[PropertyRecord.type, PropertyRecord.task]))
        return d

    class Meta:  # noqa: D101,D106
        table_alias = "pr"


class WorkRecord(RecordModel):
    """Work record loaded from Json file for batch processing."""

    task = ForeignKeyField(Task, backref="work_records", on_delete="CASCADE")
    title = CharField(max_length=255)
    subtitle = CharField(null=True, max_length=255)
    translated_title = CharField(null=True, max_length=255)
    translated_title_language_code = CharField(null=True, max_length=10, choices=language_choices)
    journal_title = CharField(null=True, max_length=255)
    short_description = CharField(null=True, max_length=4000)
    citation_type = CharField(null=True, max_length=255, choices=citation_type_choices)
    citation_value = CharField(null=True, max_length=32767)
    type = CharField(null=True, max_length=255, choices=work_type_choices)
    publication_date = PartialDateField(null=True)
    url = CharField(null=True, max_length=255)
    language_code = CharField(null=True, max_length=10, choices=language_choices)
    country = CharField(null=True, max_length=255, choices=country_choices)

    is_active = BooleanField(
        default=False, help_text="The record is marked for batch processing", null=True)
    processed_at = DateTimeField(null=True)
    status = TextField(null=True, help_text="Record processing status.")

    @classmethod
    def load_from_csv(cls, source, filename=None, org=None):
        """Load data from CSV/TSV file or a string."""
        if isinstance(source, str):
            source = StringIO(source, newline='')
        if filename is None:
            filename = datetime.utcnow().isoformat(timespec="seconds")
        reader = csv.reader(source)
        header = next(reader)

        if len(header) == 1 and '\t' in header[0]:
            source.seek(0)
            reader = csv.reader(source, delimiter='\t')
            header = next(reader)

        if len(header) < 2:
            raise ModelException("Expected CSV or TSV format file.")

        header_rexs = [
            re.compile(ex, re.I) for ex in [
                "title$",
                r"sub.*(title)?$",
                r"translated\s+(title)?",
                r"translat(ed)?(ion)?\s+(title)?\s*lang(uage)?.*(code)?",
                r"journal",
                "type$",
                r"(short\s*|description\s*)+$",
                r"citat(ion)?.*type",
                r"citat(ion)?.*value",
                r"(publication)?.*date",
                r"(publ(ication?))?.*media.*(type)?",
                r"url",
                r"lang(uage)?.*(code)?",
                r"country",
                r"(is)?\s*active$",
                r"orcid\s*(id)?$",
                "email",
                r"(external)?\s*id(entifier)?\s+type$",
                r"((external)?\s*id(entifier)?\s+value|work.*id)$",
                r"(external)?\s*id(entifier)?\s*url",
                r"(external)?\s*id(entifier)?\s*rel(ationship)?",
                "put.*code",
                r"(is)?\s*visib(bility|le)?",
                r"first\s*(name)?",
                r"(last|sur)\s*(name)?",
                "identifier",
            ]
        ]

        def index(rex):
            """Return first header column index matching the given regex."""
            for i, column in enumerate(header):
                if rex.match(column.strip()):
                    return i
            else:
                return None

        idxs = [index(rex) for rex in header_rexs]

        if all(idx is None for idx in idxs):
            raise ModelException(f"Failed to map fields based on the header of the file: {header}")

        if org is None:
            org = current_user.organisation if current_user else None

        def val(row, i, default=None):
            if len(idxs) <= i or idxs[i] is None or idxs[i] >= len(row):
                return default
            else:
                v = row[idxs[i]].strip()
            return default if v == '' else v

        rows = []
        cached_row = []
        is_enqueue = False
        for row_no, row in enumerate(reader):
            # skip empty lines:
            if len([item for item in row if item and item.strip()]) == 0:
                continue
            if len(row) == 1 and row[0].strip() == '':
                continue

            orcid, email = val(row, 15), normalize_email(val(row, 16))
            if orcid:
                orcid = validate_orcid_id(orcid)
            if email and not validators.email(email):
                raise ValueError(
                    f"Invalid email address '{email}'  in the row #{row_no+2}: {row}")

            visibility = val(row, 22)
            if visibility:
                visibility = visibility.upper()

            invitee = dict(
                identifier=val(row, 25),
                email=email,
                first_name=val(row, 23),
                last_name=val(row, 24),
                orcid=orcid,
                put_code=val(row, 21),
                visibility=visibility,
            )

            title = val(row, 0)
            external_id_type = val(row, 17, "").lower()
            external_id_value = val(row, 18)
            external_id_relationship = val(row, 20, "").upper()

            if external_id_type not in EXTERNAL_ID_TYPES:
                raise ModelException(
                    f"Invalid External Id Type: '{external_id_type}', Use 'doi', 'issn' "
                    f"or one of the accepted types found here: https://pub.orcid.org/v2.0/identifiers")

            if not external_id_value:
                raise ModelException(
                    f"Invalid External Id Value or Work Id: {external_id_value}, #{row_no+2}: {row}.")

            if not title:
                raise ModelException(
                    f"Title is mandatory, #{row_no+2}: {row}. Header: {header}")

            if external_id_relationship not in RELATIONSHIPS:
                raise ModelException(
                    f"Invalid External Id Relationship '{external_id_relationship}' as it is not one of the "
                    f"{RELATIONSHIPS}, #{row_no+2}: {row}.")

            if cached_row and title.lower() == val(cached_row, 0).lower() and \
                    external_id_type.lower() == val(cached_row, 17).lower() and \
                    external_id_value.lower() == val(cached_row, 18).lower() and \
                    external_id_relationship.lower() == val(cached_row, 20).lower():
                row = cached_row
            else:
                cached_row = row

            is_active = val(row, 14, '').lower() in ['y', "yes", "1", "true"]
            if is_active:
                is_enqueue = is_active

            work_type = val(row, 5)
            if not work_type:
                raise ModelException(
                    f"Work type is mandatory, #{row_no+2}: {row}. Header: {header}")

            # The uploaded country must be from ISO 3166-1 alpha-2
            country = val(row, 13)
            if country:
                try:
                    country = countries.lookup(country).alpha_2
                except Exception:
                    raise ModelException(
                        f" (Country must be 2 character from ISO 3166-1 alpha-2) in the row "
                        f"#{row_no+2}: {row}. Header: {header}")

            publication_date = val(row, 9)
            citation_type = val(row, 7)
            if citation_type:
                citation_type = citation_type.upper()

            if publication_date:
                publication_date = PartialDate.create(publication_date)
            rows.append(
                dict(
                    work=dict(
                        title=title,
                        subtitle=val(row, 1),
                        translated_title=val(row, 2),
                        translated_title_language_code=val(row, 3),
                        journal_title=val(row, 4),
                        type=work_type,
                        short_description=val(row, 6),
                        citation_type=citation_type,
                        citation_value=val(row, 8),
                        publication_date=publication_date,
                        url=val(row, 11),
                        language_code=val(row, 12),
                        country=country,
                        is_active=is_active,
                    ),
                    invitee=invitee,
                    external_id=dict(
                        type=external_id_type,
                        value=external_id_value,
                        url=val(row, 19),
                        relationship=external_id_relationship)))

        with db.atomic() as transaction:
            try:
                task = Task.create(org=org, filename=filename, task_type=TaskType.WORK)
                for work, records in groupby(rows, key=lambda row: row["work"].items()):
                    records = list(records)

                    wr = cls(task=task, **dict(work))
                    validator = ModelValidator(wr)
                    if not validator.validate():
                        raise ModelException(f"Invalid record: {validator.errors}")
                    wr.save()

                    for external_id in set(
                            tuple(r["external_id"].items()) for r in records
                            if r["external_id"]["type"] and r["external_id"]["value"]):
                        ei = WorkExternalId(record=wr, **dict(external_id))
                        ei.save()

                    for invitee in set(
                            tuple(r["invitee"].items()) for r in records
                            if r["invitee"]["email"]):
                        rec = WorkInvitee(record=wr, **dict(invitee))
                        validator = ModelValidator(rec)
                        if not validator.validate():
                            raise ModelException(f"Invalid invitee record: {validator.errors}")
                        rec.save()
                if is_enqueue:
                    from .utils import enqueue_task_records
                    enqueue_task_records(task)
                return task

            except Exception:
                transaction.rollback()
                app.logger.exception("Failed to load work file.")
                raise

    @classmethod
    def load_from_json(cls, source, filename=None, org=None, task=None, **kwargs):
        """Load data from JSON file or a string."""
        # import data from file based on its extension; either it is YAML or JSON
        data = load_yaml_json(filename=filename, source=source)
        if not filename and isinstance(data, dict):
            filename = data.get("filename")
        if isinstance(data, dict):
            data = data.get("records")

        # TODO: validation of uploaded work file
        for r in data:
            validation_source_data = copy.deepcopy(r)
            validation_source_data = del_none(validation_source_data)

            # Adding schema validation for Work
            validator = Core(
                source_data=validation_source_data,
                schema_files=[os.path.join(SCHEMA_DIR, "work_schema.yaml")])
            validator.validate(raise_exception=True)

        with db.atomic() as transaction:
            try:
                if org is None:
                    org = current_user.organisation if current_user else None
                if not task:
                    task = Task.create(org=org, filename=filename, task_type=TaskType.WORK)

                is_enqueue = False
                for r in data:

                    title = r.get("title", "title", "value")
                    subtitle = r.get("title", "subtitle", "value")
                    translated_title = r.get("title", "translated-title", "value")
                    translated_title_language_code = r.get("title", "translated-title", "language-code")
                    journal_title = r.get("journal-title", "value")
                    short_description = r.get("short-description")
                    citation_type = r.get("citation", "citation-type")
                    if citation_type:
                        citation_type = citation_type.strip().upper()
                    citation_value = r.get("citation", "citation-value")
                    rec_type = r.get("type")
                    url = r.get("url", "value")
                    language_code = r.get("language-code")
                    country = r.get("country", "value")
                    is_active = r.get("is-active").lower() in ['y', "yes", "1", "true"] if r.get("is-active") else False
                    if is_active:
                        is_enqueue = is_active

                    publication_date = PartialDate.create(r.get("publication-date"))

                    record = WorkRecord.create(
                        task=task,
                        title=title,
                        subtitle=subtitle,
                        translated_title=translated_title,
                        translated_title_language_code=translated_title_language_code,
                        journal_title=journal_title,
                        short_description=short_description,
                        citation_type=citation_type,
                        citation_value=citation_value,
                        type=rec_type,
                        publication_date=publication_date,
                        url=url,
                        is_active=is_active,
                        language_code=language_code,
                        country=country)

                    validator = ModelValidator(record)
                    if not validator.validate():
                        raise ModelException(f"Invalid Work record: {validator.errors}")

                    invitee_list = r.get("invitees")
                    if invitee_list:
                        for invitee in invitee_list:
                            identifier = invitee.get("identifier")
                            email = normalize_email(invitee.get("email"))
                            first_name = invitee.get("first-name")
                            last_name = invitee.get("last-name")
                            orcid = invitee.get_orcid("ORCID-iD")
                            put_code = invitee.get("put-code")
                            visibility = get_val(invitee, "visibility")
                            if visibility:
                                visibility = visibility.upper()

                            WorkInvitee.create(
                                record=record,
                                identifier=identifier,
                                email=email.lower(),
                                first_name=first_name,
                                last_name=last_name,
                                orcid=orcid,
                                visibility=visibility,
                                put_code=put_code)
                    else:
                        raise SchemaError(u"Schema validation failed:\n - "
                                          u"Expecting Invitees for which the work record will be written")

                    contributor_list = r.get("contributors", "contributor")
                    if contributor_list:
                        for contributor in contributor_list:
                            orcid = contributor.get_orcid("contributor-orcid", "path")
                            name = get_val(contributor, "credit-name", "value")
                            email = normalize_email(get_val(contributor, "contributor-email", "value"))
                            role = get_val(contributor, "contributor-attributes", "contributor-role")
                            contributor_sequence = get_val(contributor, "contributor-attributes",
                                                           "contributor-sequence")

                            WorkContributor.create(
                                record=record,
                                orcid=orcid,
                                name=name,
                                email=email,
                                role=role,
                                contributor_sequence=contributor_sequence)

                    external_ids_list = r.get("external-ids").get("external-id") if \
                        r.get("external-ids") else None
                    if external_ids_list:
                        for external_id in external_ids_list:
                            id_type = external_id.get("external-id-type")
                            value = external_id.get("external-id-value")
                            url = get_val(external_id, "external-id-url", "value")
                            relationship = external_id.get("external-id-relationship")
                            WorkExternalId.create(
                                record=record,
                                type=id_type,
                                value=value,
                                url=url,
                                relationship=relationship)
                    else:
                        raise SchemaError(u"Schema validation failed:\n - An external identifier is required")

                if is_enqueue:
                    from .utils import enqueue_task_records
                    enqueue_task_records(task)
                return task
            except Exception:
                transaction.rollback()
                app.logger.exception("Failed to load work record file.")
                raise

    def to_export_dict(self):
        """Map the work record to dict for export into JSON/YAML."""
        d = super().to_export_dict()
        if self.journal_title:
            d["journal-title"] = dict(value=self.journal_title)
        d["short-description"] = self.short_description
        if self.publication_date:
            pd = self.publication_date.as_orcid_dict()
            d["publication-date"] = pd
        if self.url:
            d["url"] = self.url
        if self.citation_type or self.citation_value:
            d["citation"] = {
                "citation-type": self.citation_type,
                "citation-value": self.citation_value
            }
        if self.country:
            d["country"] = dict(value=self.country)
        return d

    class Meta:  # noqa: D101,D106
        table_alias = "wr"


class ContributorModel(BaseModel):
    """Common model bits of the contributor records."""

    orcid = OrcidIdField(null=True)
    name = CharField(max_length=120, null=True)
    role = CharField(max_length=120, null=True)
    email = CharField(max_length=120, null=True)

    def to_export_dict(self):
        """Map the contributor record to dict for export into JSON/YAML."""
        return {
                "contributor-attributes": {"contributor-role": self.role},
                "contributor-email": dict(value=self.email),
                "credit-name": dict(value=self.name),
                "contributor-orcid": dict(path=self.orcid), }


class WorkContributor(ContributorModel):
    """Researcher or contributor - related to work."""

    record = ForeignKeyField(
        WorkRecord, backref="contributors", on_delete="CASCADE")
    contributor_sequence = CharField(max_length=120, null=True)

    class Meta:  # noqa: D101,D106
        table_alias = "wc"

    def to_export_dict(self):
        """Map the contributor record to dict for export into JSON/YAML."""
        d = super().to_export_dict()
        d["contributor-attributes"].update({"contributor-sequence": self.contributor_sequence})
        return d


class FundingContributor(ContributorModel):
    """Researcher or contributor - receiver of the funding."""

    record = ForeignKeyField(FundingRecord, backref="contributors", on_delete="CASCADE")

    class Meta:  # noqa: D101,D106
        table_alias = "fc"


class Invitee(BaseModel):
    """Common model bits of the invitees records."""

    identifier = CharField(max_length=120, null=True)
    email = CharField(max_length=120, null=True)
    orcid = OrcidIdField(null=True)
    first_name = CharField(max_length=120, null=True)
    last_name = CharField(max_length=120, null=True)
    put_code = IntegerField(null=True)
    visibility = CharField(null=True, max_length=100, choices=visibility_choices)
    status = TextField(null=True, help_text="Record processing status.")
    processed_at = DateTimeField(null=True)

    def to_export_dict(self):
        """Get row representation suitable for export to JSON/YAML."""
        c = self.__class__
        d = self.to_dict(
            to_dashes=True,
            exclude_nulls=True,
            only=[c.identifier, c.email, c.first_name, c.last_name, c.put_code, c.visibility],
            recurse=False)
        if self.orcid:
            d["ORCID-iD"] = self.orcid
        return d

    class Meta:  # noqa: D101,D106
        table_alias = "i"


class PeerReviewInvitee(Invitee):
    """Researcher or Invitee - related to peer review."""

    record = ForeignKeyField(
        PeerReviewRecord, backref="invitees", on_delete="CASCADE")

    class Meta:  # noqa: D101,D106
        table_alias = "pi"


class WorkInvitee(Invitee):
    """Researcher or Invitee - related to work."""

    record = ForeignKeyField(
        WorkRecord, backref="invitees", on_delete="CASCADE")

    class Meta:  # noqa: D101,D106
        table_alias = "wi"


class FundingInvitee(Invitee):
    """Researcher or Invitee - related to funding."""

    record = ForeignKeyField(
        FundingRecord, backref="invitees", on_delete="CASCADE")

    class Meta:  # noqa: D101,D106
        table_alias = "fi"


class ExternalIdModel(BaseModel):
    """Common model bits of the ExternalId records."""

    type = CharField(max_length=255, choices=external_id_type_choices)
    value = CharField(max_length=255)
    url = CharField(max_length=200, null=True)
    relationship = CharField(null=True, max_length=255, choices=relationship_choices)

    def to_export_dict(self):
        """Map the external ID record to dict for exprt into JSON/YAML."""
        d = {
            "external-id-type": self.type,
            "external-id-value": self.value,
            "external-id-relationship": self.relationship,
        }
        if self.url:
            d["external-id-url"] = {"value": self.url}
        return d


class WorkExternalId(ExternalIdModel):
    """Work ExternalId loaded for batch processing."""

    record = ForeignKeyField(
        WorkRecord, backref="external_ids", on_delete="CASCADE")

    class Meta:  # noqa: D101,D106
        table_alias = "wei"


class PeerReviewExternalId(ExternalIdModel):
    """Peer Review ExternalId loaded for batch processing."""

    record = ForeignKeyField(
        PeerReviewRecord, backref="external_ids", on_delete="CASCADE")

    class Meta:  # noqa: D101,D106
        table_alias = "pei"


# TODO: refacore to use many-to-many relation
class ExternalId(ExternalIdModel):
    """Funding ExternalId loaded for batch processing."""

    record = ForeignKeyField(FundingRecord, null=True, backref="external_ids", on_delete="CASCADE")

    class Meta:  # noqa: D101,D106
        table_alias = "ei"


class AffiliationExternalId(ExternalIdModel):
    """Affiliation ExternalId loaded for batch processing."""

    record = ForeignKeyField(AffiliationRecord, backref="external_ids", on_delete="CASCADE")

    class Meta:  # noqa: D101,D106
        table_alias = "aei"


class OtherIdRecord(ExternalIdModel):
    """Other ID record loaded from json/csv file for batch processing."""

    task = ForeignKeyField(Task, backref="other_id_records", on_delete="CASCADE")
    display_index = IntegerField(null=True)
    email = CharField(max_length=120, null=True)
    first_name = CharField(max_length=120, null=True)
    last_name = CharField(max_length=120, null=True)
    orcid = OrcidIdField(null=True)
    put_code = IntegerField(null=True)
    visibility = CharField(null=True, max_length=100, choices=visibility_choices)
    is_active = BooleanField(
        default=False, help_text="The record is marked for batch processing", null=True)
    processed_at = DateTimeField(null=True)
    status = TextField(null=True, help_text="Record processing status.")

    @classmethod
    def load_from_csv(cls, source, filename=None, org=None):
        """Load data from CSV/TSV file or a string."""
        if isinstance(source, str):
            source = StringIO(source)
        if filename is None:
            if hasattr(source, "name"):
                filename = source.name
            else:
                filename = datetime.utcnow().isoformat(timespec="seconds")
        reader = csv.reader(source)
        header = next(reader)

        if len(header) == 1 and '\t' in header[0]:
            source.seek(0)
            reader = csv.reader(source, delimiter='\t')
            header = next(reader)

        if len(header) < 2:
            raise ModelException("Expected CSV or TSV format file.")

        if len(header) < 5:
            raise ModelException(
                "Wrong number of fields. Expected at least 5 fields "
                "(email address or another unique identifier, External ID Type, External ID Value, External ID URL, "
                f"External ID Relationship). Read header: {header}")

        header_rexs = [
            re.compile(ex, re.I) for ex in (r"(display)?.*index",
                                            r"((external)?\s*id(entifier)?\s+type|.*type)$",
                                            r"((external)?\s*id(entifier)?\s+value|.*value)$",
                                            r"((external)?\s*id(entifier)?\s*url|.*url)$",
                                            r"((external)?\s*id(entifier)?\s*rel(ationship)?|.*relationship)$",
                                            "email", r"first\s*(name)?", r"(last|sur)\s*(name)?",
                                            "orcid.*", r"put|code", r"(is)?\s*visib(bility|le)?", r"(is)?\s*active$")]

        def index(rex):
            """Return first header column index matching the given regex."""
            for i, column in enumerate(header):
                if rex.match(column.strip()):
                    return i
            else:
                return None

        idxs = [index(rex) for rex in header_rexs]

        if all(idx is None for idx in idxs):
            raise ModelException(f"Failed to map fields based on the header of the file: {header}")

        if org is None:
            org = current_user.organisation if current_user else None

        def val(row, i, default=None):
            if len(idxs) <= i or idxs[i] is None or idxs[i] >= len(row):
                return default
            else:
                v = row[idxs[i]].strip()
            return default if v == '' else v

        with db.atomic() as transaction:
            try:
                task = Task.create(org=org, filename=filename, task_type=TaskType.OTHER_ID)
                is_enqueue = False
                for row_no, row in enumerate(reader):
                    # skip empty lines:
                    if len([item for item in row if item and item.strip()]) == 0:
                        continue
                    if len(row) == 1 and row[0].strip() == '':
                        continue

                    email = normalize_email(val(row, 5))
                    orcid = validate_orcid_id(val(row, 8))

                    if not (email or orcid):
                        raise ModelException(
                            f"Missing user identifier (email address or ORCID iD) in the row "
                            f"#{row_no+2}: {row}. Header: {header}")

                    if email and not validators.email(email):
                        raise ValueError(
                            f"Invalid email address '{email}'  in the row #{row_no+2}: {row}")

                    rec_type = val(row, 1, "").lower()
                    value = val(row, 2)
                    url = val(row, 3)
                    relationship = val(row, 4, "").upper()
                    first_name = val(row, 6)
                    last_name = val(row, 7)
                    is_active = val(row, 11, '').lower() in ['y', "yes", "1", "true"]
                    if is_active:
                        is_enqueue = is_active

                    if rec_type not in EXTERNAL_ID_TYPES:
                        raise ModelException(
                            f"Invalid External Id Type: '{rec_type}', Use 'doi', 'issn' "
                            f"or one of the accepted types found here: https://pub.orcid.org/v3.0/identifiers")

                    if not value:
                        raise ModelException(
                            f"Missing External Id Value: {value}, #{row_no+2}: {row}.")

                    if not (url and relationship):
                        raise ModelException(
                            f"Missing External Id Url: {url} or External Id Relationship: {relationship} #{row_no+2}: "
                            f"{row}.")

                    rr = cls(
                        task=task,
                        type=rec_type,
                        url=url,
                        relationship=relationship,
                        value=value,
                        display_index=val(row, 0),
                        email=email,
                        first_name=first_name,
                        last_name=last_name,
                        orcid=orcid,
                        put_code=val(row, 9),
                        visibility=val(row, 10),
                        is_active=is_active)
                    validator = ModelValidator(rr)
                    if not validator.validate():
                        raise ModelException(f"Invalid record: {validator.errors}")
                    rr.save()
                if is_enqueue:
                    from .utils import enqueue_task_records
                    enqueue_task_records(task)
            except Exception:
                transaction.rollback()
                app.logger.exception("Failed to load Other IDs Record file.")
                raise

        return task

    @classmethod
    def load_from_json(cls, source, filename=None, org=None, task=None, skip_schema_validation=False):
        """Load data from JSON file or a string."""
        data = load_yaml_json(filename=filename, source=source)
        if not skip_schema_validation:
            if isinstance(data, dict):
                jsonschema.validate(data, schemas.other_id_task)
            else:
                jsonschema.validate(data, schemas.other_id_record_list)
        records = data["records"] if isinstance(data, dict) else data
        with db.atomic() as transaction:
            try:
                if org is None:
                    org = current_user.organisation if current_user else None
                if not task:
                    task = Task.create(org=org, filename=filename, task_type=TaskType.OTHER_ID)

                is_enqueue = False
                for r in records:

                    id_type = r.get("type") or r.get("external-id-type")
                    value = r.get("value") or r.get("external-id-value")
                    url = r.get("url") or r.get("external-id-url", "value") or r.get("external-id-url")
                    relationship = r.get("relationship") or r.get("external-id-relationship")
                    display_index = r.get("display-index")
                    email = normalize_email(r.get("email"))
                    first_name = r.get("first-name")
                    last_name = r.get("last-name")
                    orcid = r.get_orcid("ORCID-iD") or r.get_orcid("orcid")
                    put_code = r.get("put-code")
                    visibility = r.get("visibility")
                    is_active = bool(r.get("is-active"))
                    if is_active:
                        is_enqueue = is_active

                    cls.create(
                        task=task,
                        type=id_type,
                        value=value,
                        url=url,
                        relationship=relationship,
                        display_index=display_index,
                        email=email,
                        first_name=first_name,
                        last_name=last_name,
                        orcid=orcid,
                        visibility=visibility,
                        put_code=put_code,
                        is_active=is_active)

                if is_enqueue:
                    from .utils import enqueue_task_records
                    enqueue_task_records(task)
                return task

            except Exception:
                transaction.rollback()
                app.logger.exception("Failed to load Other IDs file.")
                raise

    class Meta:  # noqa: D101,D106
        table_alias = "oir"


class OrgRecord(RecordModel):
    """Common organisation record part of the batch processing reocords."""

    name = CharField(max_length=1000)
    city = TextField(null=True)
    region = TextField(verbose_name="State/Region", null=True)
    country = CharField(max_length=2, null=True, choices=country_choices)
    disambiguated_id = TextField(verbose_name="Disambiguation ORG Id", null=True)
    disambiguation_source = TextField(
        verbose_name="Disambiguation ORG Source", null=True, choices=disambiguation_source_choices)

    class Meta:  # noqa: D101,D106
        table_alias = "or"


class ResourceRecord(RecordModel, Invitee):
    """Research resource record."""

    display_index = IntegerField(null=True)
    task = ForeignKeyField(Task, backref="resource_records", on_delete="CASCADE")

    # Resource
    name = CharField(max_length=1000)
    type = CharField(max_length=1000, null=True)
    start_date = PartialDateField(null=True)
    end_date = PartialDateField(null=True)
    url = CharField(max_length=200, null=True)

    host_name = CharField(max_length=1000, verbose_name="Name", help_text="Resource Host Name")
    host_city = CharField(null=True, verbose_name="City", help_text="Resource Host City")
    host_region = CharField(
        max_length=300, null=True, verbose_name="Region", help_text="Resource Host Region")
    host_country = CharField(
        max_length=2, null=True, choices=country_choices,
        verbose_name="Country", help_text="Resource Host Country")
    host_disambiguated_id = CharField(
        null=True, verbose_name="Disambiguated ID", help_text="Resource Host Disambiguated ID")
    host_disambiguation_source = CharField(
        null=True, choices=disambiguation_source_choices,
        verbose_name="Disambiguation Source", help_text="Resource Host Disambiguation Source")

    external_id_type = CharField(
        max_length=255, choices=external_id_type_choices, verbose_name="Type", help_text="External ID Type")
    external_id_value = CharField(max_length=255, verbose_name="Value", help_text="External ID Value")
    external_id_url = CharField(max_length=200, null=True, verbose_name="URL", help_text="External ID URL")
    external_id_relationship = CharField(
        null=True, max_length=255, choices=relationship_choices,
        verbose_name="Relationship", help_text="External ID Relationship")

    # Proposal
    proposal_title = CharField(max_length=1000, verbose_name="Title", help_text="Proposal Title")
    proposal_start_date = PartialDateField(
        null=True, verbose_name="Start Date", help_text="Proposal Start Date")
    proposal_end_date = PartialDateField(null=True, verbose_name="End Date", help_text="Proposal End Date")
    proposal_url = CharField(max_length=200, null=True, verbose_name="URL", help_text="Proposal URL")
    proposal_host_name = CharField(max_length=1000, verbose_name="Name", help_text="Proposal Host Name")
    proposal_host_city = CharField(null=True, verbose_name="City", help_text="Proposal Host City")
    proposal_host_region = CharField(
        max_length=300, null=True, verbose_name="Region", help_text="Proposal Host Region")
    proposal_host_country = CharField(
        max_length=2, null=True, choices=country_choices,
        verbose_name="City", help_text="Proposal Host City")
    proposal_host_disambiguated_id = CharField(
        null=True, verbose_name="Disambiguated ID", help_text="Proposal Host Disambiguated ID")
    proposal_host_disambiguation_source = CharField(
        null=True, choices=disambiguation_source_choices,
        verbose_name="Disabmiguation Source", help_text="Propasal Host Disambiguation Source")
    proposal_external_id_type = CharField(
        max_length=255, choices=external_id_type_choices,
        verbose_name="Type", help_text="Proposal Externa ID Type")
    proposal_external_id_value = CharField(
        max_length=255, verbose_name="Value", help_text="Proposal External ID Value")
    proposal_external_id_url = CharField(
        max_length=200, null=True, verbose_name="URL", help_text="Proposal External ID URL")
    proposal_external_id_relationship = CharField(
        null=True, max_length=255, choices=relationship_choices,
        verbose_name="Relationship", help_text="Proposal External ID Relationship")

    is_active = BooleanField(
        default=False, help_text="The record is marked 'active' for batch processing", null=True)
    processed_at = DateTimeField(null=True)
    local_id = CharField(
        max_length=100, null=True, verbose_name="Local ID",
        help_text="Record identifier used in the data source system.")

    visibility = CharField(null=True, max_length=100, choices=visibility_choices)
    status = TextField(null=True, help_text="Record processing status.")

    class Meta:  # noqa: D101,D106
        table_alias = "rr"

    @classmethod
    def load_from_csv(cls, source, filename=None, org=None):
        """Load data from CSV/TSV file or a string."""
        if isinstance(source, str):
            source = StringIO(source, newline='')
        if filename is None:
            filename = datetime.utcnow().isoformat(
                timespec="seconds") + (".tsv" if '\t' in source else ".csv")
        reader = csv.reader(source)
        header = next(reader)

        if len(header) == 1 and '\t' in header[0]:
            source.seek(0)
            reader = csv.reader(source, delimiter='\t')
            header = next(reader)

        if len(header) < 2:
            raise ModelException("Expected CSV or TSV format file.")

        header_rexs = [
            (re.compile(ex, re.I), c) for (ex, c) in [
                (r"identifier", "identifier"),
                (r"email", "email"),
                (r"orcid\s*id", "orcid"),
                (r"first\s*name", "first_name"),
                (r"last\s*name", "last_name"),
                (r"put\s*code", "put_code"),
                (r"visibility", "visibility"),

                (r"proposal\s*title", "proposal_title"),
                (r"proposal\s*start\s*date", "proposal_start_date"),
                (r"proposal\s*end\s*date", "proposal_end_date"),
                (r"proposal\s*url", "proposal_url"),
                (r"proposal\s*external\s*id\s*type", "proposal_external_id_type"),
                (r"proposal\s*external\s*id\s*value", "proposal_external_id_value"),
                (r"proposal\s*external\s*id\s*url", "proposal_external_id_url"),
                (r"proposal\s*external\s*id\s*relationship", "proposal_external_id_relationship"),
                (r"proposal\s*host\s*name", "proposal_host_name"),
                (r"proposal\s*host\s*city", "proposal_host_city"),
                (r"proposal\s*host\s*region", "proposal_host_region"),
                (r"proposal\s*host\s*country", "proposal_host_country"),
                (r"proposal\s*host\s*disambiguat.*id", "proposal_host_disambiguated_id"),
                (r"proposal\s*host\s*disambiguat.*source", "proposal_host_disambiguation_source"),

                (r"resource\s*name", "name"),
                (r"resource\s*type", "type"),

                (r"(resource\s*)?external\s*id\s*type", "external_id_type"),
                (r"(resource\s*)?external\s*id\s*value", "external_id_value"),
                (r"(resource\s*)?external\s*id\s*url", "external_id_url"),
                (r"(resource\s*)?external\s*id\s*relationship", "external_id_relationship"),

                (r"(resource\s*)?host\s*name", "host_name"),
                (r"(resource\s*)?host\s*city", "host_city"),
                (r"(resource\s*)?host\s*region", "host_region"),
                (r"(resource\s*)?host\s*country", "host_country"),
                (r"(resource\s*)?host\s*disambiguat.*id", "host_disambiguated_id"),
                (r"(resource\s*)?host\s*disambiguat.*source", "host_disambiguation_source"),
            ]
        ]

        def index(ex):
            """Return first header column index matching the given regex."""
            for i, column in enumerate(header):
                if ex.match(column.strip()):
                    return i
            else:
                return None

        # model column -> file column map:
        idxs = {column: index(ex) for ex, column in header_rexs}

        if all(idx is None for idx in idxs):
            raise ModelException(f"Failed to map fields based on the header of the file: {header}")

        if org is None:
            org = current_user.organisation if current_user else None

        def val(row, column, default=None):
            idx = idxs.get(column)
            if not idx or idx < 0 or idx >= len(row):
                return default
            return row[idx].strip() or default

        def country_code(row, column):
            country = val(row, column)
            if country:
                try:
                    country = countries.lookup(country).alpha_2
                except Exception:
                    raise ModelException(
                        f" (Country must be 2 character from ISO 3166-1 alpha-2) in the row "
                        f"#{row_no+2}: {row}. Header: {header}")
            return country

        with db.atomic() as transaction:
            try:
                task = Task.create(org=org, filename=filename, task_type=TaskType.RESOURCE)
                for row_no, row in enumerate(reader):
                    # skip empty lines:
                    if len([item for item in row if item and item.strip()]) == 0:
                        continue
                    if len(row) == 1 and row[0].strip() == '':
                        continue

                    orcid, email = val(row, "orcid"), normalize_email(val(row, "email"))
                    if orcid:
                        orcid = validate_orcid_id(orcid)
                    if email and not validators.email(email):
                        raise ValueError(
                            f"Invalid email address '{email}'  in the row #{row_no+2}: {row}")

                    visibility = val(row, "visibility")
                    if visibility:
                        visibility = visibility.lower()

                    rec = cls.create(task=task,
                                     visibility=visibility,
                                     email=email,
                                     orcid=orcid,
                                     **{
                                         c: v
                                         for c, v in ((c, val(row, c)) for c in idxs
                                                      if c not in ["email", "orcid", "visibility"])
                                         if v
                                     })
                    validator = ModelValidator(rec)
                    # TODO: removed the exclude paramtere after we sortout the
                    # valid domain values.
                    if not validator.validate(exclude=[cls.external_id_relationship, cls.visibility]):
                        raise ValueError(
                            f"Invalid data in the row #{row_no+2}: {validator.errors}")

                transaction.commit()
                return task

            except Exception:
                transaction.rollback()
                app.logger.exception("Failed to load work file.")
                raise

        if task.is_ready:
            from .utils import enqueue_task_records
            enqueue_task_records(task)

    @property
    def orcid_research_resource(self):
        """Map the common record parts to dict representation of ORCID API V3.x research resource."""
        d = {}
        # resource-item
        host_org = {"name": self.host_name}
        if self.host_city or self.host_region or self.host_country:
            host_org["address"] = {
                    "city": self.host_city,
                    "region": self.host_region,
                    "country": self.host_country}
        if self.host_disambiguated_id:
            host_org["disambiguated-organization"] = {
                    "disambiguated-organization-identifier": self.host_disambiguated_id,
                    "disambiguation-source": self.host_disambiguation_source}
        item = {
            "resource-name": self.name,
            "resource-type": self.type,
            "hosts": {"organization": [host_org]},
            "external-ids": {"external-id": [self.orcid_external_id()]},
        }
        if self.url:
            item["url"] = dict(value=self.url)
        d["resource-item"] = [item]

        # proposal
        host_org = {"name": self.proposal_host_name}
        if self.proposal_host_city or self.proposal_host_region or self.proposal_host_country:
            host_org["address"] = {
                    "city": self.proposal_host_city,
                    "region": self.proposal_host_region,
                    "country": self.proposal_host_country}
        if self.proposal_host_disambiguated_id:
            host_org["disambiguated-organization"] = {
                    "disambiguated-organization-identifier": self.proposal_host_disambiguated_id,
                    "disambiguation-source": self.proposal_host_disambiguation_source}
        d["proposal"] = {
                "title": {"title": {"value": self.proposal_title}},
                "hosts": {"organization": [host_org]},
                "external-ids": {"external-id": [self.orcid_external_id(
                    self.proposal_external_id_type,
                    self.proposal_external_id_value,
                    self.proposal_external_id_url,
                    self.proposal_external_id_relationship)]},
                "start-date": self.proposal_start_date.as_orcid_dict(),
                "end-date": self.proposal_end_date.as_orcid_dict()}
        if self.proposal_url:
            d["proposal"]["url"] = dict(value=self.proposal_url)
        if self.display_index:
            d["display-index"] = self.display_index
        if self.visibility:
            d["visibility"] = self.visibility.lower()
        if self.put_code:
            d["put-code"] = self.put_code
        return d

    def to_export_dict(self):
        """Map the funding record to dict for export into JSON/YAML."""
        d = self.orcid_research_resource
        d["invitee"] = Invitee.to_export_dict(self)
        return d


class Record(RecordModel):
    """ORCID message loaded from structured batch task file."""

    version = CharField(null=True)
    type = CharField()
    message = TextField()
    invitees = ManyToManyField(Invitee, backref="records")


RecordInvitee = Record.invitees.get_through_model()


class Delegate(BaseModel):
    """External applications that can be redirected to."""

    hostname = CharField()


class Url(AuditedModel):
    """Shortened URLs."""

    short_id = CharField(unique=True, max_length=5)
    url = TextField()

    @classmethod
    def shorten(cls, url):
        """Create a shorten URL or retrieves an exiting one."""
        try:
            u = cls.get(url=url)
        except cls.DoesNotExist:
            while True:
                short_id = ''.join(
                    random.choice(string.ascii_letters + string.digits) for _ in range(5))
                if not cls.select().where(cls.short_id == short_id).exists():
                    break
            u = cls.create(short_id=short_id, url=url)
            return u
        return u


class Funding(BaseModel):
    """Uploaded research Funding record."""

    short_id = CharField(unique=True, max_length=5)
    url = TextField()


class Client(AuditedModel):
    """API Client Application/Consumer.

    A client is the app which wants to use the resource of a user.
    It is suggested that the client is registered by a user on your site,
    but it is not required.
    """

    name = CharField(null=True, max_length=40, help_text="human readable name, not required")
    homepage_url = CharField(null=True, max_length=100)
    description = CharField(
        null=True, max_length=400, help_text="human readable description, not required")
    user = ForeignKeyField(
        User, null=True, on_delete="SET NULL", help_text="creator of the client, not required")
    org = ForeignKeyField(Organisation, on_delete="CASCADE", backref="client_applications")

    client_id = CharField(max_length=100, unique=True)
    client_secret = CharField(max_length=55, unique=True)
    is_confidential = BooleanField(null=True, help_text="public or confidential")
    grant_type = CharField(max_length=18, default="client_credentials", null=True)
    response_type = CharField(max_length=4, default="code", null=True)

    _redirect_uris = TextField(null=True)
    _default_scopes = TextField(null=True)

    def save(self, *args, **kwargs):  # noqa: D102
        if self.is_dirty() and not getattr(self, "user_id") and current_user:
            self.user_id = current_user.id
        return super().save(*args, **kwargs)

    @property
    def client_type(self):  # noqa: D102
        if self.is_confidential:
            return 'confidential'
        return 'public'

    @property
    def redirect_uris(self):  # noqa: D102
        if self._redirect_uris:
            return self._redirect_uris.split()
        return []

    @redirect_uris.setter
    def redirect_uris(self, value):
        if value and isinstance(value, str):
            self._redirect_uris = value

    @property
    def callback_urls(self):  # noqa: D102
        return self._redirect_uris

    @callback_urls.setter
    def callback_urls(self, value):
        self._redirect_uris = value

    @property
    def default_redirect_uri(self):  # noqa: D102
        ru = self.redirect_uris
        if not ru:
            return None
        return self.redirect_uris[0]

    @property
    def default_scopes(self):  # noqa: D102
        if self._default_scopes:
            return self._default_scopes.split()
        return []

    def validate_scopes(self, scopes):
        """Validate client requested scopes."""
        return "/webhook" in scopes or not scopes

    def __str__(self):  # noqa: D102
        return self.name or self.homepage_url or self.description


class Grant(BaseModel):
    """Grant Token / Authorization Code.

    A grant token is created in the authorization flow, and will be destroyed when
    the authorization is finished. In this case, it would be better to store the data
    in a cache, which leads to better performance.
    """

    user = ForeignKeyField(User, on_delete="CASCADE")

    # client_id = db.Column(
    #     db.String(40), db.ForeignKey('client.client_id'),
    #     nullable=False,
    # )
    client = ForeignKeyField(Client, index=True, on_delete="CASCADE")
    code = CharField(max_length=255, index=True)

    redirect_uri = CharField(max_length=255, null=True)
    expires = DateTimeField(null=True)

    _scopes = TextField(null=True)

    # def delete(self):
    #     super().delete().execute()
    #     return self

    @property
    def scopes(self):  # noqa: D102
        if self._scopes:
            return self._scopes.split()
        return []

    @scopes.setter
    def scopes(self, value):  # noqa: D102
        if isinstance(value, str):
            self._scopes = value
        else:
            self._scopes = ' '.join(value)


class Token(BaseModel):
    """Bearer Token.

    A bearer token is the final token that could be used by the client.
    There are other token types, but bearer token is widely used.
    Flask-OAuthlib only comes with a bearer token.
    """

    client = ForeignKeyField(Client, index=True, on_delete="CASCADE")
    user = ForeignKeyField(User, null=True, index=True, on_delete="SET NULL")
    token_type = CharField(max_length=40)

    access_token = CharField(max_length=100, unique=True)
    refresh_token = CharField(max_length=100, unique=True, null=True)
    created_at = DateTimeField(default=datetime.utcnow, null=True)
    expires_in = IntegerField(null=True)
    expires = DateTimeField(null=True, index=True)
    _scopes = TextField(null=True)

    @property
    def scopes(self):  # noqa: D102
        if self._scopes:
            return self._scopes.split()
        return []

    @property
    def expires_at(self):  # noqa: D102
        return self.expires


class AsyncOrcidResponse(BaseModel):
    """Asynchronouly invoked ORCID API calls."""

    job_id = UUIDField(primary_key=True)
    enqueued_at = DateTimeField(default=datetime.utcnow)
    executed_at = DateTimeField(null=True)
    method = CharField(max_length=10)
    url = CharField(max_length=200)
    status_code = SmallIntegerField(null=True)
    headers = TextField(null=True)
    body = TextField(null=True)


DeferredForeignKey.resolve(User)


def readup_file(input_file):
    """Read up the whole content and decode it and return the whole content."""
    raw = input_file.read()
    detected_encoding = chardet.detect(raw).get("encoding")
    encoding_list = ["utf-8", "utf-8-sig", "utf-16", "utf-16-le", "utf-16-be", "latin-1"]
    if detected_encoding:
        encoding_list.insert(0, detected_encoding)

    for encoding in encoding_list:
        try:
            return raw.decode(encoding)
        except UnicodeDecodeError:
            continue


def create_tables(safe=True, drop=False):
    """Create all DB tables."""
    try:
        db.connect()
    except OperationalError:
        pass

    for model in [
            File,
            Organisation,
            User,
            UserOrg,
            OrcidToken,
            UserOrgAffiliation,
            OrgInfo,
            OrcidApiCall,
            OrcidAuthorizeCall,
            Task,
            Log,
            AffiliationRecord,
            AffiliationExternalId,
            GroupIdRecord,
            OrgInvitation,
            Url,
            UserInvitation,
            FundingRecord,
            WorkRecord,
            WorkContributor,
            WorkExternalId,
            WorkInvitee,
            FundingContributor,
            FundingInvitee,
            ExternalId,
            PeerReviewRecord,
            PeerReviewInvitee,
            PeerReviewExternalId,
            OtherIdRecord,
            PropertyRecord,
            Client,
            Grant,
            Token,
            Delegate,
            AsyncOrcidResponse,
            Record,
            Invitee,
            RecordInvitee,
            ResourceRecord,
    ]:

        model.bind(db)
        if drop and model.table_exists():
            model.drop_table()
        if not model.table_exists():
            model.create_table(safe=safe)


def create_audit_tables():
    """Create all DB audit tables for PostgreSQL DB."""
    try:
        db.connect()
    except OperationalError:
        pass

    if isinstance(db, PostgresqlDatabase):
        with open(os.path.join(os.path.dirname(__file__), "sql", "auditing.sql"), 'br') as input_file:
            sql = readup_file(input_file)
            db.commit()
            with db.cursor() as cr:
                cr.execute(sql)
            db.commit()


def drop_tables():
    """Drop all model tables."""
    if isinstance(db, SqliteDatabase):
        foreign_keys = db.pragma("foreign_keys")
        db.pragma("foreign_keys", 0)

    for m in (File, User, UserOrg, OrcidToken, UserOrgAffiliation, OrgInfo, OrgInvitation,
              OrcidApiCall, OrcidAuthorizeCall, OtherIdRecord, FundingContributor, FundingInvitee,
              FundingRecord, PropertyRecord, PeerReviewInvitee, PeerReviewExternalId,
              PeerReviewRecord, WorkInvitee, WorkExternalId, WorkContributor, WorkRecord,
              AffiliationRecord, AffiliationExternalId, ExternalId, Url, UserInvitation, Task, Organisation):
        m.bind(db)
        if m.table_exists():
            try:
                m.drop_table(fail_silently=True, safe=True, cascade=hasattr(db, "drop_cascade") and db.drop_cascade)
            except OperationalError:
                pass
    if isinstance(db, SqliteDatabase):
        db.pragma("foreign_keys", foreign_keys)


def load_yaml_json(filename=None, source=None, content_type=None):
    """Create a common way of loading JSON or YAML file."""
    if not content_type:
        _, ext = os.path.splitext(filename or '')
        if not ext:
            source = source.strip()
        content_type = "json" if ((not ext and (source.startswith('[') or source.startswith('{')))
                                  or ext == ".json") else "yaml"

    if content_type == "yaml":
        data = json.loads(json.dumps(yaml.load(source)), object_pairs_hook=NestedDict)
    else:
        data = json.loads(source, object_pairs_hook=NestedDict)

    # Removing None for correct schema validation
    if not isinstance(data, list) and not (isinstance(data, dict) and "records" in data):
        raise SchemaError(
            u"Schema validation failed:\n - Expecting a list of Records")
    return data


def del_none(d):
    """
    Delete keys with the value ``None`` in a dictionary, recursively.

    So that the schema validation will not fail, for elements that are none
    """
    for key, value in list(d.items()):
        if value is None:
            del d[key]
        elif isinstance(value, list):
            for item in value:
                if isinstance(item, dict):
                    del_none(item)
        elif isinstance(value, dict):
            del_none(value)
    return d


def get_val(d, *keys, default=None):
    """To get the value from uploaded fields."""
    if isinstance(d, NestedDict):
        return d.get(*keys, default=default)
    for k in keys:
        if not d:
            break
        d = d.get(k, default)
    return d


@lru_cache()
def audit_models():
    """Inrospects the audit trail table models."""
    # return generate_models(db, schema="audit") if isinstance(db, PostgresqlDatabase) else {}
    return {}<|MERGE_RESOLUTION|>--- conflicted
+++ resolved
@@ -1186,7 +1186,6 @@
         """
         return self.state == "ACTIVE" or self.records.whhere(self.record_model.is_active).exists()
 
-    # TODO: move this one to AffiliationRecord
     def to_dict(self, to_dashes=True, recurse=False, exclude=None, include_records=True, only=None):
         """Create a dict represenatation of the task suitable for serialization into JSON or YAML."""
         # TODO: expand for the othe types of the tasks
@@ -1441,7 +1440,6 @@
     start_date = PartialDateField(null=True)
     end_date = PartialDateField(null=True)
     city = CharField(null=True, max_length=200)
-<<<<<<< HEAD
     region = CharField(null=True, verbose_name="State/Region", max_length=100)
     country = CharField(null=True, max_length=2, choices=country_choices)
     disambiguated_id = CharField(
@@ -1449,22 +1447,11 @@
     disambiguation_source = CharField(
         null=True,
         max_length=100,
-=======
-    state = CharField(null=True, verbose_name="State/Region", max_length=100)
-    country = CharField(null=True, verbose_name="Country", max_length=2, choices=country_choices)
-    disambiguated_id = CharField(
-        null=True, verbose_name="Disambiguated Organization Identifier")
-    disambiguation_source = CharField(
-        null=True,
-        max_length=100,
-        verbose_name="Disambiguation Source",
->>>>>>> e0e017cc
         choices=disambiguation_source_choices)
     delete_record = BooleanField(null=True)
     visibility = CharField(null=True, max_length=100, choices=visibility_choices)
     url = CharField(max_length=200, null=True)
     display_index = CharField(max_length=100, null=True)
-<<<<<<< HEAD
 
     class Meta:  # noqa: D101,D106
         table_alias = "ar"
@@ -1724,8 +1711,6 @@
                     if external_id_relationship:
                         external_id_relationship = external_id_relationship.upper()
                     external_id_value = val(row, 22)
-=======
->>>>>>> e0e017cc
 
                     if external_id_type and external_id_value:
 
@@ -3542,6 +3527,24 @@
         table_alias = "ei"
 
 
+class Resource(BaseModel):
+    """Research resource."""
+
+    title = CharField(max_length=1000)
+    display_index = IntegerField(null=True)
+    visibility = CharField(max_length=10, choices=visibility_choices)
+
+
+class ResoureceExternalId(BaseModel):
+    """Linkage between resoucrece and ExternalId."""
+
+    external_id = ForeignKeyField(ExternalId, index=True, on_delete="CASCADE")
+    resource = ForeignKeyField(Resource, index=True, on_delete="CASCADE")
+
+    class Meta:  # noqa: D106
+        table_alias = "rei"
+
+
 class AffiliationExternalId(ExternalIdModel):
     """Affiliation ExternalId loaded for batch processing."""
 
