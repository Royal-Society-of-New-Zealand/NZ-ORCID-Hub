# -*- coding: utf-8 -*-
"""Application models."""

import copy
import csv
import json
import os
import random
import re
import secrets
import string
import uuid
from collections import namedtuple
from datetime import datetime
from hashlib import md5
from io import StringIO
from itertools import groupby, zip_longest
from urllib.parse import urlencode

import validators
import yaml
from flask_login import UserMixin, current_user
from peewee import JOIN, BlobField
from peewee import BooleanField as BooleanField_
from peewee import (CharField, DateTimeField, DeferredRelation, Field, FixedCharField,
                    ForeignKeyField, IntegerField, Model, OperationalError, PostgresqlDatabase,
                    SmallIntegerField, TextField, fn)
from peewee_validates import ModelValidator
from playhouse.shortcuts import model_to_dict
from pycountry import countries
from pykwalify.core import Core
from pykwalify.errors import SchemaError

from . import app, db

ENV = app.config["ENV"]
DEFAULT_COUNTRY = app.config["DEFAULT_COUNTRY"]
SCHEMA_DIR = os.path.normpath(os.path.join(os.path.dirname(os.path.realpath(__file__)), "..", "schemas"))

ORCID_ID_REGEX = re.compile(r"^([X\d]{4}-?){3}[X\d]{4}$")
PARTIAL_DATE_REGEX = re.compile(r"\d+([/\-]\d+){,2}")


AFFILIATION_TYPES = (
    "student",
    "education",
    "staff",
    "employment",
)

try:
    from enum import IntFlag, IntEnum
except ImportError:  # pragma: no cover
    from enum import IntEnum as IntFlag, IntEnum


class ModelException(Exception):
    """Applicaton model exception."""

    pass


def validate_orcid_id(value):
    """Validate ORCID iD (both format and the check-sum)."""
    if not value:
        return

    if not ORCID_ID_REGEX.match(value):
        raise ValueError(
            f"Invalid ORCID iD {value}. It should be in the form of 'xxxx-xxxx-xxxx-xxxx' where x is a digit."
        )
    check = 0
    for n in value:
        if n == '-':
            continue
        check = (2 * check + int(10 if n == 'X' else n)) % 11
    if check != 1:
        raise ValueError(f"Invalid ORCID iD {value} checksum. Make sure you have entered correct ORCID iD.")


def lazy_property(fn):
    """Make a property lazy-evaluated."""
    attr_name = '_lazy_' + fn.__name__

    @property
    def _lazy_property(self):
        if not hasattr(self, attr_name):
            setattr(self, attr_name, fn(self))
        return getattr(self, attr_name)
    return _lazy_property


class PartialDate(namedtuple("PartialDate", ["year", "month", "day"])):
    """Partial date (without month day or both month and month day."""

    def as_orcid_dict(self):
        """Return ORCID dictionary representation of the partial date."""
        if self.year is None and self.month is None and self.day is None:
            return None
        return dict(((f, None if v is None else {
            "value": ("%04d" if f == "year" else "%02d") % v
        }) for (f, v) in zip(self._fields, self)))

    @classmethod
    def create(cls, value):
        """Create a partial date form ORCID dictionary representation or string.

        >>> PartialDate.create({"year": {"value": "2003"}}).as_orcid_dict()
        {'year': {'value': '2003'}, 'month': None, 'day': None}

        >>> PartialDate.create({"year": {"value": "2003"}}).year
        2003

        >>> PartialDate.create("2003").year
        2003

        >>> PartialDate.create("2003-03")
        2003-03

        >>> PartialDate.create("2003-07-14")
        2003-07-14

        >>> PartialDate.create("2003/03")
        2003-03

        >>> PartialDate.create("2003/07/14")
        2003-07-14

        >>> PartialDate.create("03/2003")
        2003-03

        >>> PartialDate.create("14/07/2003")
        2003-07-14
        """
        if value is None or value == {}:
            return None
        if isinstance(value, str):
            match = PARTIAL_DATE_REGEX.search(value)
            if not match:
                raise ModelException(f"Wrong partial date value '{value}'")
            value0 = match[0]
            if '/' in value0:
                parts = value0.split('/')
                return cls(*[int(v) for v in (parts[::-1] if len(parts[-1]) > 2 else parts)])
            return cls(*[int(v) for v in value0.split('-')])

        return cls(**{k: int(v.get("value")) if v else None for k, v in value.items()})

    def as_datetime(self):
        """Get 'datetime' data representation."""
        return datetime(self.year, self.month, self.day)

    def __str__(self):
        """Get string representation."""
        if self.year is None:
            return ''
        else:
            res = "%04d" % int(self.year)
            if self.month:
                res += "-%02d" % int(self.month)
            return res + "-%02d" % int(self.day) if self.day else res


PartialDate.__new__.__defaults__ = (None, ) * len(PartialDate._fields)


class OrcidIdField(FixedCharField):
    """ORCID iD value DB field."""

    def __init__(self, *args, **kwargs):
        """Initialize ORCID iD data field."""
        if "verbose_name" not in kwargs:
            kwargs["verbose_name"] = "ORCID iD"
        if "max_length" not in kwargs:
            kwargs["max_length"] = 19
        super().__init__(*args, **kwargs)

        # TODO: figure out where to place the value validation...
        # def coerce(self, value):
        #     validate_orcid_id(value)
        #     return super().coerce(value)


class BooleanField(BooleanField_):
    """BooleanField extension to support inversion in queries."""

    def NOT(self):  # noqa: N802
        """Negate logical value in SQL."""
        return self.__invert__()


class PartialDateField(Field):
    """Partial date custom DB data field mapped to varchar(10)."""

    db_field = "varchar(10)"

    def db_value(self, value):
        """Convert into partial ISO date textual representation: YYYY-**-**, YYYY-MM-**, or YYYY-MM-DD."""
        if value is None or not value.year:
            return None
        else:
            res = "%04d" % int(value.year)
            if value.month:
                res += "-%02d" % int(value.month)
            else:
                return res + "-**-**"
            return res + "-%02d" % int(value.day) if value.day else res + "-**"

    def python_value(self, value):
        """Parse partial ISO date textual representation."""
        if value is None:
            return None

        parts = [int(p) for p in value.split("-") if "*" not in p]
        return PartialDate(**dict(zip_longest((
            "year",
            "month",
            "day",
        ), parts)))


class Role(IntFlag):
    """
    Enum used to represent user role.

    The model provide multi role support representing role sets as bitmaps.
    """

    NONE = 0  # NONE
    SUPERUSER = 1  # SuperUser
    ADMIN = 2  # Admin
    RESEARCHER = 4  # Researcher
    TECHNICAL = 8  # Technical contact
    ANY = 255  # ANY

    def __eq__(self, other):
        if isinstance(other, Role):
            return self.value == other.value
        return (self.name == other or self.name == getattr(other, 'name', None))

    def __hash__(self):
        return hash(self.name)


class Affiliation(IntFlag):
    """
    Enum used to represent user affiliation (type) to the organisation.

    The model provide multiple affiliations support representing role sets as bitmaps.
    """

    NONE = 0  # NONE
    EDU = 1  # Education
    EMP = 2  # Employment

    def __eq__(self, other):
        if isinstance(other, Affiliation):
            return self.value == other.value
        return (self.name == other or self.name == getattr(other, 'name', None))

    def __hash__(self):
        return hash(self.name)

    def __str__(self):
        return ", ".join({
            self.EDU: "Education",
            self.EMP: "Employment"
        }[a] for a in Affiliation if a & self)


class BaseModel(Model):
    """Encapsulate commont bits and pieces of the model classes."""

    def field_is_updated(self, field_name):
        """Test if field is 'dirty'."""
        return any(field_name == f.name for f in self.dirty_fields)

    @classmethod
    def get(cls, *query, **kwargs):
        """Get a single model instance."""
        if query and not kwargs and len(query) == 1 and isinstance(query[0], (int, str, )):
            return super().get(id=query[0])
        elif not query and not kwargs:
            return super().select().limit(1).first()
        return super().get(*query, **kwargs)

    @classmethod
    def model_class_name(cls):
        """Get the class name of the model."""
        return cls._meta.name

    def __to_dashes(self, o):
        """Replace '_' with '-' in the dict keys."""
        if isinstance(o, dict):
            return {k.replace('_', '-'): self.__to_dashes(v) for k, v in o.items()}
        return o

    def to_dict(self,
                to_dashes=False,
                recurse=True,
                backrefs=False,
                only=None,
                exclude=None,
                seen=None,
                extra_attrs=None,
                fields_from_query=None,
                max_depth=None):
        """Get dictionary representation of the model."""
        o = model_to_dict(
            self,
            recurse=recurse,
            backrefs=backrefs,
            only=only,
            exclude=exclude,
            seen=seen,
            extra_attrs=extra_attrs,
            fields_from_query=fields_from_query,
            max_depth=max_depth)
        for k, v in o.items():
            if isinstance(v, PartialDate):
                o[k] = str(v)
        if to_dashes:
            return self.__to_dashes(o)
        return o

    def reload(self):
        """Refresh the object from the DB."""
        newer_self = self.get(self._meta.primary_key == self._get_pk_value())
        for field_name in self._meta.fields.keys():
            val = getattr(newer_self, field_name)
            setattr(self, field_name, val)
        self._dirty.clear()

    class Meta:  # noqa: D101,D106
        database = db
        only_save_dirty = True


class ModelDeferredRelation(DeferredRelation):
    """Fixed DefferedRelation to allow inheritance and mixins."""

    def set_model(self, rel_model):
        """Include model in the generated "related_name" to make it unique."""
        for model, field, name in self.fields:
            if isinstance(field, ForeignKeyField) and not field._related_name:
                field._related_name = "%s_%s_set" % (model.model_class_name(), name)

        super().set_model(rel_model)


DeferredUser = ModelDeferredRelation()


class AuditMixin(Model):
    """Mixing for getting data necessary for data change audit trail maintenace."""

    created_at = DateTimeField(default=datetime.utcnow)
    updated_at = DateTimeField(null=True, default=None)

    # created_by = ForeignKeyField(DeferredUser, on_delete="SET NULL", null=True)
    # updated_by = ForeignKeyField(DeferredUser, on_delete="SET NULL", null=True)

    def save(self, *args, **kwargs):  # noqa: D102
        if self.is_dirty() and self._dirty != {"orcid_updated_at"}:
            self.updated_at = datetime.utcnow()
            if current_user and hasattr(current_user, "id"):
                if hasattr(self, "created_by") and self.created_by and hasattr(self, "updated_by"):
                    self.updated_by_id = current_user.id
                elif hasattr(self, "created_by"):
                    self.created_by_id = current_user.id
        return super().save(*args, **kwargs)


class File(BaseModel):
    """Uploaded image files."""

    filename = CharField(max_length=100)
    data = BlobField()
    mimetype = CharField(max_length=30, db_column="mime_type")
    token = FixedCharField(max_length=8, unique=True, default=lambda: secrets.token_urlsafe(8)[:8])

    class Meta:  # noqa: D101,D106
        table_alias = "f"


class Organisation(BaseModel, AuditMixin):
    """Research oranisation."""

    country_choices = [(c.alpha_2, c.name) for c in countries]
    country_choices.sort(key=lambda e: e[1])
    country_choices.insert(0, ("", "Country"))

    name = CharField(max_length=100, unique=True, null=True)
    tuakiri_name = CharField(max_length=80, unique=True, null=True)
    if ENV != "prod":
        orcid_client_id = CharField(max_length=80, null=True)
        orcid_secret = CharField(max_length=80, null=True)
    else:  # pragma: no cover
        orcid_client_id = CharField(max_length=80, unique=True, null=True)
        orcid_secret = CharField(max_length=80, unique=True, null=True)
    confirmed = BooleanField(default=False)
    city = CharField(null=True)
    state = CharField(null=True, verbose_name="State/Region", max_length=100)
    country = CharField(null=True, choices=country_choices, default=DEFAULT_COUNTRY)
    disambiguated_id = CharField(null=True)
    disambiguation_source = CharField(null=True)
    is_email_sent = BooleanField(default=False)
    tech_contact = ForeignKeyField(
        DeferredUser,
        related_name="tech_contact_of",
        on_delete="SET NULL",
        null=True,
        help_text="Organisation technical contact")
    created_by = ForeignKeyField(DeferredUser, on_delete="SET NULL", null=True)
    updated_by = ForeignKeyField(DeferredUser, on_delete="SET NULL", null=True)

    api_credentials_requested_at = DateTimeField(
        null=True,
        help_text="The time stamp when the user clicked on the button to register client API.")
    api_credentials_entered_at = DateTimeField(
        null=True, help_text="The time stamp when the user entered API Client ID and secret.")

    can_use_api = BooleanField(null=True, help_text="The organisation can access ORCID Hub API.")
    logo = ForeignKeyField(
        File, on_delete="CASCADE", null=True, help_text="The logo of the organisation")
    email_template = TextField(null=True)
    email_template_enabled = BooleanField(null=True, default=False)
    webhook_enabled = BooleanField(default=False, null=True)
    webhook_url = CharField(max_length=100, null=True)
    email_notifications_enabled = BooleanField(default=False, null=True)
    notification_email = CharField(max_length=100, null=True, verbose_name="Notification Email Address")

    @property
    def invitation_sent_at(self):
        """Get the timestamp of the most recent invitation sent to the technical contact."""
        row = self.orginvitation_set.select(
            fn.MAX(OrgInvitation.created_at).alias("last_sent_at")).where(
                OrgInvitation.invitee_id == self.tech_contact_id).first()
        if row:
            return row.last_sent_at

    @property
    def invitation_confirmed_at(self):
        """Get the timestamp when the invitation link was opened."""
        row = self.orginvitation_set.select(
            fn.MAX(OrgInvitation.created_at).alias("last_confirmed_at")).where(
                OrgInvitation.invitee_id == self.tech_contact_id).where(
                    OrgInvitation.confirmed_at.is_null(False)).first()
        if row:
            return row.last_confirmed_at

    @property
    def users(self):
        """Get organisation's user query."""
        return User.select().join(
            UserOrg, on=(UserOrg.user_id == User.id)).where(UserOrg.org == self)

    @property
    def admins(self):
        """Get organisation's adminstrator query."""
        return self.users.where(UserOrg.is_admin)

    def __repr__(self):
        return self.name or self.tuakiri_name

    def save(self, *args, **kwargs):
        """Handle data consitency validation and saving."""
        if self.is_dirty():

            if self.name is None:
                self.name = self.tuakiri_name

            if self.field_is_updated("tech_contact") and self.tech_contact:
                if not self.tech_contact.has_role(Role.TECHNICAL):
                    self.tech_contact.roles |= Role.TECHNICAL
                    self.tech_contact.save()
                    app.logger.info(f"Added TECHNICAL role to user {self.tech_contact}")

        super().save(*args, **kwargs)

    class Meta:  # noqa: D101,D106
        table_alias = "o"


class OrgInfo(BaseModel):
    """Preloaded organisation data."""

    name = CharField(max_length=100, unique=True, verbose_name="Organisation")
    tuakiri_name = CharField(max_length=100, unique=True, null=True, verbose_name="TUAKIRI Name")
    title = CharField(null=True, verbose_name="Contact Person Tile")
    first_name = CharField(null=True, verbose_name="Contact Person's First Name")
    last_name = CharField(null=True, verbose_name="Contact Person's Last Name")
    role = CharField(null=True, verbose_name="Contact Person's Role")
    email = CharField(null=True, verbose_name="Contact Person's Email Address")
    phone = CharField(null=True, verbose_name="Contact Person's Phone")
    is_public = BooleanField(
        null=True, default=False, help_text="Permission to post contact information to WEB")
    country = CharField(null=True, verbose_name="Country Code", default=DEFAULT_COUNTRY)
    city = CharField(null=True, verbose_name="City of Home Campus")
    disambiguated_id = CharField(
        null=True, verbose_name="common:disambiguated-organization-identifier")
    disambiguation_source = CharField(null=True, verbose_name="common:disambiguation-source")

    def __repr__(self):
        return self.name or self.disambiguated_id or super().__repr__()

    class Meta:  # noqa: D101,D106
        db_table = "org_info"
        table_alias = "oi"

    @classmethod
    def load_from_csv(cls, source):
        """Load data from CSV file or a string."""
        if isinstance(source, str):
            source = StringIO(source)
        reader = csv.reader(source)
        header = next(reader)

        assert len(header) >= 3, \
            "Wrong number of fields. Expected at least 3 fields " \
            "(name, disambiguated organisation ID, and disambiguation source). " \
            "Read header: %s" % header
        header_rexs = [
            re.compile(ex, re.I)
            for ex in ("organisation|name", "title", r"first\s*(name)?", r"last\s*(name)?", "role",
                       "email", "phone", "public|permission to post to web", r"country\s*(code)?",
                       "city", "(common:)?disambiguated.*identifier",
                       "(common:)?disambiguation.*source", r"tuakiri\s*(name)?")
        ]

        def index(rex):
            """Return first header column index matching the given regex."""
            for i, column in enumerate(header):
                if rex.match(column):
                    return i
            else:
                return None

        idxs = [index(rex) for rex in header_rexs]

        def val(row, i, default=None):
            if idxs[i] is None:
                return default
            else:
                v = row[idxs[i]].strip()
                return None if v == '' else v

        for row in reader:
            # skip empty lines:
            if not row or row is None or len(row) == 0 or (len(row) == 1 and row[0].strip() == ''):
                continue

            name = val(row, 0)
            oi, _ = cls.get_or_create(name=name)

            oi.title = val(row, 1)
            oi.first_name = val(row, 2)
            oi.last_name = val(row, 3)
            oi.role = val(row, 4)
            oi.email = val(row, 5)
            oi.phone = val(row, 6)
            oi.is_public = val(row, 7) and val(row, 7).upper() == "YES"
            oi.country = val(row, 8) or DEFAULT_COUNTRY
            oi.city = val(row, 9)
            oi.disambiguated_id = val(row, 10)
            oi.disambiguation_source = val(row, 11)
            oi.tuakiri_name = val(row, 12)

            oi.save()

        return reader.line_num - 1


class User(BaseModel, UserMixin, AuditMixin):
    """
    ORCiD Hub user.

    It's a gneric user including researchers, organisation administrators, hub administrators, etc.
    """

    name = CharField(max_length=64, null=True)
    first_name = CharField(null=True, verbose_name="First Name")
    last_name = CharField(null=True, verbose_name="Last Name")
    email = CharField(max_length=120, unique=True, null=True, verbose_name="Email Address")
    eppn = CharField(max_length=120, unique=True, null=True, verbose_name="EPPN")
    # ORCiD:
    orcid = OrcidIdField(null=True, verbose_name="ORCID iD", help_text="User's ORCID iD")
    confirmed = BooleanField(default=False)
    # Role bit-map:
    roles = SmallIntegerField(default=0)

    is_locked = BooleanField(default=False)
    webhook_enabled = BooleanField(default=False, null=True)
    orcid_updated_at = DateTimeField(null=True, default=None)

    # TODO: many-to-many
    # NB! depricated!
    # TODO: we still need to rememeber the rognanistiaon that last authenticated the user
    organisation = ForeignKeyField(
        Organisation, related_name="members", on_delete="SET NULL", null=True)
    created_by = ForeignKeyField(DeferredUser, on_delete="SET NULL", null=True)
    updated_by = ForeignKeyField(DeferredUser, on_delete="SET NULL", null=True)

    def __repr__(self):
        if self.name and (self.eppn or self.email):
            return "%s (%s)" % (self.name, self.email or self.eppn)
        return self.name or self.email or self.orcid or super().__repr__()

    @property
    def organisations(self):
        """Get all linked to the user organisation query."""
        return (Organisation.select(
            Organisation, (Organisation.tech_contact_id == self.id).alias("is_tech_contact"),
            ((UserOrg.is_admin.is_null(False)) & (UserOrg.is_admin)).alias("is_admin")).join(
                UserOrg, on=((UserOrg.org_id == Organisation.id) & (UserOrg.user_id == self.id)))
                .naive())

    @lazy_property
    def org_links(self):
        """Get all user organisation linked direct and undirect."""
        if self.orcid:
            q = UserOrg.select().join(
                User,
                on=((User.id == UserOrg.user_id) &
                    ((User.email == self.email) |
                     (User.orcid == self.orcid)))).where((UserOrg.user_id == self.id)
                                                         | (User.email == self.email)
                                                         | (User.orcid == self.orcid))
        else:
            q = self.userorg_set

        return [
            r for r in q.select(UserOrg.id, UserOrg.org_id, Organisation.name.alias("org_name"))
            .join(Organisation, on=(
                Organisation.id == UserOrg.org_id)).order_by(Organisation.name).naive()
        ]

    @property
    def available_organisations(self):
        """Get all not yet linked to the user organisation query."""
        return (Organisation.select(Organisation).where(UserOrg.id.is_null()).join(
            UserOrg,
            JOIN.LEFT_OUTER,
            on=((UserOrg.org_id == Organisation.id) & (UserOrg.user_id == self.id))))

    @property
    def admin_for(self):
        """Get organisations the user is admin for (query)."""
        return self.organisations.where(UserOrg.is_admin)

    @property
    def is_active(self):
        """Get 'is_active' based on confirmed for Flask-Login.

        TODO: confirmed - user that email is cunfimed either by IdP or by confirmation email
        ins't the same as "is active".
        """
        return self.confirmed

    def has_role(self, role):
        """Return `True` if the user identifies with the specified role.

        :param role: A role name, `Role` instance, or integer value.
        """
        if isinstance(role, Role):
            return bool(role & Role(self.roles))
        elif isinstance(role, str):
            try:
                return bool(Role[role.upper()] & Role(self.roles))
            except Exception:
                False
        elif type(role) is int:
            return bool(role & self.roles)
        else:
            return False

    @property
    def is_superuser(self):
        """Test if the user is a HUB admin."""
        return bool(self.roles & Role.SUPERUSER)

    @is_superuser.setter
    def is_superuser(self, value):  # noqa: D401
        """Sets user as a HUB admin."""
        if value:
            self.roles |= Role.SUPERUSER
        else:
            self.roles &= ~Role.SUPERUSER

    @property
    def is_admin(self):
        """Test if the user belongs to the organisation admin."""
        return bool(self.roles & Role.ADMIN)

    def avatar(self, size=40, default="identicon"):
        """Return Gravatar service user avatar URL."""
        # TODO: default gravatar image
        # default = "https://www.example.com/default.jpg"
        gravatar_url = "https://www.gravatar.com/avatar/" + md5(
            self.email.lower().encode()).hexdigest() + "?"
        gravatar_url += urlencode({'d': default, 's': str(size)})
        return gravatar_url

    @property
    def gravatar_profile_url(self):
        """Return Gravatar service user profile URL."""
        return "https://www.gravatar.com/" + md5(self.email.lower().encode()).hexdigest()

    @property
    def affiliations(self):
        """Return affiliations with the current organisation."""
        try:
            user_org = UserOrg.get(user=self, org=self.organisation)
            return Affiliation(user_org.affiliations)
        except UserOrg.DoesNotExist:
            return Affiliation.NONE

    def is_tech_contact_of(self, org=None):
        """Indicats if the user is the technical contact of the organisation."""
        if org is None:
            org = self.organisation
        return org and org.tech_contact and org.tech_contact_id == self.id

    def is_admin_of(self, org=None):
        """Indicats if the user is the technical contact of the organisation."""
        if org is None:
            org = self.organisation
        return org and UserOrg.select().where(UserOrg.user == self, UserOrg.org == org, UserOrg.is_admin).exists()

    @property
    def uuid(self):
        """Generate UUID for the user basee on the the primary email."""
        return uuid.uuid5(uuid.NAMESPACE_URL, "mailto:" + (self.email or self.eppn))


DeferredUser.set_model(User)


class OrgInvitation(BaseModel, AuditMixin):
    """Organisation invitation to on-board the Hub."""

    invitee = ForeignKeyField(
        User, on_delete="CASCADE", null=True, related_name="received_org_invitations")
    inviter = ForeignKeyField(
        User, on_delete="SET NULL", null=True, related_name="sent_org_invitations")
    org = ForeignKeyField(Organisation, on_delete="SET NULL", verbose_name="Organisation")
    email = TextField(
        help_text="The email address the invitation was sent to.",
        verbose_name="Invitee Email Address")
    token = TextField(unique=True)
    confirmed_at = DateTimeField(null=True)
    tech_contact = BooleanField(
        null=True,
        help_text="The invitee is the techical contact of the organisation.",
        verbose_name="Is Tech.contact")
    url = CharField(null=True)

    @property
    def sent_at(self):
        """Get the time the invitation was sent."""
        return self.created_at

    class Meta:  # noqa: D101,D106
        db_table = "org_invitation"
        table_alias = "oi"


class UserOrg(BaseModel, AuditMixin):
    """Linking object for many-to-many relationship."""

    user = ForeignKeyField(User, on_delete="CASCADE", index=True)
    org = ForeignKeyField(
        Organisation, on_delete="CASCADE", index=True, verbose_name="Organisation")

    is_admin = BooleanField(
        null=True, default=False, help_text="User is an administrator for the organisation")

    # Affiliation bit-map:
    affiliations = SmallIntegerField(default=0, null=True, verbose_name="EDU Person Affiliations")
    created_by = ForeignKeyField(
        User, on_delete="SET NULL", null=True, related_name="created_user_orgs")
    updated_by = ForeignKeyField(
        User, on_delete="SET NULL", null=True, related_name="updated_user_orgs")

    # TODO: the access token should be either here or in a separate list
    # access_token = CharField(max_length=120, unique=True, null=True)

    def save(self, *args, **kwargs):
        """Enforce foriegn key contraints and consolidate user roles with the linked organisations.

        Enforce foriegn key contraints and consolidate user roles with the linked organisations
        before saving data.
        """
        if self.is_dirty():
            if self.field_is_updated("org"):
                self.org  # just enforce re-querying
            user = self.user
            if self.is_admin != user.is_admin:
                if self.is_admin or UserOrg.select().where((UserOrg.user_id == self.user_id) & (
                        UserOrg.org_id != self.org_id) & UserOrg.is_admin).exists():  # noqa: E125
                    user.roles |= Role.ADMIN
                    app.logger.info(f"Added ADMIN role to user {user}")
                else:
                    user.roles &= ~Role.ADMIN
                    app.logger.info(f"Revoked ADMIN role from user {user}")
                user.save()

        return super().save(*args, **kwargs)

    class Meta:  # noqa: D101,D106
        db_table = "user_org"
        table_alias = "uo"
        indexes = ((("user", "org"), True), )


class OrcidToken(BaseModel, AuditMixin):
    """For Keeping Orcid token in the table."""

    user = ForeignKeyField(
        User, null=True, index=True,
        on_delete="CASCADE")  # TODO: add validation for 3-legged authorization tokens
    org = ForeignKeyField(Organisation, index=True, verbose_name="Organisation")
    scope = TextField(null=True)  # TODO implement property
    access_token = CharField(max_length=36, unique=True, null=True)
    issue_time = DateTimeField(default=datetime.utcnow)
    refresh_token = CharField(max_length=36, unique=True, null=True)
    expires_in = IntegerField(default=0)
    created_by = ForeignKeyField(DeferredUser, on_delete="SET NULL", null=True)
    updated_by = ForeignKeyField(DeferredUser, on_delete="SET NULL", null=True)

    @property
    def scopes(self):  # noqa: D102
        if self.scope:
            return self.scope.split(',')
        return []

    @scopes.setter
    def scopes(self, value):  # noqa: D102
        if isinstance(value, str):
            self.scope = value
        else:
            self.scope = ','.join(value)

    class Meta:  # noqa: D101,D106
        db_table = "orcid_token"
        table_alias = "ot"


class UserOrgAffiliation(BaseModel, AuditMixin):
    """For Keeping the information about the affiliation."""

    user = ForeignKeyField(User, on_delete="CASCADE")
    organisation = ForeignKeyField(
        Organisation, index=True, on_delete="CASCADE", verbose_name="Organisation")
    disambiguated_id = CharField(verbose_name="Disambiguation ORG Id", null=True)
    disambiguation_source = CharField(verbose_name="Disambiguation ORG Source", null=True)
    name = TextField(null=True, verbose_name="Institution/employer")
    start_date = PartialDateField(null=True)
    end_date = PartialDateField(null=True)
    department_name = TextField(null=True)
    department_city = TextField(null=True)
    role_title = TextField(null=True)
    put_code = IntegerField(null=True)
    path = TextField(null=True)
    created_by = ForeignKeyField(DeferredUser, on_delete="SET NULL", null=True)
    updated_by = ForeignKeyField(DeferredUser, on_delete="SET NULL", null=True)

    class Meta:  # noqa: D101,D106
        db_table = "user_organisation_affiliation"
        table_alias = "oua"


class OrcidApiCall(BaseModel):
    """ORCID API call audit entry."""

    called_at = DateTimeField(default=datetime.utcnow)
    user = ForeignKeyField(User, null=True, on_delete="SET NULL")
    method = TextField()
    url = TextField()
    query_params = TextField(null=True)
    body = TextField(null=True)
    put_code = IntegerField(null=True)
    response = TextField(null=True)
    response_time_ms = IntegerField(null=True)

    class Meta:  # noqa: D101,D106
        db_table = "orcid_api_call"
        table_alias = "oac"


class OrcidAuthorizeCall(BaseModel):
    """ORCID Authorize call audit entry."""

    called_at = DateTimeField(default=datetime.utcnow)
    user = ForeignKeyField(User, null=True, on_delete="SET NULL")
    method = TextField(null=True)
    url = TextField(null=True)
    token = TextField(null=True)
    state = TextField(null=True)
    response_time_ms = IntegerField(null=True)

    class Meta:  # noqa: D101,D106
        db_table = "orcid_authorize_call"
        table_alias = "oac"


class Task(BaseModel, AuditMixin):
    """Batch processing task created form CSV/TSV file."""

    org = ForeignKeyField(
        Organisation, index=True, verbose_name="Organisation", on_delete="CASCADE")
    completed_at = DateTimeField(null=True)
    filename = TextField(null=True)
    created_by = ForeignKeyField(
        User, on_delete="SET NULL", null=True, related_name="created_tasks")
    updated_by = ForeignKeyField(
        User, on_delete="SET NULL", null=True, related_name="updated_tasks")
    task_type = SmallIntegerField(default=0)
    expires_at = DateTimeField(null=True)
    expiry_email_sent_at = DateTimeField(null=True)
    completed_count = TextField(null=True, help_text="gives the status of uploaded task")

    def __repr__(self):
        return ("Synchronization task" if self.task_type == TaskType.SYNC else (
            self.filename
            or f"{TaskType(self.task_type).name.capitalize()} record processing task #{self.id}"))

    @property
    def is_expiry_email_sent(self):
        """Test if the expiry email is sent ot not."""
        return bool(self.expiry_email_sent_at)

    @lazy_property
    def record_count(self):
        """Get count of the loaded recoreds."""
        if self.task_type == TaskType.SYNC:
            return 0
        return self.records.count()

    @property
    def record_model(self):
        """Get record model class."""
        _, models = self.records.get_query_meta()
        model, = models.keys()
        return model

    @lazy_property
    def records(self):
        """Get all task record query."""
        if self.task_type == TaskType.SYNC:
            return None
        return getattr(self, TaskType(self.task_type).name.lower() + "_records")

    @lazy_property
    def completed_count(self):
        """Get number of completd rows."""
        return self.records.where(self.record_model.processed_at.is_null(False)).count()

    @lazy_property
    def completed_percent(self):
        """Get the percentaage of completd rows."""
        return (100. * self.completed_count) / self.record_count if self.record_count else 0.

    @property
    def error_count(self):
        """Get error count encountered during processing batch task."""
        q = self.records
        _, models = q.get_query_meta()
        model, = models.keys()
        return self.records.where(self.record_model.status ** "%error%").count()

    @classmethod
    def load_from_csv(cls, source, filename=None, org=None):
        """Load affiliation record data from CSV/TSV file or a string."""
        if isinstance(source, str):
            source = StringIO(source)
        reader = csv.reader(source)
        header = next(reader)
        if filename is None:
            if hasattr(source, "name"):
                filename = source.name
            else:
                filename = datetime.utcnow().isoformat(timespec="seconds")

        if len(header) == 1 and '\t' in header[0]:
            source.seek(0)
            reader = csv.reader(source, delimiter='\t')
            header = next(reader)
        if len(header) < 2:
            raise ModelException("Expected CSV or TSV format file.")

        if len(header) < 4:
            raise ModelException(
                "Wrong number of fields. Expected at least 4 fields "
                "(first name, last name, email address or another unique identifier, student/staff). "
                f"Read header: {header}")

        header_rexs = [
            re.compile(ex, re.I)
            for ex in (r"first\s*(name)?", r"last\s*(name)?", "email", "organisation|^name",
                       "campus|department", "city", "state|region", "course|title|role",
                       r"start\s*(date)?", r"end\s*(date)?",
                       r"affiliation(s)?\s*(type)?|student|staff", "country", r"disambiguat.*id",
                       r"disambiguat.*source", r"put|code", "orcid.*", "external.*|.*identifier")
        ]

        def index(rex):
            """Return first header column index matching the given regex."""
            for i, column in enumerate(header):
                if rex.match(column):
                    return i
            else:
                return None

        idxs = [index(rex) for rex in header_rexs]

        if all(idx is None for idx in idxs):
            raise ModelException(f"Failed to map fields based on the header of the file: {header}")

        if org is None:
            org = current_user.organisation if current_user else None

        def val(row, i, default=None):
            if idxs[i] is None or idxs[i] >= len(row):
                return default
            else:
                v = row[idxs[i]].strip()
                return default if v == '' else v

        with db.atomic():
            try:
                task = cls.create(org=org, filename=filename)
                for row_no, row in enumerate(reader):
                    # skip empty lines:
                    if len(row) == 0:
                        continue
                    if len(row) == 1 and row[0].strip() == '':
                        continue

                    email = val(row, 2, "").lower()
                    orcid = val(row, 15)
                    external_id = val(row, 16)

                    if not email and not orcid and external_id and validators.email(external_id):
                        # if email is missing and exernal ID is given as a valid email, use it:
                        email = external_id

                    # The uploaded country must be from ISO 3166-1 alpha-2
                    country = val(row, 11)
                    if country:
                        try:
                            country = countries.lookup(country).alpha_2
                        except Exception:
                            raise ModelException(
                                f" (Country must be 2 character from ISO 3166-1 alpha-2) in the row "
                                f"#{row_no+2}: {row}. Header: {header}")

                    if not (email or orcid):
                        raise ModelException(
                            f"Missing user identifier (email address or ORCID iD) in the row "
                            f"#{row_no+2}: {row}. Header: {header}")

                    if orcid:
                        validate_orcid_id(orcid)

                    if not email or not validators.email(email):
                        raise ValueError(
                            f"Invalid email address '{email}'  in the row #{row_no+2}: {row}")

                    affiliation_type = val(row, 10, "").lower()
                    if not affiliation_type or affiliation_type not in AFFILIATION_TYPES:
                        raise ValueError(
                            f"Invalid affiliation type '{affiliation_type}' in the row #{row_no+2}: {row}. "
                            f"Expected values: {', '.join(at for at in AFFILIATION_TYPES)}.")

                    first_name = val(row, 0)
                    last_name = val(row, 1)
                    if not(first_name and last_name):
                        raise ModelException(
                            "Wrong number of fields. Expected at least 4 fields "
                            "(first name, last name, email address or another unique identifier, "
                            f"student/staff): {row}")

                    af = AffiliationRecord(
                        task=task,
                        first_name=first_name,
                        last_name=last_name,
                        email=email,
                        organisation=val(row, 3),
                        department=val(row, 4),
                        city=val(row, 5),
                        region=val(row, 6),
                        role=val(row, 7),
                        start_date=PartialDate.create(val(row, 8)),
                        end_date=PartialDate.create(val(row, 9)),
                        affiliation_type=affiliation_type,
                        country=country,
                        disambiguated_id=val(row, 12),
                        disambiguation_source=val(row, 13),
                        put_code=val(row, 14),
                        orcid=orcid,
                        external_id=external_id)
                    validator = ModelValidator(af)
                    if not validator.validate():
                        raise ModelException(f"Invalid record: {validator.errors}")
                    af.save()
            except Exception:
                db.rollback()
                app.logger.exception("Failed to load affiliation file.")
                raise

        return task

    class Meta:  # noqa: D101,D106
        table_alias = "t"


class Log(BaseModel):
    """Task log entries."""

    created_at = DateTimeField(default=datetime.utcnow)
    created_by = ForeignKeyField(
        User, on_delete="SET NULL", null=True, related_name="created_task_log_entries")
    task = ForeignKeyField(
        Task,
        on_delete="CASCADE",
        null=True,
        index=True,
        verbose_name="Task",
        related_name="log_entries")
    message = TextField(null=True)

    class Meta:  # noqa: D101,D106
        table_alias = "l"

    def save(self, *args, **kwargs):  # noqa: D102
        if self.is_dirty():
            if current_user and hasattr(current_user, "id"):
                if hasattr(self, "created_by"):
                    self.created_by_id = current_user.id
        return super().save(*args, **kwargs)


class UserInvitation(BaseModel, AuditMixin):
    """Organisation invitation to on-board the Hub."""

    invitee = ForeignKeyField(
        User, on_delete="CASCADE", null=True, related_name="received_user_invitations")
    inviter = ForeignKeyField(
        User, on_delete="SET NULL", null=True, related_name="sent_user_invitations")
    org = ForeignKeyField(
        Organisation, on_delete="CASCADE", null=True, verbose_name="Organisation")
    task = ForeignKeyField(Task, on_delete="CASCADE", null=True, index=True, verbose_name="Task")

    email = CharField(
        index=True, max_length=80, help_text="The email address the invitation was sent to.")
    first_name = TextField(null=True, verbose_name="First Name")
    last_name = TextField(null=True, verbose_name="Last Name")
    orcid = OrcidIdField(null=True)
    department = TextField(verbose_name="Campus/Department", null=True)
    organisation = TextField(verbose_name="Organisation Name", null=True)
    city = TextField(verbose_name="City", null=True)
    state = TextField(verbose_name="State", null=True)
    country = CharField(verbose_name="Country", max_length=2, null=True)
    course_or_role = TextField(verbose_name="Course or Job title", null=True)
    start_date = PartialDateField(verbose_name="Start date", null=True)
    end_date = PartialDateField(verbose_name="End date (leave blank if current)", null=True)
    affiliations = SmallIntegerField(verbose_name="User affiliations", null=True)
    disambiguated_id = TextField(verbose_name="Disambiguation ORG Id", null=True)
    disambiguation_source = TextField(verbose_name="Disambiguation ORG Source", null=True)
    token = TextField(unique=True)
    confirmed_at = DateTimeField(null=True)

    @property
    def sent_at(self):
        """Get the time the invitation was sent."""
        return self.created_at

    class Meta:  # noqa: D101,D106
        db_table = "user_invitation"


class RecordModel(BaseModel):
    """Commond model bits of the task records."""

    def save(self, *args, **kwargs):
        """Update related batch task when changing the record."""
        if self.is_dirty() and hasattr(self, "task"):
            self.task.updated_at = datetime.utcnow()
            self.task.save()
        return super().save(*args, **kwargs)

    def add_status_line(self, line):
        """Add a text line to the status for logging processing progress."""
        ts = datetime.utcnow().isoformat(timespec="seconds")
        self.status = (self.status + "\n" if self.status else '') + ts + ": " + line


class GroupIdRecord(RecordModel):
    """GroupID records."""

    type_choices = [('publisher', 'publisher'), ('institution', 'institution'), ('journal', 'journal'),
                    ('conference', 'conference'), ('newspaper', 'newspaper'), ('newsletter', 'newsletter'),
                    ('magazine', 'magazine'), ('peer-review service', 'peer-review service')]
    type_choices.sort(key=lambda e: e[1])
    type_choices.insert(0, ("", ""))
    put_code = IntegerField(null=True)
    processed_at = DateTimeField(null=True)
    status = TextField(null=True, help_text="Record processing status.")
    name = CharField(max_length=120,
                     help_text="The name of the group. This can be the name of a journal (Journal of Criminal Justice),"
                               " a publisher (Society of Criminal Justice), or non-specific description (Legal Journal)"
                               " as required.")
    group_id = CharField(max_length=120,
                         help_text="The group's identifier, formatted as type:identifier, e.g. issn:12345678. "
                                   "This can be as specific (e.g. the journal's ISSN) or vague as required. "
                                   "Valid types include: issn, ringold, orcid-generated, fundref, publons.")
    description = CharField(max_length=1000,
                            help_text="A brief textual description of the group. "
                                      "This can be as specific or vague as required.")
    type = CharField(max_length=80, choices=type_choices,
                     help_text="One of the specified types: publisher; institution; journal; conference; newspaper; "
                               "newsletter; magazine; peer-review service.")
    organisation = ForeignKeyField(
        Organisation, related_name="organisation", on_delete="CASCADE", null=True)

    class Meta:  # noqa: D101,D106
        db_table = "group_id_record"
        table_alias = "gid"


class AffiliationRecord(RecordModel):
    """Affiliation record loaded from CSV file for batch processing."""

    is_active = BooleanField(
        default=False, help_text="The record is marked 'active' for batch processing", null=True)
    task = ForeignKeyField(Task, related_name="affiliation_records", on_delete="CASCADE")
    put_code = IntegerField(null=True)
    external_id = CharField(
        max_length=100,
        null=True,
        verbose_name="External ID",
        help_text="Record identifier used in the data source system.")
    processed_at = DateTimeField(null=True)
    status = TextField(null=True, help_text="Record processing status.")
    first_name = CharField(max_length=120, null=True)
    last_name = CharField(max_length=120, null=True)
    email = CharField(max_length=80, null=True)
    orcid = OrcidIdField(null=True)
    organisation = CharField(null=True, index=True, max_length=200)
    affiliation_type = CharField(
        max_length=20, null=True, choices=[(v, v) for v in AFFILIATION_TYPES])
    role = CharField(null=True, verbose_name="Role/Course", max_length=100)
    department = CharField(null=True, max_length=200)
    start_date = PartialDateField(null=True)
    end_date = PartialDateField(null=True)
    city = CharField(null=True, max_length=200)
    state = CharField(null=True, verbose_name="State/Region", max_length=100)
    country = CharField(null=True, verbose_name="Country", max_length=2)
    disambiguated_id = CharField(
        null=True, max_length=20, verbose_name="Disambiguated Organization Identifier")
    disambiguation_source = CharField(
        null=True, max_length=100, verbose_name="Disambiguation Source")

    class Meta:  # noqa: D101,D106
        db_table = "affiliation_record"
        table_alias = "ar"


class TaskType(IntEnum):
    """Enum used to represent Task type."""

    AFFILIATION = 0  # Affilation of employment/education
    FUNDING = 1  # Funding
    WORK = 2
    PEER_REVIEW = 3
    SYNC = 11

    def __eq__(self, other):
        if isinstance(other, TaskType):
            return self.value == other.value
        elif isinstance(other, int):
            return self.value == other
        return (self.name == other or self.name == getattr(other, "name", None))

    def __hash__(self):
        return hash(self.name)

    @classmethod
    def options(cls):
        """Get list of all types for UI dropown option list."""
        return [(e.value, e.name.replace('_', ' ').title()) for e in cls]


class FundingRecord(RecordModel):
    """Funding record loaded from Json file for batch processing."""

    task = ForeignKeyField(Task, related_name="funding_records", on_delete="CASCADE")
    title = CharField(max_length=255)
    translated_title = CharField(null=True, max_length=255)
    translated_title_language_code = CharField(null=True, max_length=10)
    type = CharField(max_length=255)
    organization_defined_type = CharField(null=True, max_length=255)
    short_description = CharField(null=True, max_length=4000)
    amount = CharField(null=True, max_length=255)
    currency = CharField(null=True, max_length=3)
    start_date = PartialDateField(null=True)
    end_date = PartialDateField(null=True)
    org_name = CharField(null=True, max_length=255, verbose_name="Organisation Name")
    city = CharField(null=True, max_length=255)
    region = CharField(null=True, max_length=255)
    country = CharField(null=True, max_length=255)
    disambiguated_org_identifier = CharField(null=True, max_length=255)
    disambiguation_source = CharField(null=True, max_length=255)
    is_active = BooleanField(
        default=False, help_text="The record is marked for batch processing", null=True)
    processed_at = DateTimeField(null=True)
    status = TextField(null=True, help_text="Record processing status.")

    @classmethod
    def load_from_csv(cls, source, filename=None, org=None):
        """Load data from CSV/TSV file or a string."""
        if isinstance(source, str):
            source = StringIO(source)
        if filename is None:
            filename = datetime.utcnow().isoformat(timespec="seconds")
        reader = csv.reader(source)
        header = next(reader)

        if len(header) == 1 and '\t' in header[0]:
            source.seek(0)
            reader = csv.reader(source, delimiter='\t')
            header = next(reader)

        if len(header) < 2:
            raise ModelException("Expected CSV or TSV format file.")

        header_rexs = [
            re.compile(ex, re.I) for ex in [
                r"(external)?\s*id(entifier)?$", "title$", r"translated\s+(title)?",
                r"(translated)?\s*(title)?\s*language\s*(code)?", "type$",
                r"org(ani[sz]ation)?\s*(defined)?\s*type", r"(short\s*|description\s*)+$",
                "amount", "currency", r"start\s*(date)?", r"end\s*(date)?",
                r"(org(gani[zs]ation)?)?\s*name$", "city", "region|state", "country",
                r"disambiguated\s*(org(ani[zs]ation)?)?\s*id(entifier)?",
                r"disambiguation\s+source$", "(is)?\s*active$", r"orcid\s*(id)?$", "name$",
                "role$", "email", r"(external)?\s*id(entifier)?\s+type$",
                r"(external)?\s*id(entifier)?\s+value$", r"(external)?\s*id(entifier)?\s*url",
                r"(external)?\s*id(entifier)?\s*rel(ationship)?", "put.code",
                r"(is)?\s*visib(bility|le)?", r"first\s*(name)?", r"(last|sur)\s*(name)?",
                "identifier"
            ]
        ]

        def index(rex):
            """Return first header column index matching the given regex."""
            for i, column in enumerate(header):
                if rex.match(column.strip()):
                    return i
            else:
                return None

        idxs = [index(rex) for rex in header_rexs]

        if all(idx is None for idx in idxs):
            raise ModelException(f"Failed to map fields based on the header of the file: {header}")

        if org is None:
            org = current_user.organisation if current_user else None

        def val(row, i, default=None):
            if len(row) <= i or idxs[i] is None or idxs[i] >= len(row):
                return default
            else:
                v = row[idxs[i]].strip()
            return default if v == '' else v

        rows = []
        for row_no, row in enumerate(reader):
            # skip empty lines:
            if len(row) == 0:
                continue
            if len(row) == 1 and row[0].strip() == '':
                continue

            funding_type = val(row, 4)
            if not funding_type:
                raise ModelException(
                    f"Funding type is mandatory, #{row_no+2}: {row}. Header: {header}")

            # The uploaded country must be from ISO 3166-1 alpha-2
            country = val(row, 14)
            if country:
                try:
                    country = countries.lookup(country).alpha_2
                except Exception:
                    raise ModelException(
                        f" (Country must be 2 character from ISO 3166-1 alpha-2) in the row "
                        f"#{row_no+2}: {row}. Header: {header}")

            orcid, email = val(row, 18), val(row, 21)
            if orcid:
                validate_orcid_id(orcid)
            if email and not validators.email(email):
                raise ValueError(
                    f"Invalid email address '{email}'  in the row #{row_no+2}: {row}")

            external_id_type = val(row, 22)
            external_id_value = val(row, 23)
            if bool(external_id_type) != bool(external_id_value):
                raise ModelException(
                    f"Invalid external ID the row #{row_no}. Type: {external_id_type}, Value: {external_id_value}")

            name, first_name, last_name = val(row, 19), val(row, 28), val(row, 29)
            if not name and first_name and last_name:
                name = first_name + ' ' + last_name

            rows.append(
                dict(
                    funding=dict(
                        # external_identifier = val(row, 0),
                        title=val(row, 1),
                        translated_title=val(row, 2),
                        translated_title_language_code=val(row, 3),
                        type=funding_type,
                        organization_defined_type=val(row, 5),
                        short_description=val(row, 6),
                        amount=val(row, 7),
                        currency=val(row, 8),
                        start_date=PartialDate.create(val(row, 9)),
                        end_date=PartialDate.create(val(row, 10)),
                        org_name=val(row, 11) or org.name,
                        city=val(row, 12) or org.city,
                        region=val(row, 13) or org.state,
                        country=country or org.country,
                        disambiguated_org_identifier=val(row, 15) or org.disambiguated_id,
                        disambiguation_source=val(row, 16) or org.disambiguation_source
                    ),
                    contributor=dict(
                        orcid=orcid,
                        name=val(row, 19),
                        role=val(row, 20),
                        email=email,
                    ),
                    invitee=dict(
                        identifier=val(row, 30),
                        email=email,
                        first_name=val(row, 28),
                        last_name=val(row, 29),
                        orcid=orcid,
                        put_code=val(row, 26),
                        visibility=val(row, 27),
                    ),
                    external_id=dict(
                        type=external_id_type,
                        value=external_id_value,
                        url=val(row, 24),
                        relationship=val(row, 25))))

        with db.atomic():
            try:
                task = Task.create(org=org, filename=filename, task_type=TaskType.FUNDING)
                for funding, records in groupby(rows, key=lambda row: row["funding"].items()):
                    records = list(records)

                    fr = cls(task=task, **dict(funding))
                    validator = ModelValidator(fr)
                    if not validator.validate():
                        raise ModelException(f"Invalid record: {validator.errors}")
                    fr.save()

                    for contributor in set(
                            tuple(r["contributor"].items()) for r in records
                            if r["contributor"]["orcid"] or r["contributor"]["email"]):
                        fc = FundingContributor(funding_record=fr, **dict(contributor))
                        validator = ModelValidator(fc)
                        if not validator.validate():
                            raise ModelException(f"Invalid contributor record: {validator.errors}")
                        fc.save()

                    for external_id in set(
                            tuple(r["external_id"].items()) for r in records
                            if r["external_id"]["type"] and r["external_id"]["value"]):
                        ei = ExternalId(funding_record=fr, **dict(external_id))
<<<<<<< HEAD
=======
                        ei.save()

                    for invitee in set(
                            tuple(r["invitee"].items()) for r in records
                            if r["invitee"]["orcid"] and r["invitee"]["email"]):
                        ei = ExternalId(funding_record=fr, **dict(external_id))
>>>>>>> e502f722
                        ei.save()

                    for invitee in set(
                            tuple(r["invitee"].items()) for r in records
                            if r["invitee"]["orcid"] and r["invitee"]["email"]):
                        rec = FundingInvitees(funding_record=fr, **dict(invitee))
                        rec.save()

                return task

            except Exception:
                db.rollback()
                app.logger.exception("Failed to load funding file.")
                raise

    @classmethod
    def load_from_json(cls, source, filename=None, org=None):
        """Load data from json file or a string."""
        if isinstance(source, str):
            # import data from file based on its extension; either it is yaml or json
            funding_data_list = load_yaml_json(filename=filename, source=source)

            for funding_data in funding_data_list:
                validation_source_data = copy.deepcopy(funding_data)
                validation_source_data = del_none(validation_source_data)

                # Adding schema valdation for funding
                validator = Core(
                    source_data=validation_source_data,
                    schema_files=[os.path.join(SCHEMA_DIR, "funding_schema.yaml")])
                validator.validate(raise_exception=True)

            try:
                if org is None:
                    org = current_user.organisation if current_user else None
                task = Task.create(org=org, filename=filename, task_type=TaskType.FUNDING)

                for funding_data in funding_data_list:

                    title = get_val(funding_data, "title", "title", "value")
                    translated_title = get_val(funding_data, "title", "translated-title", "value")
                    translated_title_language_code = get_val(funding_data, "title", "translated-title", "language-code")
                    type = funding_data.get("type")
                    organization_defined_type = get_val(funding_data, "organization-defined-type", "value")
                    short_description = funding_data.get("short-description")
                    amount = get_val(funding_data, "amount", "value")
                    currency = get_val(funding_data, "amount", "currency-code")
                    start_date = PartialDate.create(funding_data.get("start-date"))
                    end_date = PartialDate.create(funding_data.get("end-date"))
                    org_name = get_val(funding_data, "organization", "name")
                    city = get_val(funding_data, "organization", "address", "city")
                    region = get_val(funding_data, "organization", "address", "region")
                    country = get_val(funding_data, "organization", "address", "country")
                    disambiguated_org_identifier = get_val(funding_data, "organization", "disambiguated-organization",
                                                           "disambiguated-organization-identifier")
                    disambiguation_source = get_val(funding_data, "organization", "disambiguated-organization",
                                                    "disambiguation-source")

                    funding_record = cls.create(
                        task=task,
                        title=title,
                        translated_title=translated_title,
                        translated_title_language_code=translated_title_language_code,
                        type=type,
                        organization_defined_type=organization_defined_type,
                        short_description=short_description,
                        amount=amount,
                        currency=currency,
                        org_name=org_name,
                        city=city,
                        region=region,
                        country=country,
                        disambiguated_org_identifier=disambiguated_org_identifier,
                        disambiguation_source=disambiguation_source,
                        start_date=start_date,
                        end_date=end_date)

                    invitees_list = funding_data.get("invitees") if funding_data.get("invitees") else None
                    if invitees_list:
                        for invitee in invitees_list:
                            identifier = invitee.get("identifier")
                            email = invitee.get("email")
                            first_name = invitee.get("first-name")
                            last_name = invitee.get("last-name")
                            orcid_id = invitee.get("ORCID-iD")
                            put_code = invitee.get("put-code")
                            visibility = invitee.get("visibility")

                            FundingInvitees.create(
                                funding_record=funding_record,
                                identifier=identifier,
                                email=email.lower(),
                                first_name=first_name,
                                last_name=last_name,
                                orcid=orcid_id,
                                visibility=visibility,
                                put_code=put_code)
                    else:
                        raise SchemaError(u"Schema validation failed:\n - "
                                          u"Expecting Invitees for which the funding record will be written")

                    contributors_list = funding_data.get("contributors").get("contributor") if \
                        funding_data.get("contributors") else None
                    if contributors_list:
                        for contributor in contributors_list:
                            orcid_id = get_val(contributor, "contributor-orcid", "path")
                            name = get_val(contributor, "credit-name", "value")
                            email = get_val(contributor, "contributor-email", "value")
                            role = get_val(contributor, "contributor-attributes", "contributor-role")

                            FundingContributor.create(
                                funding_record=funding_record,
                                orcid=orcid_id,
                                name=name,
                                email=email,
                                role=role)

                    external_ids_list = funding_data.get("external-ids").get("external-id") if \
                        funding_data.get("external-ids") else None
                    if external_ids_list:
                        for external_id in external_ids_list:
                            type = external_id.get("external-id-type")
                            value = external_id.get("external-id-value")
                            url = get_val(external_id, "external-id-url", "value")
                            relationship = external_id.get("external-id-relationship")
                            ExternalId.create(
                                funding_record=funding_record,
                                type=type,
                                value=value,
                                url=url,
                                relationship=relationship)
                    else:
                        raise SchemaError(u"Schema validation failed:\n - An external identifier is required")
                return task

            except Exception:
                db.rollback()
                app.logger.exception("Failed to load funding file.")
                raise

    class Meta:  # noqa: D101,D106
        db_table = "funding_record"
        table_alias = "fr"


class PeerReviewRecord(RecordModel):
    """Peer Review record loaded from Json file for batch processing."""

    task = ForeignKeyField(Task, related_name="peer_review_records", on_delete="CASCADE")
    review_group_id = CharField(max_length=255)
    reviewer_role = CharField(null=True, max_length=255)
    review_url = CharField(null=True, max_length=255)
    review_type = CharField(null=True, max_length=255)
    review_completion_date = PartialDateField(null=True)
    subject_external_id_type = CharField(null=True, max_length=255)
    subject_external_id_value = CharField(null=True, max_length=255)
    subject_external_id_url = CharField(null=True, max_length=255)
    subject_external_id_relationship = CharField(null=True, max_length=255)
    subject_container_name = CharField(null=True, max_length=255)
    subject_type = CharField(null=True, max_length=80)
    subject_name_title = CharField(null=True, max_length=255)
    subject_name_subtitle = CharField(null=True, max_length=255)
    subject_name_translated_title_lang_code = CharField(null=True, max_length=10)
    subject_name_translated_title = CharField(null=True, max_length=255)
    subject_url = CharField(null=True, max_length=255)
    convening_org_name = CharField(null=True, max_length=255)
    convening_org_city = CharField(null=True, max_length=255)
    convening_org_region = CharField(null=True, max_length=255)
    convening_org_country = CharField(null=True, max_length=255)
    convening_org_disambiguated_identifier = CharField(null=True, max_length=255)
    convening_org_disambiguation_source = CharField(null=True, max_length=255)
    is_active = BooleanField(
        default=False, help_text="The record is marked for batch processing", null=True)
    processed_at = DateTimeField(null=True)
    status = TextField(null=True, help_text="Record processing status.")

    @classmethod
    def load_from_json(cls, source, filename=None, org=None):
        """Load data from JSON file or a string."""
        if isinstance(source, str):
            # import data from file based on its extension; either it is yaml or json
            peer_review_data_list = load_yaml_json(filename=filename, source=source)

            for peer_review_data in peer_review_data_list:
                validation_source_data = copy.deepcopy(peer_review_data)
                validation_source_data = del_none(validation_source_data)

                validator = Core(
                    source_data=validation_source_data,
                    schema_files=[os.path.join(SCHEMA_DIR, "peer_review_schema.yaml")])
                validator.validate(raise_exception=True)

            try:
                if org is None:
                    org = current_user.organisation if current_user else None
                task = Task.create(org=org, filename=filename, task_type=TaskType.PEER_REVIEW)

                for peer_review_data in peer_review_data_list:

                    review_group_id = peer_review_data.get("review-group-id") if peer_review_data.get(
                        "review-group-id") else None

                    reviewer_role = peer_review_data.get("reviewer-role") if peer_review_data.get(
                        "reviewer-role") else None

                    review_url = peer_review_data.get("review-url").get("value") if peer_review_data.get(
                        "review-url") else None

                    review_type = peer_review_data.get("review-type") if peer_review_data.get("review-type") else None

                    review_completion_date = PartialDate.create(peer_review_data.get("review-completion-date"))

                    subject_external_id_type = peer_review_data.get("subject-external-identifier").get(
                        "external-id-type") if peer_review_data.get(
                        "subject-external-identifier") else None

                    subject_external_id_value = peer_review_data.get("subject-external-identifier").get(
                        "external-id-value") if peer_review_data.get(
                        "subject-external-identifier") else None

                    subject_external_id_url = peer_review_data.get("subject-external-identifier").get(
                        "external-id-url").get("value") if peer_review_data.get(
                        "subject-external-identifier") and peer_review_data.get("subject-external-identifier").get(
                        "external-id-url") else None

                    subject_external_id_relationship = peer_review_data.get("subject-external-identifier").get(
                        "external-id-relationship") if peer_review_data.get(
                        "subject-external-identifier") else None

                    subject_container_name = peer_review_data.get("subject-container-name").get(
                        "value") if peer_review_data.get(
                        "subject-container-name") else None

                    subject_type = peer_review_data.get("subject-type") if peer_review_data.get(
                        "subject-type") else None

                    subject_name_title = peer_review_data.get("subject-name").get("title").get(
                        "value") if peer_review_data.get(
                        "subject-name") and peer_review_data.get("subject-name").get("title") else None

                    subject_name_subtitle = peer_review_data.get("subject-name").get("subtitle").get(
                        "value") if peer_review_data.get(
                        "subject-name") and peer_review_data.get("subject-name").get("subtitle") else None

                    subject_name_translated_title_lang_code = peer_review_data.get("subject-name").get(
                        "translated-title").get(
                        "language-code") if peer_review_data.get(
                        "subject-name") and peer_review_data.get("subject-name").get("translated-title") else None

                    subject_name_translated_title = peer_review_data.get("subject-name").get(
                        "translated-title").get(
                        "value") if peer_review_data.get(
                        "subject-name") and peer_review_data.get("subject-name").get("translated-title") else None

                    subject_url = peer_review_data.get("subject-url").get("value") if peer_review_data.get(
                        "subject-name") else None

                    convening_org_name = peer_review_data.get("convening-organization").get(
                        "name") if peer_review_data.get(
                        "convening-organization") else None

                    convening_org_city = peer_review_data.get("convening-organization").get("address").get(
                        "city") if peer_review_data.get("convening-organization") and peer_review_data.get(
                        "convening-organization").get("address") else None

                    convening_org_region = peer_review_data.get("convening-organization").get("address").get(
                        "region") if peer_review_data.get("convening-organization") and peer_review_data.get(
                        "convening-organization").get("address") else None

                    convening_org_country = peer_review_data.get("convening-organization").get("address").get(
                        "country") if peer_review_data.get("convening-organization") and peer_review_data.get(
                        "convening-organization").get("address") else None

                    convening_org_disambiguated_identifier = peer_review_data.get(
                        "convening-organization").get("disambiguated-organization").get(
                        "disambiguated-organization-identifier") if peer_review_data.get(
                        "convening-organization") and peer_review_data.get("convening-organization").get(
                        "disambiguated-organization") else None

                    convening_org_disambiguation_source = peer_review_data.get(
                        "convening-organization").get("disambiguated-organization").get(
                        "disambiguation-source") if peer_review_data.get(
                        "convening-organization") and peer_review_data.get("convening-organization").get(
                        "disambiguated-organization") else None

                    peer_review_record = PeerReviewRecord.create(
                        task=task,
                        review_group_id=review_group_id,
                        reviewer_role=reviewer_role,
                        review_url=review_url,
                        review_type=review_type,
                        review_completion_date=review_completion_date,
                        subject_external_id_type=subject_external_id_type,
                        subject_external_id_value=subject_external_id_value,
                        subject_external_id_url=subject_external_id_url,
                        subject_external_id_relationship=subject_external_id_relationship,
                        subject_container_name=subject_container_name,
                        subject_type=subject_type,
                        subject_name_title=subject_name_title,
                        subject_name_subtitle=subject_name_subtitle,
                        subject_name_translated_title_lang_code=subject_name_translated_title_lang_code,
                        subject_name_translated_title=subject_name_translated_title,
                        subject_url=subject_url,
                        convening_org_name=convening_org_name,
                        convening_org_city=convening_org_city,
                        convening_org_region=convening_org_region,
                        convening_org_country=convening_org_country,
                        convening_org_disambiguated_identifier=convening_org_disambiguated_identifier,
                        convening_org_disambiguation_source=convening_org_disambiguation_source)

                    invitees_list = peer_review_data.get("invitees") if peer_review_data.get("invitees") else None

                    if invitees_list:
                        for invitee in invitees_list:
                            identifier = invitee.get("identifier") if invitee.get("identifier") else None
                            email = invitee.get("email") if invitee.get("email") else None
                            first_name = invitee.get("first-name") if invitee.get("first-name") else None
                            last_name = invitee.get("last-name") if invitee.get("last-name") else None
                            orcid_id = invitee.get("ORCID-iD") if invitee.get("ORCID-iD") else None
                            put_code = invitee.get("put-code") if invitee.get("put-code") else None
                            visibility = get_val(invitee, "visibility")

                            PeerReviewInvitee.create(
                                peer_review_record=peer_review_record,
                                identifier=identifier,
                                email=email.lower(),
                                first_name=first_name,
                                last_name=last_name,
                                orcid=orcid_id,
                                visibility=visibility,
                                put_code=put_code)
                    else:
                        raise SchemaError(u"Schema validation failed:\n - "
                                          u"Expecting Invitees for which the peer review record will be written")

                    external_ids_list = peer_review_data.get("review-identifiers").get("external-id") if \
                        peer_review_data.get("review-identifiers") else None
                    if external_ids_list:
                        for external_id in external_ids_list:
                            type = external_id.get("external-id-type")
                            value = external_id.get("external-id-value")
                            url = external_id.get("external-id-url").get("value") if \
                                external_id.get("external-id-url") else None
                            relationship = external_id.get("external-id-relationship")
                            PeerReviewExternalId.create(
                                peer_review_record=peer_review_record,
                                type=type,
                                value=value,
                                url=url,
                                relationship=relationship)
                    else:
                        raise SchemaError(u"Schema validation failed:\n - An external identifier is required")

                return task
            except Exception:
                db.rollback()
                app.logger.exception("Failed to load peer review file.")
                raise

    class Meta:  # noqa: D101,D106
        db_table = "peer_review_record"
        table_alias = "pr"


class WorkRecord(RecordModel):
    """Work record loaded from Json file for batch processing."""

    task = ForeignKeyField(Task, related_name="work_records", on_delete="CASCADE")
    title = CharField(max_length=255)
    sub_title = CharField(null=True, max_length=255)
    translated_title = CharField(null=True, max_length=255)
    translated_title_language_code = CharField(null=True, max_length=10)
    journal_title = CharField(null=True, max_length=255)
    short_description = CharField(null=True, max_length=4000)
    citation_type = CharField(max_length=255)
    citation_value = CharField(max_length=255)
    type = CharField(null=True, max_length=255)
    publication_date = PartialDateField(null=True)
    publication_media_type = CharField(null=True, max_length=255)
    url = CharField(null=True, max_length=255)
    language_code = CharField(null=True, max_length=10)
    country = CharField(null=True, max_length=255)

    is_active = BooleanField(
        default=False, help_text="The record is marked for batch processing", null=True)
    processed_at = DateTimeField(null=True)
    status = TextField(null=True, help_text="Record processing status.")

    @classmethod
    def load_from_json(cls, source, filename=None, org=None):
        """Load data from JSON file or a string."""
        if isinstance(source, str):
            # import data from file based on its extension; either it is yaml or json
            work_data_list = load_yaml_json(filename=filename, source=source)

            # TODO: validation of uploaded work file
            for work_data in work_data_list:
                validation_source_data = copy.deepcopy(work_data)
                validation_source_data = del_none(validation_source_data)

                # Adding schema valdation for Work
                validator = Core(
                    source_data=validation_source_data,
                    schema_files=[os.path.join(SCHEMA_DIR, "work_schema.yaml")])
                validator.validate(raise_exception=True)

            try:
                if org is None:
                    org = current_user.organisation if current_user else None
                task = Task.create(org=org, filename=filename, task_type=TaskType.WORK)

                for work_data in work_data_list:

                    title = get_val(work_data, "title", "title", "value")
                    sub_title = get_val(work_data, "title", "subtitle", "value")
                    translated_title = get_val(work_data, "title", "translated-title", "value")
                    translated_title_language_code = get_val(work_data, "title", "translated-title", "language-code")
                    journal_title = get_val(work_data, "journal-title", "value")
                    short_description = get_val(work_data, "short-description")
                    citation_type = get_val(work_data, "citation", "citation-type")
                    citation_value = get_val(work_data, "citation", "citation-value")
                    type = get_val(work_data, "type")
                    publication_media_type = get_val(work_data, "publication-date", "media-type")
                    url = get_val(work_data, "url", "value")
                    language_code = get_val(work_data, "language-code")
                    country = get_val(work_data, "country", "value")

                    # Removing key 'media-type' from the publication_date dict. and only considering year, day & month
                    publication_date = PartialDate.create(
                        {date_key: work_data.get("publication-date")[date_key] for date_key in
                         ('day', 'month', 'year')}) if work_data.get("publication-date") else None

                    work_record = WorkRecord.create(
                        task=task,
                        title=title,
                        sub_title=sub_title,
                        translated_title=translated_title,
                        translated_title_language_code=translated_title_language_code,
                        journal_title=journal_title,
                        short_description=short_description,
                        citation_type=citation_type,
                        citation_value=citation_value,
                        type=type,
                        publication_date=publication_date,
                        publication_media_type=publication_media_type,
                        url=url,
                        language_code=language_code,
                        country=country)

                    invitees_list = work_data.get("invitees") if work_data.get("invitees") else None

                    if invitees_list:
                        for invitee in invitees_list:
                            identifier = invitee.get("identifier")
                            email = invitee.get("email")
                            first_name = invitee.get("first-name")
                            last_name = invitee.get("last-name")
                            orcid_id = invitee.get("ORCID-iD")
                            put_code = invitee.get("put-code")
                            visibility = get_val(invitee, "visibility")

                            WorkInvitees.create(
                                work_record=work_record,
                                identifier=identifier,
                                email=email.lower(),
                                first_name=first_name,
                                last_name=last_name,
                                orcid=orcid_id,
                                visibility=visibility,
                                put_code=put_code)
                    else:
                        raise SchemaError(u"Schema validation failed:\n - "
                                          u"Expecting Invitees for which the work record will be written")

                    contributors_list = work_data.get("contributors").get("contributor") if \
                        work_data.get("contributors") else None

                    if contributors_list:
                        for contributor in contributors_list:
                            orcid_id = get_val(contributor, "contributor-orcid", "path")
                            name = get_val(contributor, "credit-name", "value")
                            email = get_val(contributor, "contributor-email", "value")
                            role = get_val(contributor, "contributor-attributes", "contributor-role")
                            contributor_sequence = get_val(contributor, "contributor-attributes",
                                                           "contributor-sequence")

                            WorkContributor.create(
                                work_record=work_record,
                                orcid=orcid_id,
                                name=name,
                                email=email,
                                role=role,
                                contributor_sequence=contributor_sequence)

                    external_ids_list = work_data.get("external-ids").get("external-id") if \
                        work_data.get("external-ids") else None
                    if external_ids_list:
                        for external_id in external_ids_list:
                            type = external_id.get("external-id-type")
                            value = external_id.get("external-id-value")
                            url = get_val(external_id, "external-id-url", "value")
                            relationship = external_id.get("external-id-relationship")
                            WorkExternalId.create(
                                work_record=work_record,
                                type=type,
                                value=value,
                                url=url,
                                relationship=relationship)
                    else:
                        raise SchemaError(u"Schema validation failed:\n - An external identifier is required")

                return task
            except Exception:
                db.rollback()
                app.logger.exception("Failed to load work record file.")
                raise

    class Meta:  # noqa: D101,D106
        db_table = "work_record"
        table_alias = "wr"


class ContributorModel(BaseModel):
    """Common model bits of the contributor records."""

    orcid = OrcidIdField(null=True)
    name = CharField(max_length=120, null=True)
    role = CharField(max_length=120, null=True)
    email = CharField(max_length=120, null=True)


class WorkContributor(ContributorModel):
    """Researcher or contributor - related to work."""

    work_record = ForeignKeyField(
        WorkRecord, related_name="work_contributors", on_delete="CASCADE")
    contributor_sequence = CharField(max_length=120, null=True)

    class Meta:  # noqa: D101,D106
        db_table = "work_contributor"
        table_alias = "wc"


class FundingContributor(ContributorModel):
    """Researcher or contributor - reciever of the funding."""

    funding_record = ForeignKeyField(
        FundingRecord, related_name="contributors", on_delete="CASCADE")

    class Meta:  # noqa: D101,D106
        db_table = "funding_contributor"
        table_alias = "fc"


class InviteesModel(BaseModel):
    """Common model bits of the invitees records."""

    identifier = CharField(max_length=120, null=True)
    email = CharField(max_length=120, null=True)
    first_name = CharField(max_length=120, null=True)
    last_name = CharField(max_length=120, null=True)
    orcid = OrcidIdField(null=True)
    put_code = IntegerField(null=True)
    visibility = CharField(null=True, max_length=100)
    status = TextField(null=True, help_text="Record processing status.")
    processed_at = DateTimeField(null=True)

    def add_status_line(self, line):
        """Add a text line to the status for logging processing progress."""
        ts = datetime.utcnow().isoformat(timespec="seconds")
        self.status = (self.status + "\n" if self.status else '') + ts + ": " + line


class PeerReviewInvitee(InviteesModel):
    """Researcher or Invitee - related to peer review."""

    peer_review_record = ForeignKeyField(
        PeerReviewRecord, related_name="peer_review_invitee", on_delete="CASCADE")

    class Meta:  # noqa: D101,D106
        db_table = "peer_review_invitee"
        table_alias = "pi"


class WorkInvitees(InviteesModel):
    """Researcher or Invitees - related to work."""

    work_record = ForeignKeyField(
        WorkRecord, related_name="work_invitees", on_delete="CASCADE")

    class Meta:  # noqa: D101,D106
        db_table = "work_invitees"
        table_alias = "wi"


class FundingInvitees(InviteesModel):
    """Researcher or Invitees - related to funding."""

    funding_record = ForeignKeyField(
        FundingRecord, related_name="funding_invitees", on_delete="CASCADE")

    class Meta:  # noqa: D101,D106
        db_table = "funding_invitees"
        table_alias = "fi"


class ExternalIdModel(BaseModel):
    """Common model bits of the ExternalId records."""

    type = CharField(max_length=255)
    value = CharField(max_length=255)
    url = CharField(max_length=200, null=True)
    relationship = CharField(max_length=255, null=True)


class WorkExternalId(ExternalIdModel):
    """Work ExternalId loaded for batch processing."""

    work_record = ForeignKeyField(
        WorkRecord, related_name="external_ids", on_delete="CASCADE")

    class Meta:  # noqa: D101,D106
        db_table = "work_external_id"
        table_alias = "wei"


class PeerReviewExternalId(ExternalIdModel):
    """Peer Review ExternalId loaded for batch processing."""

    peer_review_record = ForeignKeyField(
        PeerReviewRecord, related_name="external_ids", on_delete="CASCADE")

    class Meta:  # noqa: D101,D106
        db_table = "peer_review_external_id"
        table_alias = "pei"


class ExternalId(ExternalIdModel):
    """Funding ExternalId loaded for batch processing."""

    funding_record = ForeignKeyField(
        FundingRecord, related_name="external_ids", on_delete="CASCADE")

    class Meta:  # noqa: D101,D106
        db_table = "external_id"
        table_alias = "ei"


class Url(BaseModel, AuditMixin):
    """Shortened URLs."""

    short_id = CharField(unique=True, max_length=5)
    url = TextField()

    @classmethod
    def shorten(cls, url):
        """Create a shorten url or retrievs an exiting one."""
        try:
            u = cls.get(url=url)
        except cls.DoesNotExist:
            while True:
                short_id = ''.join(
                    random.choice(string.ascii_letters + string.digits) for _ in range(5))
                try:
                    cls.get(short_id=short_id)
                except cls.DoesNotExist:
                    u = cls.create(short_id=short_id, url=url)
                    return u
        return u


class Funding(BaseModel):
    """Uploaded research Funding record."""

    short_id = CharField(unique=True, max_length=5)
    url = TextField()


class Client(BaseModel, AuditMixin):
    """API Client Application/Consumer.

    A client is the app which wants to use the resource of a user.
    It is suggested that the client is registered by a user on your site,
    but it is not required.
    """

    name = CharField(null=True, max_length=40, help_text="human readable name, not required")
    homepage_url = CharField(null=True, max_length=100)
    description = CharField(
        null=True, max_length=400, help_text="human readable description, not required")
    user = ForeignKeyField(
        User, null=True, on_delete="SET NULL", help_text="creator of the client, not required")
    org = ForeignKeyField(Organisation, on_delete="CASCADE", related_name="client_applications")

    client_id = CharField(max_length=100, unique=True)
    client_secret = CharField(max_length=55, unique=True)
    is_confidential = BooleanField(null=True, help_text="public or confidential")
    grant_type = CharField(max_length=18, default="client_credentials", null=True)
    response_type = CharField(max_length=4, default="code", null=True)

    _redirect_uris = TextField(null=True)
    _default_scopes = TextField(null=True)

    def save(self, *args, **kwargs):  # noqa: D102
        if self.is_dirty() and self.user_id is None and current_user:
            self.user_id = current_user.id
        return super().save(*args, **kwargs)

    @property
    def client_type(self):  # noqa: D102
        if self.is_confidential:
            return 'confidential'
        return 'public'

    @property
    def redirect_uris(self):  # noqa: D102
        if self._redirect_uris:
            return self._redirect_uris.split()
        return []

    @redirect_uris.setter
    def redirect_uris(self, value):
        if value and isinstance(value, str):
            self._redirect_uris = value

    @property
    def callback_urls(self):  # noqa: D102
        return self._redirect_uris

    @callback_urls.setter
    def callback_urls(self, value):
        self._redirect_uris = value

    @property
    def default_redirect_uri(self):  # noqa: D102
        ru = self.redirect_uris
        if not ru:
            return None
        return self.redirect_uris[0]

    @property
    def default_scopes(self):  # noqa: D102
        if self._default_scopes:
            return self._default_scopes.split()
        return []

    def validate_scopes(self, scopes):
        """Validate client requested scopes."""
        return "/webhook" in scopes or not scopes

    def __repr__(self):  # noqa: D102
        return self.name or self.homepage_url or self.description


class Grant(BaseModel):
    """Grant Token / Authorization Code.

    A grant token is created in the authorization flow, and will be destroyed when
    the authorization is finished. In this case, it would be better to store the data
    in a cache, which leads to better performance.
    """

    user = ForeignKeyField(User, on_delete="CASCADE")

    # client_id = db.Column(
    #     db.String(40), db.ForeignKey('client.client_id'),
    #     nullable=False,
    # )
    client = ForeignKeyField(Client, index=True, on_delete="CASCADE")
    code = CharField(max_length=255, index=True)

    redirect_uri = CharField(max_length=255, null=True)
    expires = DateTimeField(null=True)

    _scopes = TextField(null=True)

    # def delete(self):
    #     super().delete().execute()
    #     return self

    @property
    def scopes(self):  # noqa: D102
        if self._scopes:
            return self._scopes.split()
        return []

    @scopes.setter
    def scopes(self, value):  # noqa: D102
        if isinstance(value, str):
            self._scopes = value
        else:
            self._scopes = ' '.join(value)


class Token(BaseModel):
    """Bearer Token.

    A bearer token is the final token that could be used by the client.
    There are other token types, but bearer token is widely used.
    Flask-OAuthlib only comes with a bearer token.
    """

    client = ForeignKeyField(Client, on_delete="CASCADE")
    user = ForeignKeyField(User, null=True, on_delete="SET NULL")
    token_type = CharField(max_length=40)

    access_token = CharField(max_length=100, unique=True)
    refresh_token = CharField(max_length=100, unique=True, null=True)
    expires = DateTimeField(null=True)
    _scopes = TextField(null=True)

    @property
    def scopes(self):  # noqa: D102
        if self._scopes:
            return self._scopes.split()
        return []

    @property
    def expires_at(self):  # noqa: D102
        return self.expires


def readup_file(input_file):
    """Read up the whole content and deconde it and return the whole content."""
    raw = input_file.read()
    for encoding in "utf-8-sig", "utf-8", "utf-16":
        try:
            return raw.decode(encoding)
        except UnicodeDecodeError:
            continue
    return raw.decode("latin-1")


def create_tables():
    """Create all DB tables."""
    try:
        db.connect()
    except OperationalError:
        pass

    for model in [
            File,
            Organisation,
            User,
            UserOrg,
            OrcidToken,
            UserOrgAffiliation,
            OrgInfo,
            OrcidApiCall,
            OrcidAuthorizeCall,
            Task,
            Log,
            AffiliationRecord,
            GroupIdRecord,
            OrgInvitation,
            Url,
            UserInvitation,
            FundingRecord,
            WorkRecord,
            WorkContributor,
            WorkExternalId,
            WorkInvitees,
            FundingContributor,
            FundingInvitees,
            ExternalId,
            PeerReviewRecord,
            PeerReviewInvitee,
            PeerReviewExternalId,
            Client,
            Grant,
            Token,
    ]:

        if not model.table_exists():
            model.create_table()


def create_audit_tables():
    """Create all DB audit tables for PostgreSQL DB."""
    try:
        db.connect()
    except OperationalError:
        pass

    if isinstance(db, PostgresqlDatabase):
        with open(os.path.join(os.path.dirname(__file__), "sql", "auditing.sql"), 'br') as input_file:
            sql = readup_file(input_file)
            db.commit()
            with db.get_cursor() as cr:
                cr.execute(sql)
            db.commit()


def drop_tables():
    """Drop all model tables."""
    for m in (File, User, UserOrg, OrcidToken, UserOrgAffiliation, OrgInfo, OrgInvitation,
              OrcidApiCall, OrcidAuthorizeCall, FundingContributor, FundingInvitees, FundingRecord,
              PeerReviewInvitee, PeerReviewExternalId, PeerReviewRecord, WorkInvitees,
              WorkExternalId, WorkContributor, WorkRecord, AffiliationRecord, ExternalId, Url,
              UserInvitation, Task, Organisation):
        if m.table_exists():
            try:
                m.drop_table(fail_silently=True, cascade=m._meta.database.drop_cascade)
            except OperationalError:
                pass


def load_yaml_json(filename, source):
    """Create a common way of loading json or yaml file."""
    if os.path.splitext(filename)[1][1:] == "yaml" or os.path.splitext(
            filename)[1][1:] == "yml":
        data_list = yaml.load(source)
    else:
        data_list = json.loads(source)

    # Removing None for correct schema validation
    if not isinstance(data_list, list):
        raise SchemaError(
            u"Schema validation failed:\n - Expecting a list of Records")
    return data_list


def del_none(d):
    """
    Delete keys with the value ``None`` in a dictionary, recursively.

    So that the schema validation will not fail, for elements that are none
    """
    for key, value in list(d.items()):
        if value is None:
            del d[key]
        elif isinstance(value, list):
            for item in value:
                if isinstance(item, dict):
                    del_none(item)
        elif isinstance(value, dict):
            del_none(value)
    return d


def get_val(d, *keys, default=None):
    """To get the value from uploaded fields."""
    for k in keys:
        if not d:
            break
        d = d.get(k, default)
    return d<|MERGE_RESOLUTION|>--- conflicted
+++ resolved
@@ -1482,18 +1482,9 @@
                             tuple(r["external_id"].items()) for r in records
                             if r["external_id"]["type"] and r["external_id"]["value"]):
                         ei = ExternalId(funding_record=fr, **dict(external_id))
-<<<<<<< HEAD
-=======
                         ei.save()
 
-                    for invitee in set(
-                            tuple(r["invitee"].items()) for r in records
-                            if r["invitee"]["orcid"] and r["invitee"]["email"]):
-                        ei = ExternalId(funding_record=fr, **dict(external_id))
->>>>>>> e502f722
-                        ei.save()
-
-                    for invitee in set(
+                        for invitee in set(
                             tuple(r["invitee"].items()) for r in records
                             if r["invitee"]["orcid"] and r["invitee"]["email"]):
                         rec = FundingInvitees(funding_record=fr, **dict(invitee))
