# -*- coding: utf-8 -*-
"""Application models."""

import copy
import csv
import json
import jsonschema
import os
import random
import re
import secrets
import string
import uuid
from collections import namedtuple
from datetime import datetime
from enum import IntFlag, IntEnum
from hashlib import md5
from io import StringIO
from itertools import groupby, zip_longest
from urllib.parse import urlencode

import validators
import yaml
from flask_login import UserMixin, current_user
from peewee import JOIN, BlobField
from peewee import BooleanField as BooleanField_
from peewee import (CharField, DateTimeField, DeferredRelation, Field, FixedCharField,
                    ForeignKeyField, IntegerField, Model, OperationalError, PostgresqlDatabase,
                    SmallIntegerField, TextField, fn)
from peewee_validates import ModelValidator
from playhouse.shortcuts import model_to_dict
from pycountry import countries
from pykwalify.core import Core
from pykwalify.errors import SchemaError

from . import app, db
from .schemas import affiliation_task_schema

ENV = app.config["ENV"]
DEFAULT_COUNTRY = app.config["DEFAULT_COUNTRY"]
SCHEMA_DIR = os.path.normpath(os.path.join(os.path.dirname(os.path.realpath(__file__)), "..", "schemas"))

ORCID_ID_REGEX = re.compile(r"^([X\d]{4}-?){3}[X\d]{4}$")
PARTIAL_DATE_REGEX = re.compile(r"\d+([/\-]\d+){,2}")


AFFILIATION_TYPES = (
    "student",
    "education",
    "staff",
    "employment",
)


class ModelException(Exception):
    """Application model exception."""

    pass


class NestedDict(dict):
    """Helper for traversing a nested dictionaries."""

    def get(self, *keys, default=None):
        """To get the value from uploaded fields."""
        d = self
        for k in keys:
            if d is default:
                break
            if not isinstance(d, dict):
                return default
            d = super(NestedDict, d).get(k, default)
        return d


def validate_orcid_id(value):
    """Validate ORCID iD (both format and the check-sum)."""
    if not value:
        return

    if not ORCID_ID_REGEX.match(value):
        raise ValueError(
            f"Invalid ORCID iD {value}. It should be in the form of 'xxxx-xxxx-xxxx-xxxx' where x is a digit."
        )
    check = 0
    for n in value:
        if n == '-':
            continue
        check = (2 * check + int(10 if n == 'X' else n)) % 11
    if check != 1:
        raise ValueError(f"Invalid ORCID iD {value} checksum. Make sure you have entered correct ORCID iD.")


def lazy_property(fn):
    """Make a property lazy-evaluated."""
    attr_name = '_lazy_' + fn.__name__

    @property
    def _lazy_property(self):
        if not hasattr(self, attr_name):
            setattr(self, attr_name, fn(self))
        return getattr(self, attr_name)
    return _lazy_property


class PartialDate(namedtuple("PartialDate", ["year", "month", "day"])):
    """Partial date (without month day or both month and month day."""

    def as_orcid_dict(self):
        """Return ORCID dictionary representation of the partial date."""
        if self.year is None and self.month is None and self.day is None:
            return None
        return dict(((f, None if v is None else {
            "value": ("%04d" if f == "year" else "%02d") % v
        }) for (f, v) in zip(self._fields, self)))

    @classmethod
    def create(cls, value):
        """Create a partial date form ORCID dictionary representation or string.

        >>> PartialDate.create({"year": {"value": "2003"}}).as_orcid_dict()
        {'year': {'value': '2003'}, 'month': None, 'day': None}

        >>> PartialDate.create({"year": {"value": "2003"}}).year
        2003

        >>> PartialDate.create("2003").year
        2003

        >>> PartialDate.create("2003-03")
        2003-03

        >>> PartialDate.create("2003-07-14")
        2003-07-14

        >>> PartialDate.create("2003/03")
        2003-03

        >>> PartialDate.create("2003/07/14")
        2003-07-14

        >>> PartialDate.create("03/2003")
        2003-03

        >>> PartialDate.create("14/07/2003")
        2003-07-14
        """
        if value is None or value == {}:
            return None
        if isinstance(value, str):
            match = PARTIAL_DATE_REGEX.search(value)
            if not match:
                raise ModelException(f"Wrong partial date value '{value}'")
            value0 = match[0]
            if '/' in value0:
                parts = value0.split('/')
                return cls(*[int(v) for v in (parts[::-1] if len(parts[-1]) > 2 else parts)])
            return cls(*[int(v) for v in value0.split('-')])

        return cls(**{k: int(v.get("value")) if v else None for k, v in value.items()})

    def as_datetime(self):
        """Get 'datetime' data representation."""
        return datetime(self.year, self.month, self.day)

    def __str__(self):
        """Get string representation."""
        if self.year is None:
            return ''
        else:
            res = "%04d" % int(self.year)
            if self.month:
                res += "-%02d" % int(self.month)
            return res + "-%02d" % int(self.day) if self.day else res


PartialDate.__new__.__defaults__ = (None, ) * len(PartialDate._fields)


class OrcidIdField(FixedCharField):
    """ORCID iD value DB field."""

    def __init__(self, *args, **kwargs):
        """Initialize ORCID iD data field."""
        if "verbose_name" not in kwargs:
            kwargs["verbose_name"] = "ORCID iD"
        if "max_length" not in kwargs:
            kwargs["max_length"] = 19
        super().__init__(*args, **kwargs)

        # TODO: figure out where to place the value validation...
        # def coerce(self, value):
        #     validate_orcid_id(value)
        #     return super().coerce(value)


class BooleanField(BooleanField_):
    """BooleanField extension to support inversion in queries."""

    def NOT(self):  # noqa: N802
        """Negate logical value in SQL."""
        return self.__invert__()


class PartialDateField(Field):
    """Partial date custom DB data field mapped to varchar(10)."""

    db_field = "varchar(10)"

    def db_value(self, value):
        """Convert into partial ISO date textual representation: YYYY-**-**, YYYY-MM-**, or YYYY-MM-DD."""
        if value is None or not value.year:
            return None

        res = "%04d" % int(value.year)
        if value.month:
            res += "-%02d" % int(value.month)
        else:
            return res + "-**-**"
        return res + "-%02d" % int(value.day) if value.day else res + "-**"

    def python_value(self, value):
        """Parse partial ISO date textual representation."""
        if value is None:
            return None

        parts = [int(p) for p in value.split("-") if "*" not in p]
        return PartialDate(**dict(zip_longest((
            "year",
            "month",
            "day",
        ), parts)))


class TaskType(IntEnum):
    """Enum used to represent Task type."""

    NONE = 0
    AFFILIATION = 4  # Affilation of employment/education
    FUNDING = 1  # Funding
    WORK = 2
    PEER_REVIEW = 3
    SYNC = 11

    def __eq__(self, other):
        if isinstance(other, TaskType):
            return self.value == other.value
        elif isinstance(other, int):
            return self.value == other
        return (self.name == other or self.name == getattr(other, "name", None))

    def __hash__(self):
        return hash(self.name)

    @classmethod
    def options(cls):
        """Get list of all types for UI dropown option list."""
        return [(e, e.name.replace('_', ' ').title()) for e in cls]


class TaskTypeField(SmallIntegerField):
    """Partial date custom DB data field mapped to varchar(10)."""

    def db_value(self, value):
        """Change enum value to small int."""
        if value is None:
            return None
        try:
            if isinstance(value, TaskType):
                return value.value
            elif isinstance(value, int):
                return value
            elif isinstance(value, str):
                if str.isdigit(value):
                    return int(value)
                return TaskType[value.upper()].value
            else:
                raise ValueError("Unknow TaskType: '%s'", value)
        except:
            app.logger.exception("Failed to coerce the TaskType value, choosing NULL.")
            return None

    def python_value(self, value):
        """Parse partial ISO date textual representation."""
        if value is None:
            return None
        try:
            return TaskType(value)
        except:
            app.logger.exception(
                    f"Failed to map DB value {value} to TaskType, choosing None.")
            return None


class Role(IntFlag):
    """
    Enum used to represent user role.

    The model provide multi role support representing role sets as bitmaps.
    """

    NONE = 0  # NONE
    SUPERUSER = 1  # SuperUser
    ADMIN = 2  # Admin
    RESEARCHER = 4  # Researcher
    TECHNICAL = 8  # Technical contact
    ANY = 255  # ANY

    def __eq__(self, other):
        if isinstance(other, Role):
            return self.value == other.value
        return (self.name == other or self.name == getattr(other, 'name', None))

    def __hash__(self):
        return hash(self.name)


class Affiliation(IntFlag):
    """
    Enum used to represent user affiliation (type) to the organisation.

    The model provide multiple affiliations support representing role sets as bitmaps.
    """

    NONE = 0  # NONE
    EDU = 1  # Education
    EMP = 2  # Employment

    def __eq__(self, other):
        if isinstance(other, Affiliation):
            return self.value == other.value
        return (self.name == other or self.name == getattr(other, 'name', None))

    def __hash__(self):
        return hash(self.name)

    def __str__(self):
        return ", ".join({
            self.EDU: "Education",
            self.EMP: "Employment"
        }[a] for a in Affiliation if a & self)


class BaseModel(Model):
    """Encapsulate common bits and pieces of the model classes."""

    def field_is_updated(self, field_name):
        """Test if field is 'dirty'."""
        return any(field_name == f.name for f in self.dirty_fields)

    @classmethod
    def get(cls, *query, **kwargs):
        """Get a single model instance."""
        if query and not kwargs and len(query) == 1 and isinstance(query[0], (int, str, )):
            return super().get(id=query[0])
        elif not query and not kwargs:
            return super().select().limit(1).first()
        return super().get(*query, **kwargs)

    @classmethod
    def model_class_name(cls):
        """Get the class name of the model."""
        return cls._meta.name

    def __to_dashes(self, o):
        """Replace '_' with '-' in the dict keys."""
        if isinstance(o, dict):
            return {k.replace('_', '-'): self.__to_dashes(v) for k, v in o.items()}
        return o

    def to_dict(self,
                to_dashes=False,
                exclude_nulls=False,
                recurse=True,
                backrefs=False,
                only=None,
                exclude=None,
                seen=None,
                extra_attrs=None,
                fields_from_query=None,
                max_depth=None):
        """Get dictionary representation of the model."""
        o = model_to_dict(
            self,
            recurse=recurse,
            backrefs=backrefs,
            only=only,
            exclude=exclude,
            seen=seen,
            extra_attrs=extra_attrs,
            fields_from_query=fields_from_query,
            max_depth=max_depth)
        if exclude_nulls:
            o = {k: v for (k, v) in o.items() if v is not None}
        for k, v in o.items():
            if isinstance(v, PartialDate):
                o[k] = str(v)
            elif k == "task_type":
                o[k] = v.name
        if to_dashes:
            return self.__to_dashes(o)
        return o

    def reload(self):
        """Refresh the object from the DB."""
        newer_self = self.get(self._meta.primary_key == self._get_pk_value())
        for field_name in self._meta.fields.keys():
            val = getattr(newer_self, field_name)
            setattr(self, field_name, val)
        self._dirty.clear()

    class Meta:  # noqa: D101,D106
        database = db
        only_save_dirty = True


class ModelDeferredRelation(DeferredRelation):
    """Fixed DefferedRelation to allow inheritance and mixins."""

    def set_model(self, rel_model):
        """Include model in the generated "related_name" to make it unique."""
        for model, field, name in self.fields:
            if isinstance(field, ForeignKeyField) and not field._related_name:
                field._related_name = "%s_%s_set" % (model.model_class_name(), name)

        super().set_model(rel_model)


DeferredUser = ModelDeferredRelation()


class AuditMixin(Model):
    """Mixing for getting data necessary for data change audit trail maintenance."""

    created_at = DateTimeField(default=datetime.utcnow)
    updated_at = DateTimeField(null=True, default=None)

    # created_by = ForeignKeyField(DeferredUser, on_delete="SET NULL", null=True)
    # updated_by = ForeignKeyField(DeferredUser, on_delete="SET NULL", null=True)

    def save(self, *args, **kwargs):  # noqa: D102
        if self.is_dirty() and self._dirty != {"orcid_updated_at"}:
            self.updated_at = datetime.utcnow()
            if current_user and hasattr(current_user, "id"):
                if hasattr(self, "created_by") and self.created_by and hasattr(self, "updated_by"):
                    self.updated_by_id = current_user.id
                elif hasattr(self, "created_by"):
                    self.created_by_id = current_user.id
        return super().save(*args, **kwargs)


class File(BaseModel):
    """Uploaded image files."""

    filename = CharField(max_length=100)
    data = BlobField()
    mimetype = CharField(max_length=30, db_column="mime_type")
    token = FixedCharField(max_length=8, unique=True, default=lambda: secrets.token_urlsafe(8)[:8])

    class Meta:  # noqa: D101,D106
        table_alias = "f"


class Organisation(BaseModel, AuditMixin):
    """Research organisation."""

    country_choices = [(c.alpha_2, c.name) for c in countries]
    country_choices.sort(key=lambda e: e[1])
    country_choices.insert(0, ("", "Country"))

    name = CharField(max_length=100, unique=True, null=True)
    tuakiri_name = CharField(max_length=80, unique=True, null=True)
    if ENV != "prod":
        orcid_client_id = CharField(max_length=80, null=True)
        orcid_secret = CharField(max_length=80, null=True)
    else:  # pragma: no cover
        orcid_client_id = CharField(max_length=80, unique=True, null=True)
        orcid_secret = CharField(max_length=80, unique=True, null=True)
    confirmed = BooleanField(default=False)
    city = CharField(null=True)
    state = CharField(null=True, verbose_name="State/Region", max_length=100)
    country = CharField(null=True, choices=country_choices, default=DEFAULT_COUNTRY)
    disambiguated_id = CharField(null=True)
    disambiguation_source = CharField(null=True)
    is_email_sent = BooleanField(default=False)
    tech_contact = ForeignKeyField(
        DeferredUser,
        related_name="tech_contact_of",
        on_delete="SET NULL",
        null=True,
        help_text="Organisation technical contact")
    created_by = ForeignKeyField(DeferredUser, on_delete="SET NULL", null=True)
    updated_by = ForeignKeyField(DeferredUser, on_delete="SET NULL", null=True)

    api_credentials_requested_at = DateTimeField(
        null=True,
        help_text="The time stamp when the user clicked on the button to register client API.")
    api_credentials_entered_at = DateTimeField(
        null=True, help_text="The time stamp when the user entered API Client ID and secret.")

    can_use_api = BooleanField(null=True, help_text="The organisation can access ORCID Hub API.")
    logo = ForeignKeyField(
        File, on_delete="CASCADE", null=True, help_text="The logo of the organisation")
    email_template = TextField(null=True)
    email_template_enabled = BooleanField(null=True, default=False)
    webhook_enabled = BooleanField(default=False, null=True)
    webhook_url = CharField(max_length=100, null=True)
    email_notifications_enabled = BooleanField(default=False, null=True)
    notification_email = CharField(max_length=100, null=True, verbose_name="Notification Email Address")

    @property
    def invitation_sent_at(self):
        """Get the timestamp of the most recent invitation sent to the technical contact."""
        row = self.orginvitation_set.select(
            fn.MAX(OrgInvitation.created_at).alias("last_sent_at")).where(
                OrgInvitation.invitee_id == self.tech_contact_id).first()
        if row:
            return row.last_sent_at

    @property
    def invitation_confirmed_at(self):
        """Get the timestamp when the invitation link was opened."""
        row = self.orginvitation_set.select(
            fn.MAX(OrgInvitation.created_at).alias("last_confirmed_at")).where(
                OrgInvitation.invitee_id == self.tech_contact_id).where(
                    OrgInvitation.confirmed_at.is_null(False)).first()
        if row:
            return row.last_confirmed_at

    @property
    def users(self):
        """Get organisation's user query."""
        return User.select().join(
            UserOrg, on=(UserOrg.user_id == User.id)).where(UserOrg.org == self)

    @property
    def admins(self):
        """Get organisation's administrator query."""
        return self.users.where(UserOrg.is_admin)

    def __repr__(self):
        return self.name or self.tuakiri_name

    def save(self, *args, **kwargs):
        """Handle data consistency validation and saving."""
        if self.is_dirty():

            if self.name is None:
                self.name = self.tuakiri_name

            if self.field_is_updated("tech_contact") and self.tech_contact:
                if not self.tech_contact.has_role(Role.TECHNICAL):
                    self.tech_contact.roles |= Role.TECHNICAL
                    self.tech_contact.save()
                    app.logger.info(f"Added TECHNICAL role to user {self.tech_contact}")

        super().save(*args, **kwargs)

    class Meta:  # noqa: D101,D106
        table_alias = "o"


class OrgInfo(BaseModel):
    """Preloaded organisation data."""

    name = CharField(max_length=100, unique=True, verbose_name="Organisation")
    tuakiri_name = CharField(max_length=100, unique=True, null=True, verbose_name="TUAKIRI Name")
    title = CharField(null=True, verbose_name="Contact Person Tile")
    first_name = CharField(null=True, verbose_name="Contact Person's First Name")
    last_name = CharField(null=True, verbose_name="Contact Person's Last Name")
    role = CharField(null=True, verbose_name="Contact Person's Role")
    email = CharField(null=True, verbose_name="Contact Person's Email Address")
    phone = CharField(null=True, verbose_name="Contact Person's Phone")
    is_public = BooleanField(
        null=True, default=False, help_text="Permission to post contact information to WEB")
    country = CharField(null=True, verbose_name="Country Code", default=DEFAULT_COUNTRY)
    city = CharField(null=True, verbose_name="City of Home Campus")
    disambiguated_id = CharField(
        null=True, verbose_name="common:disambiguated-organization-identifier")
    disambiguation_source = CharField(null=True, verbose_name="common:disambiguation-source")

    def __repr__(self):
        return self.name or self.disambiguated_id or super().__repr__()

    class Meta:  # noqa: D101,D106
        db_table = "org_info"
        table_alias = "oi"

    @classmethod
    def load_from_csv(cls, source):
        """Load data from CSV file or a string."""
        if isinstance(source, str):
            source = StringIO(source)
        reader = csv.reader(source)
        header = next(reader)

        assert len(header) >= 3, \
            "Wrong number of fields. Expected at least 3 fields " \
            "(name, disambiguated organisation ID, and disambiguation source). " \
            "Read header: %s" % header
        header_rexs = [
            re.compile(ex, re.I)
            for ex in ("organisation|name", "title", r"first\s*(name)?", r"last\s*(name)?", "role",
                       "email", "phone", "public|permission to post to web", r"country\s*(code)?",
                       "city", "(common:)?disambiguated.*identifier",
                       "(common:)?disambiguation.*source", r"tuakiri\s*(name)?")
        ]

        def index(rex):
            """Return first header column index matching the given regex."""
            for i, column in enumerate(header):
                if rex.match(column):
                    return i
            else:
                return None

        idxs = [index(rex) for rex in header_rexs]

        def val(row, i, default=None):
            if idxs[i] is None:
                return default
            else:
                v = row[idxs[i]].strip()
                return None if v == '' else v

        for row in reader:
            # skip empty lines:
            if not row or row is None or len(row) == 0 or (len(row) == 1 and row[0].strip() == ''):
                continue

            name = val(row, 0)
            oi, _ = cls.get_or_create(name=name)

            oi.title = val(row, 1)
            oi.first_name = val(row, 2)
            oi.last_name = val(row, 3)
            oi.role = val(row, 4)
            oi.email = val(row, 5)
            oi.phone = val(row, 6)
            oi.is_public = val(row, 7) and val(row, 7).upper() == "YES"
            oi.country = val(row, 8) or DEFAULT_COUNTRY
            oi.city = val(row, 9)
            oi.disambiguated_id = val(row, 10)
            oi.disambiguation_source = val(row, 11)
            oi.tuakiri_name = val(row, 12)

            oi.save()

        return reader.line_num - 1


class User(BaseModel, UserMixin, AuditMixin):
    """
    ORCiD Hub user.

    It's a generic user including researchers, organisation administrators, hub administrators, etc.
    """

    name = CharField(max_length=64, null=True)
    first_name = CharField(null=True, verbose_name="First Name")
    last_name = CharField(null=True, verbose_name="Last Name")
    email = CharField(max_length=120, unique=True, null=True, verbose_name="Email Address")
    eppn = CharField(max_length=120, unique=True, null=True, verbose_name="EPPN")
    orcid = OrcidIdField(null=True, verbose_name="ORCID iD", help_text="User's ORCID iD")
    confirmed = BooleanField(default=False)
    # Role bit-map:
    roles = SmallIntegerField(default=0)

    is_locked = BooleanField(default=False)
    webhook_enabled = BooleanField(default=False, null=True)
    orcid_updated_at = DateTimeField(null=True, default=None)

    # TODO: many-to-many
    # NB! Deprecated!
    # TODO: we still need to remember the organisation that last authenticated the user
    organisation = ForeignKeyField(
        Organisation, related_name="members", on_delete="SET NULL", null=True)
    created_by = ForeignKeyField(DeferredUser, on_delete="SET NULL", null=True)
    updated_by = ForeignKeyField(DeferredUser, on_delete="SET NULL", null=True)

    def __repr__(self):
        if self.name and (self.eppn or self.email):
            return "%s (%s)" % (self.name, self.email or self.eppn)
        return self.name or self.email or self.orcid or super().__repr__()

    @property
    def organisations(self):
        """Get all linked to the user organisation query."""
        return (Organisation.select(
            Organisation, (Organisation.tech_contact_id == self.id).alias("is_tech_contact"),
            ((UserOrg.is_admin.is_null(False)) & (UserOrg.is_admin)).alias("is_admin")).join(
                UserOrg, on=((UserOrg.org_id == Organisation.id) & (UserOrg.user_id == self.id)))
                .naive())

    @lazy_property
    def org_links(self):
        """Get all user organisation linked directly and indirectly."""
        if self.orcid:
            q = UserOrg.select().join(
                User,
                on=((User.id == UserOrg.user_id)
                    & ((User.email == self.email)
                       | (User.orcid == self.orcid)))).where((UserOrg.user_id == self.id)
                                                             | (User.email == self.email)
                                                             | (User.orcid == self.orcid))
        else:
            q = self.userorg_set

        return [
            r for r in q.select(UserOrg.id, UserOrg.org_id, Organisation.name.alias("org_name"))
            .join(Organisation, on=(
                Organisation.id == UserOrg.org_id)).order_by(Organisation.name).naive()
        ]

    @property
    def available_organisations(self):
        """Get all not yet linked to the user organisation query."""
        return (Organisation.select(Organisation).where(UserOrg.id.is_null()).join(
            UserOrg,
            JOIN.LEFT_OUTER,
            on=((UserOrg.org_id == Organisation.id) & (UserOrg.user_id == self.id))))

    @property
    def admin_for(self):
        """Get organisations the user is admin for (query)."""
        return self.organisations.where(UserOrg.is_admin)

    @property
    def is_active(self):
        """Get 'is_active' based on confirmed for Flask-Login.

        TODO: confirmed - user that email is confirmed either by IdP or by confirmation email
        isn't the same as "is active".
        """
        return self.confirmed

    def has_role(self, role):
        """Return `True` if the user identifies with the specified role.

        :param role: A role name, `Role` instance, or integer value.
        """
        if isinstance(role, Role):
            return bool(role & Role(self.roles))
        elif isinstance(role, str):
            try:
                return bool(Role[role.upper()] & Role(self.roles))
            except Exception:
                False
        elif type(role) is int:
            return bool(role & self.roles)
        else:
            return False

    @property
    def is_superuser(self):
        """Test if the user is a HUB admin."""
        return bool(self.roles & Role.SUPERUSER)

    @is_superuser.setter
    def is_superuser(self, value):  # noqa: D401
        """Sets user as a HUB admin."""
        if value:
            self.roles |= Role.SUPERUSER
        else:
            self.roles &= ~Role.SUPERUSER

    @property
    def is_admin(self):
        """Test if the user belongs to the organisation admin."""
        return bool(self.roles & Role.ADMIN)

    def avatar(self, size=40, default="identicon"):
        """Return Gravatar service user avatar URL."""
        # TODO: default gravatar image
        # default = "https://www.example.com/default.jpg"
        gravatar_url = "https://www.gravatar.com/avatar/" + md5(
            self.email.lower().encode()).hexdigest() + "?"
        gravatar_url += urlencode({'d': default, 's': str(size)})
        return gravatar_url

    @property
    def gravatar_profile_url(self):
        """Return Gravatar service user profile URL."""
        return "https://www.gravatar.com/" + md5(self.email.lower().encode()).hexdigest()

    @property
    def affiliations(self):
        """Return affiliations with the current organisation."""
        try:
            user_org = UserOrg.get(user=self, org=self.organisation)
            return Affiliation(user_org.affiliations)
        except UserOrg.DoesNotExist:
            return Affiliation.NONE

    def is_tech_contact_of(self, org=None):
        """Indicate if the user is the technical contact of the organisation."""
        if org is None:
            org = self.organisation
        return org and org.tech_contact and org.tech_contact_id == self.id

    def is_admin_of(self, org=None):
        """Indicate if the user is the technical contact of the organisation."""
        if org is None:
            org = self.organisation
        return org and UserOrg.select().where(UserOrg.user == self, UserOrg.org == org, UserOrg.is_admin).exists()

    @property
    def uuid(self):
        """Generate UUID for the user based on the primary email."""
        return uuid.uuid5(uuid.NAMESPACE_URL, "mailto:" + (self.email or self.eppn))


DeferredUser.set_model(User)


class OrgInvitation(BaseModel, AuditMixin):
    """Organisation invitation to on-board the Hub."""

    invitee = ForeignKeyField(
        User, on_delete="CASCADE", null=True, related_name="received_org_invitations")
    inviter = ForeignKeyField(
        User, on_delete="SET NULL", null=True, related_name="sent_org_invitations")
    org = ForeignKeyField(Organisation, on_delete="SET NULL", verbose_name="Organisation")
    email = TextField(
        help_text="The email address the invitation was sent to.",
        verbose_name="Invitee Email Address")
    token = TextField(unique=True)
    confirmed_at = DateTimeField(null=True)
    tech_contact = BooleanField(
        null=True,
        help_text="The invitee is the technical contact of the organisation.",
        verbose_name="Is Tech.contact")
    url = CharField(null=True)

    @property
    def sent_at(self):
        """Get the time the invitation was sent."""
        return self.created_at

    class Meta:  # noqa: D101,D106
        db_table = "org_invitation"
        table_alias = "oi"


class UserOrg(BaseModel, AuditMixin):
    """Linking object for many-to-many relationship."""

    user = ForeignKeyField(User, on_delete="CASCADE", index=True)
    org = ForeignKeyField(
        Organisation, on_delete="CASCADE", index=True, verbose_name="Organisation")

    is_admin = BooleanField(
        null=True, default=False, help_text="User is an administrator for the organisation")

    # Affiliation bit-map:
    affiliations = SmallIntegerField(default=0, null=True, verbose_name="EDU Person Affiliations")
    created_by = ForeignKeyField(
        User, on_delete="SET NULL", null=True, related_name="created_user_orgs")
    updated_by = ForeignKeyField(
        User, on_delete="SET NULL", null=True, related_name="updated_user_orgs")

    # TODO: the access token should be either here or in a separate list
    # access_token = CharField(max_length=120, unique=True, null=True)

    def save(self, *args, **kwargs):
        """Enforce foreign key constraints and consolidate user roles with the linked organisations.

        Enforce foreign key constraints and consolidate user roles with the linked organisations
        before saving data.
        """
        if self.is_dirty():
            if self.field_is_updated("org"):
                self.org  # just enforce re-querying
            user = self.user
            if self.is_admin != user.is_admin:
                if self.is_admin or UserOrg.select().where((UserOrg.user_id == self.user_id) & (
                        UserOrg.org_id != self.org_id) & UserOrg.is_admin).exists():  # noqa: E125
                    user.roles |= Role.ADMIN
                    app.logger.info(f"Added ADMIN role to user {user}")
                else:
                    user.roles &= ~Role.ADMIN
                    app.logger.info(f"Revoked ADMIN role from user {user}")
                user.save()

        return super().save(*args, **kwargs)

    class Meta:  # noqa: D101,D106
        db_table = "user_org"
        table_alias = "uo"
        indexes = ((("user", "org"), True), )


class OrcidToken(BaseModel, AuditMixin):
    """For Keeping ORCID token in the table."""

    user = ForeignKeyField(
        User, null=True, index=True,
        on_delete="CASCADE")  # TODO: add validation for 3-legged authorization tokens
    org = ForeignKeyField(Organisation, index=True, verbose_name="Organisation")
    scope = TextField(null=True)  # TODO implement property
    access_token = CharField(max_length=36, unique=True, null=True)
    issue_time = DateTimeField(default=datetime.utcnow)
    refresh_token = CharField(max_length=36, unique=True, null=True)
    expires_in = IntegerField(default=0)
    created_by = ForeignKeyField(DeferredUser, on_delete="SET NULL", null=True)
    updated_by = ForeignKeyField(DeferredUser, on_delete="SET NULL", null=True)

    @property
    def scopes(self):  # noqa: D102
        if self.scope:
            return self.scope.split(',')
        return []

    @scopes.setter
    def scopes(self, value):  # noqa: D102
        if isinstance(value, str):
            self.scope = value
        else:
            self.scope = ','.join(value)

    class Meta:  # noqa: D101,D106
        db_table = "orcid_token"
        table_alias = "ot"


class UserOrgAffiliation(BaseModel, AuditMixin):
    """For Keeping the information about the affiliation."""

    user = ForeignKeyField(User, on_delete="CASCADE")
    organisation = ForeignKeyField(
        Organisation, index=True, on_delete="CASCADE", verbose_name="Organisation")
    disambiguated_id = CharField(verbose_name="Disambiguation ORG Id", null=True)
    disambiguation_source = CharField(verbose_name="Disambiguation ORG Source", null=True)
    name = TextField(null=True, verbose_name="Institution/employer")
    start_date = PartialDateField(null=True)
    end_date = PartialDateField(null=True)
    department_name = TextField(null=True)
    department_city = TextField(null=True)
    role_title = TextField(null=True)
    put_code = IntegerField(null=True)
    path = TextField(null=True)
    created_by = ForeignKeyField(DeferredUser, on_delete="SET NULL", null=True)
    updated_by = ForeignKeyField(DeferredUser, on_delete="SET NULL", null=True)

    class Meta:  # noqa: D101,D106
        db_table = "user_organisation_affiliation"
        table_alias = "oua"


class OrcidApiCall(BaseModel):
    """ORCID API call audit entry."""

    called_at = DateTimeField(default=datetime.utcnow)
    user = ForeignKeyField(User, null=True, on_delete="SET NULL")
    method = TextField()
    url = TextField()
    query_params = TextField(null=True)
    body = TextField(null=True)
    put_code = IntegerField(null=True)
    response = TextField(null=True)
    response_time_ms = IntegerField(null=True)

    class Meta:  # noqa: D101,D106
        db_table = "orcid_api_call"
        table_alias = "oac"


class OrcidAuthorizeCall(BaseModel):
    """ORCID Authorize call audit entry."""

    called_at = DateTimeField(default=datetime.utcnow)
    user = ForeignKeyField(User, null=True, on_delete="SET NULL")
    method = TextField(null=True)
    url = TextField(null=True)
    token = TextField(null=True)
    state = TextField(null=True)
    response_time_ms = IntegerField(null=True)

    class Meta:  # noqa: D101,D106
        db_table = "orcid_authorize_call"
        table_alias = "oac"


class Task(BaseModel, AuditMixin):
    """Batch processing task created form CSV/TSV file."""

    org = ForeignKeyField(
        Organisation, index=True, verbose_name="Organisation", on_delete="CASCADE")
    completed_at = DateTimeField(null=True)
    filename = TextField(null=True)
    created_by = ForeignKeyField(
        User, on_delete="SET NULL", null=True, related_name="created_tasks")
    updated_by = ForeignKeyField(
        User, on_delete="SET NULL", null=True, related_name="updated_tasks")
    task_type = TaskTypeField(default=TaskType.NONE)
    expires_at = DateTimeField(null=True)
    expiry_email_sent_at = DateTimeField(null=True)
    completed_count = TextField(null=True, help_text="gives the status of uploaded task")

    def __repr__(self):
        return ("Synchronization task" if self.task_type == TaskType.SYNC else (
            self.filename
            or f"{TaskType(self.task_type).name.capitalize()} record processing task #{self.id}"))

    @property
    def is_expiry_email_sent(self):
        """Test if the expiry email is sent ot not."""
        return bool(self.expiry_email_sent_at)

    @lazy_property
    def record_count(self):
        """Get count of the loaded recoreds."""
        return 0 if self.records is None else self.records.count()

    @property
    def record_model(self):
        """Get record model class."""
        if self.records is not None:
            _, models = self.records.get_query_meta()
            model, = models.keys()
            return model
        return None

    @lazy_property
    def records(self):
        """Get all task record query."""
        if self.task_type in [TaskType.SYNC, TaskType.NONE]:
            return None
        return getattr(self, self.task_type.name.lower() + "_records")

    @lazy_property
    def completed_count(self):
        """Get number of completed rows."""
        return self.records.where(self.record_model.processed_at.is_null(False)).count()

    @lazy_property
    def completed_percent(self):
        """Get the percentage of completed rows."""
        return (100. * self.completed_count) / self.record_count if self.record_count else 0.

    @property
    def error_count(self):
        """Get error count encountered during processing batch task."""
        q = self.records
        _, models = q.get_query_meta()
        model, = models.keys()
        return self.records.where(self.record_model.status ** "%error%").count()

    # TODO: move this one to AffiliationRecord
    @classmethod
    def load_from_csv(cls, source, filename=None, org=None):
        """Load affiliation record data from CSV/TSV file or a string."""
        if isinstance(source, str):
            source = StringIO(source)
        reader = csv.reader(source)
        header = next(reader)
        if filename is None:
            if hasattr(source, "name"):
                filename = source.name
            else:
                filename = datetime.utcnow().isoformat(timespec="seconds")

        if len(header) == 1 and '\t' in header[0]:
            source.seek(0)
            reader = csv.reader(source, delimiter='\t')
            header = next(reader)
        if len(header) < 2:
            raise ModelException("Expected CSV or TSV format file.")

        if len(header) < 4:
            raise ModelException(
                "Wrong number of fields. Expected at least 4 fields "
                "(first name, last name, email address or another unique identifier, student/staff). "
                f"Read header: {header}")

        header_rexs = [
            re.compile(ex, re.I)
            for ex in (r"first\s*(name)?", r"last\s*(name)?", "email", "organisation|^name",
                       "campus|department", "city", "state|region", "course|title|role",
                       r"start\s*(date)?", r"end\s*(date)?",
                       r"affiliation(s)?\s*(type)?|student|staff", "country", r"disambiguat.*id",
                       r"disambiguat.*source", r"put|code", "orcid.*", "external.*|.*identifier")
        ]

        def index(rex):
            """Return first header column index matching the given regex."""
            for i, column in enumerate(header):
                if rex.match(column):
                    return i
            else:
                return None

        idxs = [index(rex) for rex in header_rexs]

        if all(idx is None for idx in idxs):
            raise ModelException(f"Failed to map fields based on the header of the file: {header}")

        if org is None:
            org = current_user.organisation if current_user else None

        def val(row, i, default=None):
            if idxs[i] is None or idxs[i] >= len(row):
                return default
            else:
                v = row[idxs[i]].strip()
                return default if v == '' else v

        with db.atomic():
            try:
                task = cls.create(org=org, filename=filename, task_type=TaskType.AFFILIATION)
                for row_no, row in enumerate(reader):
                    # skip empty lines:
                    if len(row) == 0:
                        continue
                    if len(row) == 1 and row[0].strip() == '':
                        continue

                    email = val(row, 2, "").lower()
                    orcid = val(row, 15)
                    external_id = val(row, 16)

                    if not email and not orcid and external_id and validators.email(external_id):
                        # if email is missing and external ID is given as a valid email, use it:
                        email = external_id

                    # The uploaded country must be from ISO 3166-1 alpha-2
                    country = val(row, 11)
                    if country:
                        try:
                            country = countries.lookup(country).alpha_2
                        except Exception:
                            raise ModelException(
                                f" (Country must be 2 character from ISO 3166-1 alpha-2) in the row "
                                f"#{row_no+2}: {row}. Header: {header}")

                    if not (email or orcid):
                        raise ModelException(
                            f"Missing user identifier (email address or ORCID iD) in the row "
                            f"#{row_no+2}: {row}. Header: {header}")

                    if orcid:
                        validate_orcid_id(orcid)

                    if not email or not validators.email(email):
                        raise ValueError(
                            f"Invalid email address '{email}'  in the row #{row_no+2}: {row}")

                    affiliation_type = val(row, 10, "").lower()
                    if not affiliation_type or affiliation_type not in AFFILIATION_TYPES:
                        raise ValueError(
                            f"Invalid affiliation type '{affiliation_type}' in the row #{row_no+2}: {row}. "
                            f"Expected values: {', '.join(at for at in AFFILIATION_TYPES)}.")

                    first_name = val(row, 0)
                    last_name = val(row, 1)
                    if not(first_name and last_name):
                        raise ModelException(
                            "Wrong number of fields. Expected at least 4 fields "
                            "(first name, last name, email address or another unique identifier, "
                            f"student/staff): {row}")

                    af = AffiliationRecord(
                        task=task,
                        first_name=first_name,
                        last_name=last_name,
                        email=email,
                        organisation=val(row, 3),
                        department=val(row, 4),
                        city=val(row, 5),
                        region=val(row, 6),
                        role=val(row, 7),
                        start_date=PartialDate.create(val(row, 8)),
                        end_date=PartialDate.create(val(row, 9)),
                        affiliation_type=affiliation_type,
                        country=country,
                        disambiguated_id=val(row, 12),
                        disambiguation_source=val(row, 13),
                        put_code=val(row, 14),
                        orcid=orcid,
                        external_id=external_id)
                    validator = ModelValidator(af)
                    if not validator.validate():
                        raise ModelException(f"Invalid record: {validator.errors}")
                    af.save()
            except Exception:
                db.rollback()
                app.logger.exception("Failed to load affiliation file.")
                raise

        return task

    def to_dict(self, to_dashes=True, recurse=False, exclude=None):
        """Create a dict represenatation of the task suitable for serialization into JSON or YAML."""
        # TODO: expand for the othe types of the tasks
        task_dict = super().to_dict(
            recurse=False if recurse is None else recurse,
            to_dashes=to_dashes,
            exclude=exclude,
            only=[Task.id, Task.filename, Task.task_type, Task.created_at, Task.updated_at])
        # TODO: refactor for funding task to get records here not in API or export
        if TaskType(self.task_type) != TaskType.FUNDING:
            task_dict["records"] = [
                r.to_dict(
                    to_dashes=to_dashes,
                    recurse=recurse,
                    exclude=[self.records.model_class._meta.fields["task"]]) for r in self.records
            ]
        return task_dict

    class Meta:  # noqa: D101,D106
        table_alias = "t"


class Log(BaseModel):
    """Task log entries."""

    created_at = DateTimeField(default=datetime.utcnow)
    created_by = ForeignKeyField(
        User, on_delete="SET NULL", null=True, related_name="created_task_log_entries")
    task = ForeignKeyField(
        Task,
        on_delete="CASCADE",
        null=True,
        index=True,
        verbose_name="Task",
        related_name="log_entries")
    message = TextField(null=True)

    class Meta:  # noqa: D101,D106
        table_alias = "l"

    def save(self, *args, **kwargs):  # noqa: D102
        if self.is_dirty():
            if current_user and hasattr(current_user, "id"):
                if hasattr(self, "created_by"):
                    self.created_by_id = current_user.id
        return super().save(*args, **kwargs)


class UserInvitation(BaseModel, AuditMixin):
    """Organisation invitation to on-board the Hub."""

    invitee = ForeignKeyField(
        User, on_delete="CASCADE", null=True, related_name="received_user_invitations")
    inviter = ForeignKeyField(
        User, on_delete="SET NULL", null=True, related_name="sent_user_invitations")
    org = ForeignKeyField(
        Organisation, on_delete="CASCADE", null=True, verbose_name="Organisation")
    task = ForeignKeyField(Task, on_delete="CASCADE", null=True, index=True, verbose_name="Task")
    email = CharField(
        index=True, null=True, max_length=80,
        help_text="The email address the invitation was sent to.")
    first_name = TextField(null=True, verbose_name="First Name")
    last_name = TextField(null=True, verbose_name="Last Name")
    orcid = OrcidIdField(null=True)
    department = TextField(verbose_name="Campus/Department", null=True)
    organisation = TextField(verbose_name="Organisation Name", null=True)
    city = TextField(verbose_name="City", null=True)
    state = TextField(verbose_name="State", null=True)
    country = CharField(verbose_name="Country", max_length=2, null=True)
    course_or_role = TextField(verbose_name="Course or Job title", null=True)
    start_date = PartialDateField(verbose_name="Start date", null=True)
    end_date = PartialDateField(verbose_name="End date (leave blank if current)", null=True)
    affiliations = SmallIntegerField(verbose_name="User affiliations", null=True)
    disambiguated_id = TextField(verbose_name="Disambiguation ORG Id", null=True)
    disambiguation_source = TextField(verbose_name="Disambiguation ORG Source", null=True)
    token = TextField(unique=True)
    confirmed_at = DateTimeField(null=True)

    @property
    def sent_at(self):
        """Get the time the invitation was sent."""
        return self.created_at

    class Meta:  # noqa: D101,D106
        db_table = "user_invitation"


class RecordModel(BaseModel):
    """Common model bits of the task records."""

    def save(self, *args, **kwargs):
        """Update related batch task when changing the record."""
        if self.is_dirty() and hasattr(self, "task"):
            self.task.updated_at = datetime.utcnow()
            self.task.save()
        return super().save(*args, **kwargs)

    def add_status_line(self, line):
        """Add a text line to the status for logging processing progress."""
        ts = datetime.utcnow().isoformat(timespec="seconds")
        self.status = (self.status + "\n" if self.status else '') + ts + ": " + line

    @classmethod
    def get_field_regxes(cls):
        """Return map of compiled field name regex to the model fields."""
        return {f: re.compile(e, re.I) for (f, e) in cls._field_regex_map}


class GroupIdRecord(RecordModel):
    """GroupID records."""

    type_choices = [('publisher', 'publisher'), ('institution', 'institution'), ('journal', 'journal'),
                    ('conference', 'conference'), ('newspaper', 'newspaper'), ('newsletter', 'newsletter'),
                    ('magazine', 'magazine'), ('peer-review service', 'peer-review service')]
    type_choices.sort(key=lambda e: e[1])
    type_choices.insert(0, ("", ""))
    put_code = IntegerField(null=True)
    processed_at = DateTimeField(null=True)
    status = TextField(null=True, help_text="Record processing status.")
    name = CharField(max_length=120,
                     help_text="The name of the group. This can be the name of a journal (Journal of Criminal Justice),"
                               " a publisher (Society of Criminal Justice), or non-specific description (Legal Journal)"
                               " as required.")
    group_id = CharField(max_length=120,
                         help_text="The group's identifier, formatted as type:identifier, e.g. issn:12345678. "
                                   "This can be as specific (e.g. the journal's ISSN) or vague as required. "
                                   "Valid types include: issn, ringold, orcid-generated, fundref, publons.")
    description = CharField(max_length=1000,
                            help_text="A brief textual description of the group. "
                                      "This can be as specific or vague as required.")
    type = CharField(max_length=80, choices=type_choices,
                     help_text="One of the specified types: publisher; institution; journal; conference; newspaper; "
                               "newsletter; magazine; peer-review service.")
    organisation = ForeignKeyField(
        Organisation, related_name="organisation", on_delete="CASCADE", null=True)

    class Meta:  # noqa: D101,D106
        db_table = "group_id_record"
        table_alias = "gid"


class AffiliationRecord(RecordModel):
    """Affiliation record loaded from CSV file for batch processing."""

    is_active = BooleanField(
        default=False, help_text="The record is marked 'active' for batch processing", null=True)
    task = ForeignKeyField(Task, related_name="affiliation_records", on_delete="CASCADE")
    put_code = IntegerField(null=True)
    external_id = CharField(
        max_length=100,
        null=True,
        verbose_name="External ID",
        help_text="Record identifier used in the data source system.")
    processed_at = DateTimeField(null=True)
    status = TextField(null=True, help_text="Record processing status.")
    first_name = CharField(max_length=120, null=True)
    last_name = CharField(max_length=120, null=True)
    email = CharField(max_length=80, null=True)
    orcid = OrcidIdField(null=True)
    organisation = CharField(null=True, index=True, max_length=200)
    affiliation_type = CharField(
        max_length=20, null=True, choices=[(v, v) for v in AFFILIATION_TYPES])
    role = CharField(null=True, verbose_name="Role/Course", max_length=100)
    department = CharField(null=True, max_length=200)
    start_date = PartialDateField(null=True)
    end_date = PartialDateField(null=True)
    city = CharField(null=True, max_length=200)
    state = CharField(null=True, verbose_name="State/Region", max_length=100)
    country = CharField(null=True, verbose_name="Country", max_length=2)
    disambiguated_id = CharField(
        null=True, max_length=20, verbose_name="Disambiguated Organization Identifier")
    disambiguation_source = CharField(
        null=True, max_length=100, verbose_name="Disambiguation Source")

    class Meta:  # noqa: D101,D106
        db_table = "affiliation_record"
        table_alias = "ar"

    _regex_field_map = [
        ("first_name", r"first\s*(name)?"),
        ("last_name", r"last\s*(name)?"),
        ("email", "email"),
        ("organisation", "organisation|^name"),
        ("department", "campus|department"),
        ("city", "city"),
        ("state", "state|region"),
        ("role", "course|title|role"),
        ("start_date", r"start\s*(date)?"),
        ("end_date", r"end\s*(date)?"),
        ("affiliation_type", r"affiliation(s)?\s*(type)?|student|staff"),
        ("country", "country"),
        ("disambiguated_id", r"disambiguat.*id"),
        ("disambiguation_source", r"disambiguat.*source"),
        ("put_code", r"put|code"),
        ("orcid", "orcid.*"),
        ("external_id", "external.*|.*identifier"),
    ]

    @classmethod
    def load(cls, data, task=None, task_id=None, filename=None, override=True,
             skip_schema_validation=False, org=None):
        """Load afffiliation record task form JSON/YAML. Data shoud be already deserialize."""
        if isinstance(data, str):
            data = json.loads(data) if filename.lower().endswith(".json") else yaml.load(data)
        if org is None:
            org = current_user.organisation if current_user else None
        if not skip_schema_validation:
            jsonschema.validate(data, affiliation_task_schema)
        if not task and task_id:
            task = Task.select().where(Task.id == task_id).first()
        if not task and "id" in data:
            task_id = int(data["id"])
            task = Task.select().where(Task.id == task_id).first()
        with db.atomic():
            try:
                if not task:
                    filename = (filename or data.get("filename")
                                or datetime.utcnow().isoformat(timespec="seconds"))
                    task = Task.create(
                            org=org, filename=filename, task_type=TaskType.AFFILIATION)
                elif override:
                    AffiliationRecord.delete().where(AffiliationRecord.task == task).execute()
                record_fields = AffiliationRecord._meta.fields.keys()
                for r in data.get("records"):
                    if "id" in r and not override:
                        rec = AffiliationRecord.get(int(r["id"]))
                    else:
                        rec = AffiliationRecord(task=task)
                    for k, v in r.items():
                        if k == "id":
                            continue
                        k = k.replace('-', '_')
                        if k in record_fields and rec._data.get(k) != v:
                            rec._data[k] = PartialDate.create(v) if k.endswith("date") else v
                            rec._dirty.add(k)
                    if rec.is_dirty():
                        rec.save()
            except:
                db.rollback()
                app.logger.exception("Failed to load affiliation record task file.")
                raise
        return task


<<<<<<< HEAD
=======
class TaskType(IntEnum):
    """Enum used to represent Task type."""

    AFFILIATION = 0  # Affiliation of employment/education
    FUNDING = 1  # Funding
    WORK = 2
    PEER_REVIEW = 3
    SYNC = 11

    def __eq__(self, other):
        if isinstance(other, TaskType):
            return self.value == other.value
        elif isinstance(other, int):
            return self.value == other
        return (self.name == other or self.name == getattr(other, "name", None))

    def __hash__(self):
        return hash(self.name)

    @classmethod
    def options(cls):
        """Get list of all types for UI drop-down option list."""
        return [(e.value, e.name.replace('_', ' ').title()) for e in cls]


>>>>>>> a960b12f
class FundingRecord(RecordModel):
    """Funding record loaded from JSON file for batch processing."""

    task = ForeignKeyField(Task, related_name="funding_records", on_delete="CASCADE")
    title = CharField(max_length=255)
    translated_title = CharField(null=True, max_length=255)
    translated_title_language_code = CharField(null=True, max_length=10)
    type = CharField(max_length=255)
    organization_defined_type = CharField(null=True, max_length=255)
    short_description = CharField(null=True, max_length=4000)
    amount = CharField(null=True, max_length=255)
    currency = CharField(null=True, max_length=3)
    start_date = PartialDateField(null=True)
    end_date = PartialDateField(null=True)
    org_name = CharField(null=True, max_length=255, verbose_name="Organisation Name")
    city = CharField(null=True, max_length=255)
    region = CharField(null=True, max_length=255)
    country = CharField(null=True, max_length=255)
    disambiguated_org_identifier = CharField(null=True, max_length=255)
    disambiguation_source = CharField(null=True, max_length=255)
    is_active = BooleanField(
        default=False, help_text="The record is marked for batch processing", null=True)
    processed_at = DateTimeField(null=True)
    status = TextField(null=True, help_text="Record processing status.")

    def to_export_dict(self):
        """Map the funding record to dict for export into JSON/YAML."""
        org = self.task.org
        d = {
            "type": self.type,
            "title": {
                "title": {
                    "value": self.title,
                },
                "translated-title": {
                    "value": self.translated_title,
                    "language-code": self.translated_title_language_code,
                }
            },
            "amount": {
                "currency-code": self.currency,
                "value": self.amount,
            },
            "organization": {
                "disambiguated-organization": {
                    "disambiguated-organization-identifier":
                    self.disambiguated_org_identifier or org.disambiguated_org_identifier,
                    "disambiguation-source":
                    self.disambiguation_source or org.disambiguation_source,
                },
                "name": "Royal Society Te Apārangi",
                "address": {
                    "city": self.org_name,
                    "region": self.region,
                    "country": self.country,
                },
            },
            "invitees": [r.to_export_dict() for r in self.funding_invitees],
            "contributors": {"contributor": [r.to_export_dict() for r in self.contributors]},
            "external-ids": {"external-id": [r.to_export_dict() for r in self.external_ids]},
        }
        if self.start_date:
            d["start-date"] = self.start_date.as_orcid_dict()
        if self.end_date:
            d["end-date"] = self.end_date.as_orcid_dict()
        return d

    @classmethod
    def load_from_csv(cls, source, filename=None, org=None):
        """Load data from CSV/TSV file or a string."""
        if isinstance(source, str):
            source = StringIO(source)
        if filename is None:
            filename = datetime.utcnow().isoformat(timespec="seconds")
        reader = csv.reader(source)
        header = next(reader)

        if len(header) == 1 and '\t' in header[0]:
            source.seek(0)
            reader = csv.reader(source, delimiter='\t')
            header = next(reader)

        if len(header) < 2:
            raise ModelException("Expected CSV or TSV format file.")

        header_rexs = [
            re.compile(ex, re.I) for ex in [
                r"ext(ernal)?\s*id(entifier)?$", "title$", r"translated\s+(title)?",
                r"(translated)?\s*(title)?\s*language\s*(code)?", "type$",
                r"org(ani[sz]ation)?\s*(defined)?\s*type", r"(short\s*|description\s*)+$",
                "amount", "currency", r"start\s*(date)?", r"end\s*(date)?",
                r"(org(gani[zs]ation)?)?\s*name$", "city", "region|state", "country",
                r"disambiguated\s*(org(ani[zs]ation)?)?\s*id(entifier)?",
                r"disambiguation\s+source$", r"(is)?\s*active$", r"orcid\s*(id)?$", "name$",
                "role$", "email", r"(external)?\s*id(entifier)?\s+type$",
                r"((external)?\s*id(entifier)?\s+value|funding.*id)$",
                r"(external)?\s*id(entifier)?\s*url",
                r"(external)?\s*id(entifier)?\s*rel(ationship)?", "put.*code",
                r"(is)?\s*visib(bility|le)?", r"first\s*(name)?", r"(last|sur)\s*(name)?",
                "identifier", r"excluded?(\s+from(\s+profile)?)?"
            ]
        ]

        def index(rex):
            """Return first header column index matching the given regex."""
            for i, column in enumerate(header):
                if rex.match(column.strip()):
                    return i
            else:
                return None

        idxs = [index(rex) for rex in header_rexs]

        if all(idx is None for idx in idxs):
            raise ModelException(f"Failed to map fields based on the header of the file: {header}")

        if org is None:
            org = current_user.organisation if current_user else None

        def val(row, i, default=None):
            if len(idxs) <= i or idxs[i] is None or idxs[i] >= len(row):
                return default
            else:
                v = row[idxs[i]].strip()
            return default if v == '' else v

        rows = []
        for row_no, row in enumerate(reader):
            # skip empty lines:
            if len(row) == 0:
                continue
            if len(row) == 1 and row[0].strip() == '':
                continue

            funding_type = val(row, 4)
            if not funding_type:
                raise ModelException(
                    f"Funding type is mandatory, #{row_no+2}: {row}. Header: {header}")

            # The uploaded country must be from ISO 3166-1 alpha-2
            country = val(row, 14)
            if country:
                try:
                    country = countries.lookup(country).alpha_2
                except Exception:
                    raise ModelException(
                        f" (Country must be 2 character from ISO 3166-1 alpha-2) in the row "
                        f"#{row_no+2}: {row}. Header: {header}")

            orcid, email = val(row, 18), val(row, 21, "").lower()
            if orcid:
                validate_orcid_id(orcid)
            if email and not validators.email(email):
                raise ValueError(
                    f"Invalid email address '{email}'  in the row #{row_no+2}: {row}")

            external_id_type = val(row, 22)
            external_id_value = val(row, 23)
            if bool(external_id_type) != bool(external_id_value):
                raise ModelException(
                    f"Invalid external ID the row #{row_no}. Type: {external_id_type}, Value: {external_id_value}")

            name, first_name, last_name = val(row, 19), val(row, 28), val(row, 29)
            if not name and first_name and last_name:
                name = first_name + ' ' + last_name

            # exclude the record from the profile
            excluded = val(row, 31)
            excluded = bool(excluded and excluded.lower() in ["y", "yes", "true", "1"])
            rows.append(
                dict(
                    excluded=excluded,
                    funding=dict(
                        # external_identifier = val(row, 0),
                        title=val(row, 1),
                        translated_title=val(row, 2),
                        translated_title_language_code=val(row, 3),
                        type=funding_type,
                        organization_defined_type=val(row, 5),
                        short_description=val(row, 6),
                        amount=val(row, 7),
                        currency=val(row, 8),
                        start_date=PartialDate.create(val(row, 9)),
                        end_date=PartialDate.create(val(row, 10)),
                        org_name=val(row, 11) or org.name,
                        city=val(row, 12) or org.city,
                        region=val(row, 13) or org.state,
                        country=country or org.country,
                        disambiguated_org_identifier=val(row, 15) or org.disambiguated_id,
                        disambiguation_source=val(row, 16) or org.disambiguation_source),
                    contributor=dict(
                        orcid=orcid,
                        name=name,
                        role=val(row, 20),
                        email=email,
                    ),
                    invitee=dict(
                        identifier=val(row, 30),
                        email=email,
                        first_name=val(row, 28),
                        last_name=val(row, 29),
                        orcid=orcid,
                        put_code=val(row, 26),
                        visibility=val(row, 27),
                    ),
                    external_id=dict(
                        type=external_id_type,
                        value=external_id_value,
                        url=val(row, 24),
                        relationship=val(row, 25))))

        with db.atomic():
            try:
                task = Task.create(org=org, filename=filename, task_type=TaskType.FUNDING)
                for funding, records in groupby(rows, key=lambda row: row["funding"].items()):
                    records = list(records)

                    fr = cls(task=task, **dict(funding))
                    validator = ModelValidator(fr)
                    if not validator.validate():
                        raise ModelException(f"Invalid record: {validator.errors}")
                    fr.save()

                    for contributor in set(
                            tuple(r["contributor"].items()) for r in records
                            if r["excluded"]):
                        fc = FundingContributor(funding_record=fr, **dict(contributor))
                        validator = ModelValidator(fc)
                        if not validator.validate():
                            raise ModelException(f"Invalid contributor record: {validator.errors}")
                        fc.save()

                    for external_id in set(
                            tuple(r["external_id"].items()) for r in records
                            if r["external_id"]["type"] and r["external_id"]["value"]):
                        ei = ExternalId(funding_record=fr, **dict(external_id))
                        ei.save()

                    for invitee in set(
                            tuple(r["invitee"].items()) for r in records
                            if r["invitee"]["email"] and not r["excluded"]):
                        rec = FundingInvitees(funding_record=fr, **dict(invitee))
                        validator = ModelValidator(rec)
                        if not validator.validate():
                            raise ModelException(f"Invalid invitee record: {validator.errors}")
                        rec.save()

                return task

            except Exception:
                db.rollback()
                app.logger.exception("Failed to load funding file.")
                raise

    @classmethod
    def load_from_json(cls, source, filename=None, org=None, task=None):
        """Load data from JSON file or a string."""
        # import data from file based on its extension; either it is YAML or JSON
        data = load_yaml_json(filename=filename, source=source)
        records = data["records"] if isinstance(data, dict) else data

        for r in records:
            validation_source_data = copy.deepcopy(r)
            validation_source_data = del_none(validation_source_data)

            # Adding schema validation for funding
            validator = Core(
                source_data=validation_source_data,
                schema_files=[os.path.join(SCHEMA_DIR, "funding_schema.yaml")])
            validator.validate(raise_exception=True)

        with db.atomic():
            try:
                if org is None:
                    org = current_user.organisation if current_user else None
                if not task:
                    task = Task.create(org=org, filename=filename, task_type=TaskType.FUNDING)
                else:
                    FundingRecord.delete().where(FundingRecord.task == task).execute()

                for r in records:

                    title = r.get("title", "title", "value")
                    translated_title = r.get("title", "translated-title", "value")
                    translated_title_language_code = r.get("title", "translated-title",
                                                           "language-code")
                    type = r.get("type")
                    organization_defined_type = r.get("organization-defined-type", "value")
                    short_description = r.get("short-description")
                    amount = r.get("amount", "value")
                    currency = r.get("amount", "currency-code")
                    start_date = PartialDate.create(r.get("start-date"))
                    end_date = PartialDate.create(r.get("end-date"))
                    org_name = r.get("organization", "name")
                    city = r.get("organization", "address", "city")
                    region = r.get("organization", "address", "region")
                    country = r.get("organization", "address", "country")
                    disambiguated_org_identifier = r.get("organization",
                                                         "disambiguated-organization",
                                                         "disambiguated-organization-identifier")
                    disambiguation_source = r.get("organization", "disambiguated-organization",
                                                  "disambiguation-source")

                    funding_record = cls.create(
                        task=task,
                        title=title,
                        translated_title=translated_title,
                        translated_title_language_code=translated_title_language_code,
                        type=type,
                        organization_defined_type=organization_defined_type,
                        short_description=short_description,
                        amount=amount,
                        currency=currency,
                        org_name=org_name,
                        city=city,
                        region=region,
                        country=country,
                        disambiguated_org_identifier=disambiguated_org_identifier,
                        disambiguation_source=disambiguation_source,
                        start_date=start_date,
                        end_date=end_date)

                    invitees = r.get("invitees", default=[])
                    if invitees:
                        for invitee in invitees:
                            identifier = invitee.get("identifier")
                            email = invitee.get("email")
                            first_name = invitee.get("first-name")
                            last_name = invitee.get("last-name")
                            orcid_id = invitee.get("ORCID-iD")
                            put_code = invitee.get("put-code")
                            visibility = invitee.get("visibility")

                            FundingInvitees.create(
                                funding_record=funding_record,
                                identifier=identifier,
                                email=email.lower(),
                                first_name=first_name,
                                last_name=last_name,
                                orcid=orcid_id,
                                visibility=visibility,
                                put_code=put_code)
                    else:
                        raise SchemaError(u"Schema validation failed:\n - "
                                          u"Expecting Invitees for which the funding record will be written")

                    contributors = r.get("contributors", "contributor", default=[])
                    if contributors:
                        for contributor in contributors:
                            orcid_id = contributor.get("contributor-orcid", "path")
                            name = contributor.get("credit-name", "value")
                            email = contributor.get("contributor-email", "value")
                            role = contributor.get("contributor-attributes", "contributor-role")

                            FundingContributor.create(
                                funding_record=funding_record,
                                orcid=orcid_id,
                                name=name,
                                email=email,
                                role=role)

                    external_ids = r.get("external-ids", "external-id", default=[])
                    if external_ids:
                        for external_id in external_ids:
                            type = external_id.get("external-id-type")
                            value = external_id.get("external-id-value")
                            url = external_id.get("external-id-url", "value")
                            relationship = external_id.get("external-id-relationship")
                            ExternalId.create(
                                funding_record=funding_record,
                                type=type,
                                value=value,
                                url=url,
                                relationship=relationship)
                    else:
                        raise SchemaError(u"Schema validation failed:\n - An external identifier is required")
                return task

            except Exception:
                db.rollback()
                app.logger.exception("Failed to load funding file.")
                raise

    class Meta:  # noqa: D101,D106
        db_table = "funding_record"
        table_alias = "fr"


class PeerReviewRecord(RecordModel):
    """Peer Review record loaded from Json file for batch processing."""

    task = ForeignKeyField(Task, related_name="peer_review_records", on_delete="CASCADE")
    review_group_id = CharField(max_length=255)
    reviewer_role = CharField(null=True, max_length=255)
    review_url = CharField(null=True, max_length=255)
    review_type = CharField(null=True, max_length=255)
    review_completion_date = PartialDateField(null=True)
    subject_external_id_type = CharField(null=True, max_length=255)
    subject_external_id_value = CharField(null=True, max_length=255)
    subject_external_id_url = CharField(null=True, max_length=255)
    subject_external_id_relationship = CharField(null=True, max_length=255)
    subject_container_name = CharField(null=True, max_length=255)
    subject_type = CharField(null=True, max_length=80)
    subject_name_title = CharField(null=True, max_length=255)
    subject_name_subtitle = CharField(null=True, max_length=255)
    subject_name_translated_title_lang_code = CharField(null=True, max_length=10)
    subject_name_translated_title = CharField(null=True, max_length=255)
    subject_url = CharField(null=True, max_length=255)
    convening_org_name = CharField(null=True, max_length=255)
    convening_org_city = CharField(null=True, max_length=255)
    convening_org_region = CharField(null=True, max_length=255)
    convening_org_country = CharField(null=True, max_length=255)
    convening_org_disambiguated_identifier = CharField(null=True, max_length=255)
    convening_org_disambiguation_source = CharField(null=True, max_length=255)
    is_active = BooleanField(
        default=False, help_text="The record is marked for batch processing", null=True)
    processed_at = DateTimeField(null=True)
    status = TextField(null=True, help_text="Record processing status.")

    @classmethod
    def load_from_csv(cls, source, filename=None, org=None):
        """Load data from CSV/TSV file or a string."""
        if isinstance(source, str):
            source = StringIO(source)
        if filename is None:
            filename = datetime.utcnow().isoformat(timespec="seconds")
        reader = csv.reader(source)
        header = next(reader)

        if len(header) == 1 and '\t' in header[0]:
            source.seek(0)
            reader = csv.reader(source, delimiter='\t')
            header = next(reader)

        if len(header) < 2:
            raise ModelException("Expected CSV or TSV format file.")

        header_rexs = [
            re.compile(ex, re.I) for ex in [
                r"review\s*group\s*id(entifier)?$",
                r"(reviewer)?\s*role$",
                r"review\s*url$",
                r"review\s*type$",
                r"(review\s*completion)?.*date",
                r"subject\s+external\s*id(entifier)?\s+type$",
                r"subject\s+external\s*id(entifier)?\s+value$",
                r"subject\s+external\s*id(entifier)?\s+url$",
                r"subject\s+external\s*id(entifier)?\s+rel(ationship)?$",
                r"subject\s+container\s+name$",
                r"(subject)?\s*type$",
                r"(subject)?\s*(name)?\s*title$",
                r"(subject)?\s*(name)?\s*subtitle$",
                r"(subject)?\s*(name)?\s*(translated)?\s*(title)?\s*lang(uage)?.*(code)?",
                r"(subject)?\s*(name)?\s*translated\s*title$",
                r"(subject)?\s*url$",
                r"(convening)?\s*org(ani[zs]ation)?\s*name$",
                r"(convening)?\s*org(ani[zs]ation)?\s*city",
                r"(convening)?\s*org(ani[zs]ation)?\s*region$",
                r"(convening)?\s*org(ani[zs]ation)?\s*country$",
                r"(convening)?\s*(org(ani[zs]ation)?)?\s*disambiguated\s*id(entifier)?",
                r"(convening)?\s*(org(ani[zs]ation)?)?\s*disambiguation\s*source$",
                "email",
                r"orcid\s*(id)?$",
                "identifier",
                r"first\s*(name)?",
                r"(last|sur)\s*(name)?",
                "put.*code",
                r"(is)?\s*visib(ility|le)?",
                r"(external)?\s*id(entifier)?\s+type$",
                r"((external)?\s*id(entifier)?\s+value|peer\s*review.*id)$",
                r"(external)?\s*id(entifier)?\s*url",
                r"(external)?\s*id(entifier)?\s*rel(ationship)?",
                r"(is)?\s*active$", ]]

        def index(rex):
            """Return first header column index matching the given regex."""
            for i, column in enumerate(header):
                if rex.match(column.strip()):
                    return i
            else:
                return None

        idxs = [index(rex) for rex in header_rexs]

        if all(idx is None for idx in idxs):
            raise ModelException(f"Failed to map fields based on the header of the file: {header}")

        if org is None:
            org = current_user.organisation if current_user else None

        def val(row, i, default=None):
            if len(idxs) <= i or idxs[i] is None or idxs[i] >= len(row):
                return default
            else:
                v = row[idxs[i]].strip()
            return default if v == '' else v

        rows = []
        for row_no, row in enumerate(reader):
            # skip empty lines:
            if len(row) == 0:
                continue
            if len(row) == 1 and row[0].strip() == '':
                continue

            review_group_id = val(row, 0)
            if not review_group_id:
                raise ModelException(
                    f"Review Group ID is mandatory, #{row_no+2}: {row}. Header: {header}")

            convening_org_name = val(row, 16)
            convening_org_city = val(row, 17)
            convening_org_country = val(row, 19)

            if not (convening_org_name and convening_org_city and convening_org_country):
                raise ModelException(
                    f"Information about Convening Organisation (Name, City and Country) is mandatory, "
                    f"#{row_no+2}: {row}. Header: {header}")

            # The uploaded country must be from ISO 3166-1 alpha-2
            if convening_org_country:
                try:
                    convening_org_country = countries.lookup(convening_org_country).alpha_2
                except Exception:
                    raise ModelException(
                        f" (Convening Org Country must be 2 character from ISO 3166-1 alpha-2) in the row "
                        f"#{row_no+2}: {row}. Header: {header}")

            orcid, email = val(row, 23), val(row, 22, "").lower()
            if orcid:
                validate_orcid_id(orcid)
            if email and not validators.email(email):
                raise ValueError(
                    f"Invalid email address '{email}'  in the row #{row_no+2}: {row}")

            external_id_type = val(row, 29)
            external_id_value = val(row, 30)
            if bool(external_id_type) != bool(external_id_value):
                raise ModelException(
                    f"Invalid External ID the row #{row_no}.Type:{external_id_type},Peer Review Id:{external_id_value}")

            review_completion_date = val(row, 4)

            if review_completion_date:
                review_completion_date = PartialDate.create(review_completion_date)
            rows.append(
                dict(
                    peer_review=dict(
                        review_group_id=review_group_id,
                        reviewer_role=val(row, 1),
                        review_url=val(row, 2),
                        review_type=val(row, 3),
                        review_completion_date=review_completion_date,
                        subject_external_id_type=val(row, 5),
                        subject_external_id_value=val(row, 6),
                        subject_external_id_url=val(row, 7),
                        subject_external_id_relationship=val(row, 8),
                        subject_container_name=val(row, 9),
                        subject_type=val(row, 10),
                        subject_name_title=val(row, 11),
                        subject_name_subtitle=val(row, 12),
                        subject_name_translated_title_lang_code=val(row, 13),
                        subject_name_translated_title=val(row, 14),
                        subject_url=val(row, 15),
                        convening_org_name=convening_org_name,
                        convening_org_city=convening_org_city,
                        convening_org_region=val(row, 18),
                        convening_org_country=convening_org_country,
                        convening_org_disambiguated_identifier=val(row, 20),
                        convening_org_disambiguation_source=val(row, 21),
                    ),
                    invitee=dict(
                        email=email,
                        orcid=orcid,
                        identifier=val(row, 24),
                        first_name=val(row, 25),
                        last_name=val(row, 26),
                        put_code=val(row, 27),
                        visibility=val(row, 28),
                    ),
                    external_id=dict(
                        type=external_id_type,
                        value=external_id_value,
                        url=val(row, 31),
                        relationship=val(row, 32))))

        with db.atomic():
            try:
                task = Task.create(org=org, filename=filename, task_type=TaskType.PEER_REVIEW)
                for peer_review, records in groupby(rows, key=lambda row: row["peer_review"].items()):
                    records = list(records)

                    prr = cls(task=task, **dict(peer_review))
                    validator = ModelValidator(prr)
                    if not validator.validate():
                        raise ModelException(f"Invalid record: {validator.errors}")
                    prr.save()

                    for external_id in set(tuple(r["external_id"].items()) for r in records if
                                           r["external_id"]["type"] and r["external_id"]["value"]):
                        ei = PeerReviewExternalId(peer_review_record=prr, **dict(external_id))
                        ei.save()

                    for invitee in set(tuple(r["invitee"].items()) for r in records if r["invitee"]["email"]):
                        rec = PeerReviewInvitee(peer_review_record=prr, **dict(invitee))
                        validator = ModelValidator(rec)
                        if not validator.validate():
                            raise ModelException(f"Invalid invitee record: {validator.errors}")
                        rec.save()

                return task

            except Exception:
                db.rollback()
                app.logger.exception("Failed to load peer review file.")
                raise

    @classmethod
    def load_from_json(cls, source, filename=None, org=None):
        """Load data from JSON file or a string."""
        if isinstance(source, str):
            # import data from file based on its extension; either it is YAML or JSON
            peer_review_data_list = load_yaml_json(filename=filename, source=source)

            for peer_review_data in peer_review_data_list:
                validation_source_data = copy.deepcopy(peer_review_data)
                validation_source_data = del_none(validation_source_data)

                validator = Core(
                    source_data=validation_source_data,
                    schema_files=[os.path.join(SCHEMA_DIR, "peer_review_schema.yaml")])
                validator.validate(raise_exception=True)

            try:
                if org is None:
                    org = current_user.organisation if current_user else None
                task = Task.create(org=org, filename=filename, task_type=TaskType.PEER_REVIEW)

                for peer_review_data in peer_review_data_list:

                    review_group_id = peer_review_data.get("review-group-id") if peer_review_data.get(
                        "review-group-id") else None

                    reviewer_role = peer_review_data.get("reviewer-role") if peer_review_data.get(
                        "reviewer-role") else None

                    review_url = peer_review_data.get("review-url").get("value") if peer_review_data.get(
                        "review-url") else None

                    review_type = peer_review_data.get("review-type") if peer_review_data.get("review-type") else None

                    review_completion_date = PartialDate.create(peer_review_data.get("review-completion-date"))

                    subject_external_id_type = peer_review_data.get("subject-external-identifier").get(
                        "external-id-type") if peer_review_data.get(
                        "subject-external-identifier") else None

                    subject_external_id_value = peer_review_data.get("subject-external-identifier").get(
                        "external-id-value") if peer_review_data.get(
                        "subject-external-identifier") else None

                    subject_external_id_url = peer_review_data.get("subject-external-identifier").get(
                        "external-id-url").get("value") if peer_review_data.get(
                        "subject-external-identifier") and peer_review_data.get("subject-external-identifier").get(
                        "external-id-url") else None

                    subject_external_id_relationship = peer_review_data.get("subject-external-identifier").get(
                        "external-id-relationship") if peer_review_data.get(
                        "subject-external-identifier") else None

                    subject_container_name = peer_review_data.get("subject-container-name").get(
                        "value") if peer_review_data.get(
                        "subject-container-name") else None

                    subject_type = peer_review_data.get("subject-type") if peer_review_data.get(
                        "subject-type") else None

                    subject_name_title = peer_review_data.get("subject-name").get("title").get(
                        "value") if peer_review_data.get(
                        "subject-name") and peer_review_data.get("subject-name").get("title") else None

                    subject_name_subtitle = peer_review_data.get("subject-name").get("subtitle").get(
                        "value") if peer_review_data.get(
                        "subject-name") and peer_review_data.get("subject-name").get("subtitle") else None

                    subject_name_translated_title_lang_code = peer_review_data.get("subject-name").get(
                        "translated-title").get(
                        "language-code") if peer_review_data.get(
                        "subject-name") and peer_review_data.get("subject-name").get("translated-title") else None

                    subject_name_translated_title = peer_review_data.get("subject-name").get(
                        "translated-title").get(
                        "value") if peer_review_data.get(
                        "subject-name") and peer_review_data.get("subject-name").get("translated-title") else None

                    subject_url = peer_review_data.get("subject-url").get("value") if peer_review_data.get(
                        "subject-name") else None

                    convening_org_name = peer_review_data.get("convening-organization").get(
                        "name") if peer_review_data.get(
                        "convening-organization") else None

                    convening_org_city = peer_review_data.get("convening-organization").get("address").get(
                        "city") if peer_review_data.get("convening-organization") and peer_review_data.get(
                        "convening-organization").get("address") else None

                    convening_org_region = peer_review_data.get("convening-organization").get("address").get(
                        "region") if peer_review_data.get("convening-organization") and peer_review_data.get(
                        "convening-organization").get("address") else None

                    convening_org_country = peer_review_data.get("convening-organization").get("address").get(
                        "country") if peer_review_data.get("convening-organization") and peer_review_data.get(
                        "convening-organization").get("address") else None

                    convening_org_disambiguated_identifier = peer_review_data.get(
                        "convening-organization").get("disambiguated-organization").get(
                        "disambiguated-organization-identifier") if peer_review_data.get(
                        "convening-organization") and peer_review_data.get("convening-organization").get(
                        "disambiguated-organization") else None

                    convening_org_disambiguation_source = peer_review_data.get(
                        "convening-organization").get("disambiguated-organization").get(
                        "disambiguation-source") if peer_review_data.get(
                        "convening-organization") and peer_review_data.get("convening-organization").get(
                        "disambiguated-organization") else None

                    peer_review_record = PeerReviewRecord.create(
                        task=task,
                        review_group_id=review_group_id,
                        reviewer_role=reviewer_role,
                        review_url=review_url,
                        review_type=review_type,
                        review_completion_date=review_completion_date,
                        subject_external_id_type=subject_external_id_type,
                        subject_external_id_value=subject_external_id_value,
                        subject_external_id_url=subject_external_id_url,
                        subject_external_id_relationship=subject_external_id_relationship,
                        subject_container_name=subject_container_name,
                        subject_type=subject_type,
                        subject_name_title=subject_name_title,
                        subject_name_subtitle=subject_name_subtitle,
                        subject_name_translated_title_lang_code=subject_name_translated_title_lang_code,
                        subject_name_translated_title=subject_name_translated_title,
                        subject_url=subject_url,
                        convening_org_name=convening_org_name,
                        convening_org_city=convening_org_city,
                        convening_org_region=convening_org_region,
                        convening_org_country=convening_org_country,
                        convening_org_disambiguated_identifier=convening_org_disambiguated_identifier,
                        convening_org_disambiguation_source=convening_org_disambiguation_source)

                    invitees_list = peer_review_data.get("invitees") if peer_review_data.get("invitees") else None

                    if invitees_list:
                        for invitee in invitees_list:
                            identifier = invitee.get("identifier") if invitee.get("identifier") else None
                            email = invitee.get("email") if invitee.get("email") else None
                            first_name = invitee.get("first-name") if invitee.get("first-name") else None
                            last_name = invitee.get("last-name") if invitee.get("last-name") else None
                            orcid_id = invitee.get("ORCID-iD") if invitee.get("ORCID-iD") else None
                            put_code = invitee.get("put-code") if invitee.get("put-code") else None
                            visibility = get_val(invitee, "visibility")

                            PeerReviewInvitee.create(
                                peer_review_record=peer_review_record,
                                identifier=identifier,
                                email=email.lower(),
                                first_name=first_name,
                                last_name=last_name,
                                orcid=orcid_id,
                                visibility=visibility,
                                put_code=put_code)
                    else:
                        raise SchemaError(u"Schema validation failed:\n - "
                                          u"Expecting Invitees for which the peer review record will be written")

                    external_ids_list = peer_review_data.get("review-identifiers").get("external-id") if \
                        peer_review_data.get("review-identifiers") else None
                    if external_ids_list:
                        for external_id in external_ids_list:
                            type = external_id.get("external-id-type")
                            value = external_id.get("external-id-value")
                            url = external_id.get("external-id-url").get("value") if \
                                external_id.get("external-id-url") else None
                            relationship = external_id.get("external-id-relationship")
                            PeerReviewExternalId.create(
                                peer_review_record=peer_review_record,
                                type=type,
                                value=value,
                                url=url,
                                relationship=relationship)
                    else:
                        raise SchemaError(u"Schema validation failed:\n - An external identifier is required")

                return task
            except Exception:
                db.rollback()
                app.logger.exception("Failed to load peer review file.")
                raise

    class Meta:  # noqa: D101,D106
        db_table = "peer_review_record"
        table_alias = "pr"


class WorkRecord(RecordModel):
    """Work record loaded from Json file for batch processing."""

    task = ForeignKeyField(Task, related_name="work_records", on_delete="CASCADE")
    title = CharField(max_length=255)
    sub_title = CharField(null=True, max_length=255)
    translated_title = CharField(null=True, max_length=255)
    translated_title_language_code = CharField(null=True, max_length=10)
    journal_title = CharField(null=True, max_length=255)
    short_description = CharField(null=True, max_length=4000)
    citation_type = CharField(max_length=255)
    citation_value = CharField(max_length=255)
    type = CharField(null=True, max_length=255)
    publication_date = PartialDateField(null=True)
    publication_media_type = CharField(null=True, max_length=255)
    url = CharField(null=True, max_length=255)
    language_code = CharField(null=True, max_length=10)
    country = CharField(null=True, max_length=255)

    is_active = BooleanField(
        default=False, help_text="The record is marked for batch processing", null=True)
    processed_at = DateTimeField(null=True)
    status = TextField(null=True, help_text="Record processing status.")

    @classmethod
    def load_from_csv(cls, source, filename=None, org=None):
        """Load data from CSV/TSV file or a string."""
        if isinstance(source, str):
            source = StringIO(source)
        if filename is None:
            filename = datetime.utcnow().isoformat(timespec="seconds")
        reader = csv.reader(source)
        header = next(reader)

        if len(header) == 1 and '\t' in header[0]:
            source.seek(0)
            reader = csv.reader(source, delimiter='\t')
            header = next(reader)

        if len(header) < 2:
            raise ModelException("Expected CSV or TSV format file.")

        header_rexs = [
            re.compile(ex, re.I) for ex in [
                r"ext(ernal)?\s*id(entifier)?$",
                "title$",
                r"sub.*(title)?$",
                r"translated\s+(title)?",
                r"(translated)?\s*(title)?\s*language\s*(code)?",
                r"journal",
                "type$",
                r"(short\s*|description\s*)+$",
                r"citat(ion)?.*type",
                r"citat(ion)?.*value",
                r"(publication)?.*date",
                r"(publ(ication?))?.*media.*(type)?",
                r"url",
                r"lang(uage)?.*(code)?",
                r"country",
                r"(is)?\s*active$",
                r"orcid\s*(id)?$",
                "name$",
                "role$",
                "email",
                r"(external)?\s*id(entifier)?\s+type$",
                r"((external)?\s*id(entifier)?\s+value|work.*id)$",
                r"(external)?\s*id(entifier)?\s*url",
                r"(external)?\s*id(entifier)?\s*rel(ationship)?",
                "put.*code",
                r"(is)?\s*visib(bility|le)?",
                r"first\s*(name)?",
                r"(last|sur)\s*(name)?",
                "identifier",
                r"excluded?(\s+from(\s+profile)?)?"
            ]
        ]

        def index(rex):
            """Return first header column index matching the given regex."""
            for i, column in enumerate(header):
                if rex.match(column.strip()):
                    return i
            else:
                return None

        idxs = [index(rex) for rex in header_rexs]

        if all(idx is None for idx in idxs):
            raise ModelException(f"Failed to map fields based on the header of the file: {header}")

        if org is None:
            org = current_user.organisation if current_user else None

        def val(row, i, default=None):
            if len(idxs) <= i or idxs[i] is None or idxs[i] >= len(row):
                return default
            else:
                v = row[idxs[i]].strip()
            return default if v == '' else v

        rows = []
        for row_no, row in enumerate(reader):
            # skip empty lines:
            if len(row) == 0:
                continue
            if len(row) == 1 and row[0].strip() == '':
                continue

            work_type = val(row, 6)
            if not work_type:
                raise ModelException(
                    f"Funding type is mandatory, #{row_no+2}: {row}. Header: {header}")

            # The uploaded country must be from ISO 3166-1 alpha-2
            country = val(row, 14)
            if country:
                try:
                    country = countries.lookup(country).alpha_2
                except Exception:
                    raise ModelException(
                        f" (Country must be 2 character from ISO 3166-1 alpha-2) in the row "
                        f"#{row_no+2}: {row}. Header: {header}")

            orcid, email = val(row, 16), val(row, 19, "").lower()
            if orcid:
                validate_orcid_id(orcid)
            if email and not validators.email(email):
                raise ValueError(
                    f"Invalid email address '{email}'  in the row #{row_no+2}: {row}")

            external_id_type = val(row, 20)
            external_id_value = val(row, 21)
            if bool(external_id_type) != bool(external_id_value):
                raise ModelException(
                    f"Invalid external ID the row #{row_no}. Type: {external_id_type}, Value: {external_id_value}")

            name, first_name, last_name = val(row, 17), val(row, 26), val(row, 27)
            if not name and first_name and last_name:
                name = first_name + ' ' + last_name

            # exclude the record from the profile
            excluded = val(row, 29)
            excluded = bool(excluded and excluded.lower() in ["y", "yes", "true", "1"])
            publication_date = val(row, 10)
            if publication_date:
                publication_date = PartialDate.create(publication_date)
            rows.append(
                dict(
                    excluded=excluded,
                    work=dict(
                        # external_identifier = val(row, 0),
                        title=val(row, 1),
                        sub_title=val(row, 2),
                        translated_title=val(row, 3),
                        translated_title_language_code=val(row, 4),
                        journal_title=val(row, 5),
                        type=work_type,
                        short_description=val(row, 7),
                        citation_type=val(row, 8),
                        citation_value=val(row, 9),
                        publication_date=publication_date,
                        publication_media_type=val(row, 11),
                        url=val(row, 12),
                        language_code=val(row, 13),
                        country=val(row, 14),
                        is_active=False,
                    ),
                    contributor=dict(
                        orcid=orcid,
                        name=name,
                        role=val(row, 18),
                        email=email,
                    ),
                    invitee=dict(
                        identifier=val(row, 28),
                        email=email,
                        first_name=first_name,
                        last_name=last_name,
                        orcid=orcid,
                        put_code=val(row, 24),
                        visibility=val(row, 25),
                    ),
                    external_id=dict(
                        type=external_id_type,
                        value=external_id_value,
                        url=val(row, 22),
                        relationship=val(row, 23))))

        with db.atomic():
            try:
                task = Task.create(org=org, filename=filename, task_type=TaskType.WORK)
                for work, records in groupby(rows, key=lambda row: row["work"].items()):
                    records = list(records)

                    wr = cls(task=task, **dict(work))
                    validator = ModelValidator(wr)
                    if not validator.validate():
                        raise ModelException(f"Invalid record: {validator.errors}")
                    wr.save()

                    for contributor in set(
                            tuple(r["contributor"].items()) for r in records
                            if r["excluded"]):
                        fc = WorkContributor(work_record=wr, **dict(contributor))
                        validator = ModelValidator(fc)
                        if not validator.validate():
                            raise ModelException(f"Invalid contributor record: {validator.errors}")
                        fc.save()

                    for external_id in set(
                            tuple(r["external_id"].items()) for r in records
                            if r["external_id"]["type"] and r["external_id"]["value"]):
                        ei = WorkExternalId(work_record=wr, **dict(external_id))
                        ei.save()

                    for invitee in set(
                            tuple(r["invitee"].items()) for r in records
                            if r["invitee"]["email"] and not r["excluded"]):
                        rec = WorkInvitees(work_record=wr, **dict(invitee))
                        validator = ModelValidator(rec)
                        if not validator.validate():
                            raise ModelException(f"Invalid invitee record: {validator.errors}")
                        rec.save()

                return task

            except Exception:
                db.rollback()
                app.logger.exception("Failed to load work file.")
                raise

    @classmethod
    def load_from_json(cls, source, filename=None, org=None):
        """Load data from JSON file or a string."""
        if isinstance(source, str):
            # import data from file based on its extension; either it is YAML or JSON
            work_data_list = load_yaml_json(filename=filename, source=source)

            # TODO: validation of uploaded work file
            for work_data in work_data_list:
                validation_source_data = copy.deepcopy(work_data)
                validation_source_data = del_none(validation_source_data)

                # Adding schema validation for Work
                validator = Core(
                    source_data=validation_source_data,
                    schema_files=[os.path.join(SCHEMA_DIR, "work_schema.yaml")])
                validator.validate(raise_exception=True)

            try:
                if org is None:
                    org = current_user.organisation if current_user else None
                task = Task.create(org=org, filename=filename, task_type=TaskType.WORK)

                for work_data in work_data_list:

                    title = get_val(work_data, "title", "title", "value")
                    sub_title = get_val(work_data, "title", "subtitle", "value")
                    translated_title = get_val(work_data, "title", "translated-title", "value")
                    translated_title_language_code = get_val(work_data, "title", "translated-title", "language-code")
                    journal_title = get_val(work_data, "journal-title", "value")
                    short_description = get_val(work_data, "short-description")
                    citation_type = get_val(work_data, "citation", "citation-type")
                    citation_value = get_val(work_data, "citation", "citation-value")
                    type = get_val(work_data, "type")
                    publication_media_type = get_val(work_data, "publication-date", "media-type")
                    url = get_val(work_data, "url", "value")
                    language_code = get_val(work_data, "language-code")
                    country = get_val(work_data, "country", "value")

                    # Removing key 'media-type' from the publication_date dict. and only considering year, day & month
                    publication_date = PartialDate.create(
                        {date_key: work_data.get("publication-date")[date_key] for date_key in
                         ('day', 'month', 'year')}) if work_data.get("publication-date") else None

                    work_record = WorkRecord.create(
                        task=task,
                        title=title,
                        sub_title=sub_title,
                        translated_title=translated_title,
                        translated_title_language_code=translated_title_language_code,
                        journal_title=journal_title,
                        short_description=short_description,
                        citation_type=citation_type,
                        citation_value=citation_value,
                        type=type,
                        publication_date=publication_date,
                        publication_media_type=publication_media_type,
                        url=url,
                        language_code=language_code,
                        country=country)

                    invitees_list = work_data.get("invitees") if work_data.get("invitees") else None

                    if invitees_list:
                        for invitee in invitees_list:
                            identifier = invitee.get("identifier")
                            email = invitee.get("email")
                            first_name = invitee.get("first-name")
                            last_name = invitee.get("last-name")
                            orcid_id = invitee.get("ORCID-iD")
                            put_code = invitee.get("put-code")
                            visibility = get_val(invitee, "visibility")

                            WorkInvitees.create(
                                work_record=work_record,
                                identifier=identifier,
                                email=email.lower(),
                                first_name=first_name,
                                last_name=last_name,
                                orcid=orcid_id,
                                visibility=visibility,
                                put_code=put_code)
                    else:
                        raise SchemaError(u"Schema validation failed:\n - "
                                          u"Expecting Invitees for which the work record will be written")

                    contributors_list = work_data.get("contributors").get("contributor") if \
                        work_data.get("contributors") else None

                    if contributors_list:
                        for contributor in contributors_list:
                            orcid_id = get_val(contributor, "contributor-orcid", "path")
                            name = get_val(contributor, "credit-name", "value")
                            email = get_val(contributor, "contributor-email", "value")
                            role = get_val(contributor, "contributor-attributes", "contributor-role")
                            contributor_sequence = get_val(contributor, "contributor-attributes",
                                                           "contributor-sequence")

                            WorkContributor.create(
                                work_record=work_record,
                                orcid=orcid_id,
                                name=name,
                                email=email,
                                role=role,
                                contributor_sequence=contributor_sequence)

                    external_ids_list = work_data.get("external-ids").get("external-id") if \
                        work_data.get("external-ids") else None
                    if external_ids_list:
                        for external_id in external_ids_list:
                            type = external_id.get("external-id-type")
                            value = external_id.get("external-id-value")
                            url = get_val(external_id, "external-id-url", "value")
                            relationship = external_id.get("external-id-relationship")
                            WorkExternalId.create(
                                work_record=work_record,
                                type=type,
                                value=value,
                                url=url,
                                relationship=relationship)
                    else:
                        raise SchemaError(u"Schema validation failed:\n - An external identifier is required")

                return task
            except Exception:
                db.rollback()
                app.logger.exception("Failed to load work record file.")
                raise

    class Meta:  # noqa: D101,D106
        db_table = "work_record"
        table_alias = "wr"


class ContributorModel(BaseModel):
    """Common model bits of the contributor records."""

    orcid = OrcidIdField(null=True)
    name = CharField(max_length=120, null=True)
    role = CharField(max_length=120, null=True)
    email = CharField(max_length=120, null=True)

    def to_export_dict(self):
        """Map the contributor record to dict for export into JSON/YAML."""
        return {
                "contributor-attributes": {"contributor-role": self.role},
                "contributor-email": dict(value=self.email),
                "credit-name": dict(value=self.name),
                "contributor-orcid": dict(path=self.orcid), }


class WorkContributor(ContributorModel):
    """Researcher or contributor - related to work."""

    work_record = ForeignKeyField(
        WorkRecord, related_name="work_contributors", on_delete="CASCADE")
    contributor_sequence = CharField(max_length=120, null=True)

    class Meta:  # noqa: D101,D106
        db_table = "work_contributor"
        table_alias = "wc"

    def to_export_dict(self):
        """Map the contributor record to dict for export into JSON/YAML."""
        d = super().to_export_dict()
        d["contributor-attributes"].update({"contributor-sequence": self.contributor_sequence})
        return d


class FundingContributor(ContributorModel):
    """Researcher or contributor - receiver of the funding."""

    funding_record = ForeignKeyField(
        FundingRecord, related_name="contributors", on_delete="CASCADE")

    class Meta:  # noqa: D101,D106
        db_table = "funding_contributor"
        table_alias = "fc"


class InviteesModel(BaseModel):
    """Common model bits of the invitees records."""

    identifier = CharField(max_length=120, null=True)
    email = CharField(max_length=120, null=True)
    first_name = CharField(max_length=120, null=True)
    last_name = CharField(max_length=120, null=True)
    orcid = OrcidIdField(null=True)
    put_code = IntegerField(null=True)
    visibility = CharField(null=True, max_length=100)
    status = TextField(null=True, help_text="Record processing status.")
    processed_at = DateTimeField(null=True)

    def save(self, *args, **kwargs):
        """Consistency validation and saving."""
        if self.is_dirty() and self.email and self.field_is_updated("email"):
            self.email = self.email.lower()
        return super().save(*args, **kwargs)

    def add_status_line(self, line):
        """Add a text line to the status for logging processing progress."""
        ts = datetime.utcnow().isoformat(timespec="seconds")
        self.status = (self.status + "\n" if self.status else '') + ts + ": " + line

    def to_export_dict(self):
        """Get row representation suitable for export to JSON/YAML."""
        return self.to_dict(
            to_dashes=True,
            exclude_nulls=True,
            only=[
                self.__class__.identifier,
                self.__class__.email,
                self.__class__.first_name,
                self.__class__.last_name,
                self.__class__.orcid,
                self.__class__.put_code,
                self.__class__.visibility],
            recurse=False)


class PeerReviewInvitee(InviteesModel):
    """Researcher or Invitee - related to peer review."""

    peer_review_record = ForeignKeyField(
        PeerReviewRecord, related_name="peer_review_invitee", on_delete="CASCADE")

    class Meta:  # noqa: D101,D106
        db_table = "peer_review_invitee"
        table_alias = "pi"


class WorkInvitees(InviteesModel):
    """Researcher or Invitees - related to work."""

    work_record = ForeignKeyField(
        WorkRecord, related_name="work_invitees", on_delete="CASCADE")

    class Meta:  # noqa: D101,D106
        db_table = "work_invitees"
        table_alias = "wi"


class FundingInvitees(InviteesModel):
    """Researcher or Invitees - related to funding."""

    funding_record = ForeignKeyField(
        FundingRecord, related_name="funding_invitees", on_delete="CASCADE")

    class Meta:  # noqa: D101,D106
        db_table = "funding_invitees"
        table_alias = "fi"


class ExternalIdModel(BaseModel):
    """Common model bits of the ExternalId records."""

    relationship_choices = [(v, v.replace('_', ' ').title()) for v in ['', "PART_OF", "SELF"]]
    type_choices = [(v, v.replace("_", " ").replace("-", " ").title()) for v in [
        '', "agr", "ark", "arxiv", "asin", "asin-tld", "authenticusid", "bibcode", "cba",
        "cienciaiul", "cit", "ctx", "dnb", "doi", "eid", "ethos", "grant_number", "handle", "hir",
        "isbn", "issn", "jfm", "jstor", "kuid", "lccn", "lensid", "mr", "oclc", "ol", "osti",
        "other-id", "pat", "pdb", "pmc", "pmid", "rfc", "rrid", "source-work-id", "ssrn", "uri",
        "urn", "wosuid", "zbl"
    ]]

    type = CharField(max_length=255, choices=type_choices)
    value = CharField(max_length=255)
    url = CharField(max_length=200, null=True)
    relationship = CharField(max_length=255, choices=relationship_choices)

    def to_export_dict(self):
        """Map the external ID record to dict for exprt into JSON/YAML."""
        d = {
            "external-id-type": self.type,
            "external-id-value": self.value,
            "external-id-relationship": self.relationship,
        }
        if self.url:
            d["external-id-url"] = {"value": self.url}
        return d


class WorkExternalId(ExternalIdModel):
    """Work ExternalId loaded for batch processing."""

    work_record = ForeignKeyField(
        WorkRecord, related_name="external_ids", on_delete="CASCADE")

    class Meta:  # noqa: D101,D106
        db_table = "work_external_id"
        table_alias = "wei"


class PeerReviewExternalId(ExternalIdModel):
    """Peer Review ExternalId loaded for batch processing."""

    peer_review_record = ForeignKeyField(
        PeerReviewRecord, related_name="external_ids", on_delete="CASCADE")

    class Meta:  # noqa: D101,D106
        db_table = "peer_review_external_id"
        table_alias = "pei"


class ExternalId(ExternalIdModel):
    """Funding ExternalId loaded for batch processing."""

    funding_record = ForeignKeyField(
        FundingRecord, related_name="external_ids", on_delete="CASCADE")

    class Meta:  # noqa: D101,D106
        db_table = "external_id"
        table_alias = "ei"


class Url(BaseModel, AuditMixin):
    """Shortened URLs."""

    short_id = CharField(unique=True, max_length=5)
    url = TextField()

    @classmethod
    def shorten(cls, url):
        """Create a shorten URL or retrieves an exiting one."""
        try:
            u = cls.get(url=url)
        except cls.DoesNotExist:
            while True:
                short_id = ''.join(
                    random.choice(string.ascii_letters + string.digits) for _ in range(5))
                if not cls.select().where(cls.short_id == short_id).exists():
                    break
            u = cls.create(short_id=short_id, url=url)
            return u
        return u


class Funding(BaseModel):
    """Uploaded research Funding record."""

    short_id = CharField(unique=True, max_length=5)
    url = TextField()


class Client(BaseModel, AuditMixin):
    """API Client Application/Consumer.

    A client is the app which wants to use the resource of a user.
    It is suggested that the client is registered by a user on your site,
    but it is not required.
    """

    name = CharField(null=True, max_length=40, help_text="human readable name, not required")
    homepage_url = CharField(null=True, max_length=100)
    description = CharField(
        null=True, max_length=400, help_text="human readable description, not required")
    user = ForeignKeyField(
        User, null=True, on_delete="SET NULL", help_text="creator of the client, not required")
    org = ForeignKeyField(Organisation, on_delete="CASCADE", related_name="client_applications")

    client_id = CharField(max_length=100, unique=True)
    client_secret = CharField(max_length=55, unique=True)
    is_confidential = BooleanField(null=True, help_text="public or confidential")
    grant_type = CharField(max_length=18, default="client_credentials", null=True)
    response_type = CharField(max_length=4, default="code", null=True)

    _redirect_uris = TextField(null=True)
    _default_scopes = TextField(null=True)

    def save(self, *args, **kwargs):  # noqa: D102
        if self.is_dirty() and self.user_id is None and current_user:
            self.user_id = current_user.id
        return super().save(*args, **kwargs)

    @property
    def client_type(self):  # noqa: D102
        if self.is_confidential:
            return 'confidential'
        return 'public'

    @property
    def redirect_uris(self):  # noqa: D102
        if self._redirect_uris:
            return self._redirect_uris.split()
        return []

    @redirect_uris.setter
    def redirect_uris(self, value):
        if value and isinstance(value, str):
            self._redirect_uris = value

    @property
    def callback_urls(self):  # noqa: D102
        return self._redirect_uris

    @callback_urls.setter
    def callback_urls(self, value):
        self._redirect_uris = value

    @property
    def default_redirect_uri(self):  # noqa: D102
        ru = self.redirect_uris
        if not ru:
            return None
        return self.redirect_uris[0]

    @property
    def default_scopes(self):  # noqa: D102
        if self._default_scopes:
            return self._default_scopes.split()
        return []

    def validate_scopes(self, scopes):
        """Validate client requested scopes."""
        return "/webhook" in scopes or not scopes

    def __repr__(self):  # noqa: D102
        return self.name or self.homepage_url or self.description


class Grant(BaseModel):
    """Grant Token / Authorization Code.

    A grant token is created in the authorization flow, and will be destroyed when
    the authorization is finished. In this case, it would be better to store the data
    in a cache, which leads to better performance.
    """

    user = ForeignKeyField(User, on_delete="CASCADE")

    # client_id = db.Column(
    #     db.String(40), db.ForeignKey('client.client_id'),
    #     nullable=False,
    # )
    client = ForeignKeyField(Client, index=True, on_delete="CASCADE")
    code = CharField(max_length=255, index=True)

    redirect_uri = CharField(max_length=255, null=True)
    expires = DateTimeField(null=True)

    _scopes = TextField(null=True)

    # def delete(self):
    #     super().delete().execute()
    #     return self

    @property
    def scopes(self):  # noqa: D102
        if self._scopes:
            return self._scopes.split()
        return []

    @scopes.setter
    def scopes(self, value):  # noqa: D102
        if isinstance(value, str):
            self._scopes = value
        else:
            self._scopes = ' '.join(value)


class Token(BaseModel):
    """Bearer Token.

    A bearer token is the final token that could be used by the client.
    There are other token types, but bearer token is widely used.
    Flask-OAuthlib only comes with a bearer token.
    """

    client = ForeignKeyField(Client, on_delete="CASCADE")
    user = ForeignKeyField(User, null=True, on_delete="SET NULL")
    token_type = CharField(max_length=40)

    access_token = CharField(max_length=100, unique=True)
    refresh_token = CharField(max_length=100, unique=True, null=True)
    expires = DateTimeField(null=True)
    _scopes = TextField(null=True)

    @property
    def scopes(self):  # noqa: D102
        if self._scopes:
            return self._scopes.split()
        return []

    @property
    def expires_at(self):  # noqa: D102
        return self.expires


def readup_file(input_file):
    """Read up the whole content and decode it and return the whole content."""
    raw = input_file.read()
    for encoding in "utf-8-sig", "utf-8", "utf-16":
        try:
            return raw.decode(encoding)
        except UnicodeDecodeError:
            continue
    return raw.decode("latin-1")


def create_tables():
    """Create all DB tables."""
    try:
        db.connect()
    except OperationalError:
        pass

    for model in [
            File,
            Organisation,
            User,
            UserOrg,
            OrcidToken,
            UserOrgAffiliation,
            OrgInfo,
            OrcidApiCall,
            OrcidAuthorizeCall,
            Task,
            Log,
            AffiliationRecord,
            GroupIdRecord,
            OrgInvitation,
            Url,
            UserInvitation,
            FundingRecord,
            WorkRecord,
            WorkContributor,
            WorkExternalId,
            WorkInvitees,
            FundingContributor,
            FundingInvitees,
            ExternalId,
            PeerReviewRecord,
            PeerReviewInvitee,
            PeerReviewExternalId,
            Client,
            Grant,
            Token,
    ]:

        if not model.table_exists():
            model.create_table()


def create_audit_tables():
    """Create all DB audit tables for PostgreSQL DB."""
    try:
        db.connect()
    except OperationalError:
        pass

    if isinstance(db, PostgresqlDatabase):
        with open(os.path.join(os.path.dirname(__file__), "sql", "auditing.sql"), 'br') as input_file:
            sql = readup_file(input_file)
            db.commit()
            with db.get_cursor() as cr:
                cr.execute(sql)
            db.commit()


def drop_tables():
    """Drop all model tables."""
    for m in (File, User, UserOrg, OrcidToken, UserOrgAffiliation, OrgInfo, OrgInvitation,
              OrcidApiCall, OrcidAuthorizeCall, FundingContributor, FundingInvitees, FundingRecord,
              PeerReviewInvitee, PeerReviewExternalId, PeerReviewRecord, WorkInvitees,
              WorkExternalId, WorkContributor, WorkRecord, AffiliationRecord, ExternalId, Url,
              UserInvitation, Task, Organisation):
        if m.table_exists():
            try:
                m.drop_table(fail_silently=True, cascade=m._meta.database.drop_cascade)
            except OperationalError:
                pass


def load_yaml_json(filename, source):
    """Create a common way of loading JSON or YAML file."""
    _, ext = os.path.splitext(filename)
    if ext.lower() in [".yaml", ".yml"]:
        data = json.loads(json.dumps(yaml.load(source)), object_pairs_hook=NestedDict)
    else:
        data = json.loads(source, object_pairs_hook=NestedDict)

    # Removing None for correct schema validation
    if not isinstance(data, list) and not (isinstance(data, dict) and "records" in data):
        raise SchemaError(
            u"Schema validation failed:\n - Expecting a list of Records")
    return data


def del_none(d):
    """
    Delete keys with the value ``None`` in a dictionary, recursively.

    So that the schema validation will not fail, for elements that are none
    """
    for key, value in list(d.items()):
        if value is None:
            del d[key]
        elif isinstance(value, list):
            for item in value:
                if isinstance(item, dict):
                    del_none(item)
        elif isinstance(value, dict):
            del_none(value)
    return d


def get_val(d, *keys, default=None):
    """To get the value from uploaded fields."""
    if isinstance(d, NestedDict):
        return d.get(*keys, default=default)
    for k in keys:
        if not d:
            break
        d = d.get(k, default)
    return d<|MERGE_RESOLUTION|>--- conflicted
+++ resolved
@@ -1433,34 +1433,6 @@
         return task
 
 
-<<<<<<< HEAD
-=======
-class TaskType(IntEnum):
-    """Enum used to represent Task type."""
-
-    AFFILIATION = 0  # Affiliation of employment/education
-    FUNDING = 1  # Funding
-    WORK = 2
-    PEER_REVIEW = 3
-    SYNC = 11
-
-    def __eq__(self, other):
-        if isinstance(other, TaskType):
-            return self.value == other.value
-        elif isinstance(other, int):
-            return self.value == other
-        return (self.name == other or self.name == getattr(other, "name", None))
-
-    def __hash__(self):
-        return hash(self.name)
-
-    @classmethod
-    def options(cls):
-        """Get list of all types for UI drop-down option list."""
-        return [(e.value, e.name.replace('_', ' ').title()) for e in cls]
-
-
->>>>>>> a960b12f
 class FundingRecord(RecordModel):
     """Funding record loaded from JSON file for batch processing."""
 
