# -*- coding: utf-8 -*-
"""Application models."""

import copy
import csv
import json
import jsonschema
import os
import random
import re
import secrets
import string
import uuid
from collections import namedtuple
from datetime import datetime
from enum import IntFlag, IntEnum
from hashlib import md5
from io import StringIO
from itertools import groupby, zip_longest
from urllib.parse import urlencode

import validators
import yaml
from flask_login import UserMixin, current_user
from peewee import JOIN, BlobField
from peewee import BooleanField as BooleanField_
from peewee import (CharField, DateTimeField, DeferredRelation, Field, FixedCharField,
                    ForeignKeyField, IntegerField, Model, OperationalError, PostgresqlDatabase,
                    SmallIntegerField, TextField, fn)
from peewee_validates import ModelValidator
# from playhouse.reflection import Introspector
from playhouse.shortcuts import model_to_dict
from pycountry import countries, currencies, languages
from pykwalify.core import Core
from pykwalify.errors import SchemaError

from . import app, db, schemas

ENV = app.config["ENV"]
DEFAULT_COUNTRY = app.config["DEFAULT_COUNTRY"]
SCHEMA_DIR = os.path.normpath(os.path.join(os.path.dirname(os.path.realpath(__file__)), "..", "schemas"))

ORCID_ID_REGEX = re.compile(r"^([X\d]{4}-?){3}[X\d]{4}$")
PARTIAL_DATE_REGEX = re.compile(r"\d+([/\-\.]\d+){,2}")


AFFILIATION_TYPES = ["student", "education", "staff", "employment", "distinction", "position", "invited position",
                     "qualification", "membership", "service"]
DISAMBIGUATION_SOURCES = ["RINGGOLD", "GRID", "FUNDREF", "ISNI"]
VISIBILITIES = ["PUBLIC", "PRIVATE", "REGISTERED_ONLY", "LIMITED"]
visibility_choices = [(v, v.replace('_', ' ').title()) for v in VISIBILITIES]
EXTERNAL_ID_TYPES = ["agr", "ark", "arxiv", "asin", "asin-tld", "authenticusid", "bibcode", "cba", "cienciaiul",
                     "cit", "ctx", "dnb", "doi", "eid", "ethos", "grant_number", "handle", "hir", "isbn",
                     "issn", "jfm", "jstor", "kuid", "lccn", "lensid", "mr", "oclc", "ol", "osti", "other-id",
                     "pat", "pdb", "pmc", "pmid", "rfc", "rrid", "source-work-id", "ssrn", "uri", "urn",
                     "wosuid", "zbl"]
FUNDING_TYPES = ["AWARD", "CONTRACT", "GRANT", "SALARY_AWARD"]
SUBJECT_TYPES = [
    "ARTISTIC_PERFORMANCE", "BOOK", "BOOK_CHAPTER", "BOOK_REVIEW", "CONFERENCE_ABSTRACT",
    "CONFERENCE_PAPER", "CONFERENCE_POSTER", "DATA_SET", "DICTIONARY_ENTRY", "DISCLOSURE",
    "DISSERTATION", "EDITED_BOOK", "ENCYCLOPEDIA_ENTRY", "INVENTION", "JOURNAL_ARTICLE",
    "JOURNAL_ISSUE", "LECTURE_SPEECH", "LICENSE", "MAGAZINE_ARTICLE", "MANUAL",
    "NEWSLETTER_ARTICLE", "NEWSPAPER_ARTICLE", "ONLINE_RESOURCE", "OTHER", "PATENT",
    "REGISTERED_COPYRIGHT", "REPORT", "RESEARCH_TECHNIQUE", "RESEARCH_TOOL", "SPIN_OFF_COMPANY",
    "STANDARDS_AND_POLICY", "SUPERVISED_STUDENT_PUBLICATION", "TECHNICAL_STANDARD", "TEST",
    "TRADEMARK", "TRANSLATION", "UNDEFINED", "WEBSITE", "WORKING_PAPER"
]
REVIEWER_ROLES = ["CHAIR", "EDITOR", "MEMBER", "ORGANIZER", "REVIEWER"]
REVIEW_TYPES = ["EVALUATION", "REVIEW"]
review_type_choices = [(v, v.title()) for v in REVIEW_TYPES]
RELATIONSHIPS = ["PART_OF", "SELF"]

WORK_TYPES = [
    "ARTISTIC_PERFORMANCE", "BOOK", "BOOK_CHAPTER", "BOOK_REVIEW", "CONFERENCE_ABSTRACT",
    "CONFERENCE_PAPER", "CONFERENCE_POSTER", "DATA_SET", "DICTIONARY_ENTRY", "DISCLOSURE",
    "DISSERTATION", "EDITED_BOOK", "ENCYCLOPEDIA_ENTRY", "INVENTION", "JOURNAL_ARTICLE",
    "JOURNAL_ISSUE", "LECTURE_SPEECH", "LICENSE", "MAGAZINE_ARTICLE", "MANUAL",
    "NEWSLETTER_ARTICLE", "NEWSPAPER_ARTICLE", "ONLINE_RESOURCE", "OTHER"
    "PATENT", "REGISTERED_COPYRIGHT", "REPORT", "RESEARCH_TECHNIQUE", "RESEARCH_TOOL",
    "SPIN_OFF_COMPANY", "STANDARDS_AND_POLICY", "SUPERVISED_STUDENT_PUBLICATION",
    "TECHNICAL_STANDARD", "TEST", "TRADEMARK", "TRANSLATION", "UNDEFINED", "WEBSITE",
    "WORKING_PAPER"
]
work_type_choices = [(v, v.replace('_', ' ').title()) for v in WORK_TYPES]
CITATION_TYPES = [
    "BIBTEX", "FORMATTED_APA", "FORMATTED_CHICAGO", "FORMATTED_HARVARD", "FORMATTED_IEEE",
    "FORMATTED_MLA", "FORMATTED_UNSPECIFIED", "FORMATTED_VANCOUVER", "RIS"
]
PROPERTY_TYPES = ["URL", "NAME", "KEYWORD", "COUNTRY"]
citation_type_choices = [(v, v.replace('_', ' ').title()) for v in CITATION_TYPES]

country_choices = [(c.alpha_2, c.name) for c in countries]
country_choices.sort(key=lambda e: e[1])
language_choices = [(l.alpha_2, l.name) for l in languages if hasattr(l, "alpha_2")]
language_choices.sort(key=lambda e: e[1])
currency_choices = [(l.alpha_3, l.name) for l in currencies]
currency_choices.sort(key=lambda e: e[1])
external_id_type_choices = [(v, v.replace("_", " ").replace("-", " ").title()) for v in EXTERNAL_ID_TYPES]
relationship_choices = [(v, v.replace('_', ' ').title()) for v in RELATIONSHIPS]
disambiguation_source_choices = [(v, v) for v in DISAMBIGUATION_SOURCES]
property_type_choices = [(v, v) for v in PROPERTY_TYPES]


class ModelException(Exception):
    """Application model exception."""

    pass


class NestedDict(dict):
    """Helper for traversing a nested dictionaries."""

    def get(self, *keys, default=None):
        """To get the value from uploaded fields."""
        d = self
        for k in keys:
            if d is default:
                break
            if not isinstance(d, dict):
                return default
            d = super(NestedDict, d).get(k, default)
        return d

    def get_orcid(self, *keys, default=None):
        """Get the ORCID iD value, sanize and validate it."""
        return validate_orcid_id(self.get(*keys, default=default))


def validate_orcid_id(value):
    """Sanitize and validate ORCID iD (both format and the check-sum)."""
    if not value:
        return

    if '/' in value:
        value = value.split('/')[-1]

    if not ORCID_ID_REGEX.match(value):
        raise ValueError(
            f"Invalid ORCID iD {value}. It should be in the form of 'xxxx-xxxx-xxxx-xxxx' where x is a digit."
        )
    check = 0
    for n in value:
        if n == '-':
            continue
        check = (2 * check + int(10 if n == 'X' else n)) % 11
    if check != 1:
        raise ValueError(f"Invalid ORCID iD {value} checksum. Make sure you have entered correct ORCID iD.")

    return value


def lazy_property(fn):
    """Make a property lazy-evaluated."""
    attr_name = '_lazy_' + fn.__name__

    @property
    def _lazy_property(self):
        if not hasattr(self, attr_name):
            setattr(self, attr_name, fn(self))
        return getattr(self, attr_name)
    return _lazy_property


def normalize_email(value):
    """Extact and normalize email value from the given raw data value, eg, 'Name <test@test.edu>'."""
    if value:
        value = value.strip().lower()
        return re.match(r"^(.*\<)?([^\>]*)\>?$", value).group(2) if '<' in value else value


class PartialDate(namedtuple("PartialDate", ["year", "month", "day"])):
    """Partial date (without month day or both month and month day."""

    def as_orcid_dict(self):
        """Return ORCID dictionary representation of the partial date."""
        if self.year is None and self.month is None and self.day is None:
            return None
        return dict(((f, None if v is None else {
            "value": ("%04d" if f == "year" else "%02d") % v
        }) for (f, v) in zip(self._fields, self)))

    @classmethod
    def create(cls, value):
        """Create a partial date form ORCID dictionary representation or string.

        >>> PartialDate.create({"year": {"value": "2003"}}).as_orcid_dict()
        {'year': {'value': '2003'}, 'month': None, 'day': None}

        >>> PartialDate.create({"year": {"value": "2003"}}).year
        2003

        >>> PartialDate.create("2003").year
        2003

        >>> PartialDate.create("2003-03")
        2003-03

        >>> PartialDate.create("2003-07-14")
        2003-07-14

        >>> PartialDate.create("2003/03")
        2003-03

        >>> PartialDate.create("2003/07/14")
        2003-07-14

        >>> PartialDate.create("03/2003")
        2003-03

        >>> PartialDate.create("14/07/2003")
        2003-07-14
        """
        if value is None or value == {}:
            return None
        if isinstance(value, str):
            match = PARTIAL_DATE_REGEX.search(value)
            if not match:
                raise ModelException(f"Wrong partial date value '{value}'")
            value0 = match[0]
            for sep in ['/', '.']:
                if sep in value0:
                    parts = value0.split(sep)
                    return cls(*[int(v) for v in (parts[::-1] if len(parts[-1]) > 2 else parts)])

            return cls(*[int(v) for v in value0.split('-')])

        return cls(**{k: int(v.get("value")) if v else None for k, v in value.items()})

    def as_datetime(self):
        """Get 'datetime' data representation."""
        return datetime(self.year, self.month, self.day)

    def __str__(self):
        """Get string representation."""
        if self.year is None:
            return ''
        else:
            res = "%04d" % int(self.year)
            if self.month:
                res += "-%02d" % int(self.month)
            return res + "-%02d" % int(self.day) if self.day else res


PartialDate.__new__.__defaults__ = (None, ) * len(PartialDate._fields)


class OrcidIdField(FixedCharField):
    """ORCID iD value DB field."""

    def __init__(self, *args, **kwargs):
        """Initialize ORCID iD data field."""
        if "verbose_name" not in kwargs:
            kwargs["verbose_name"] = "ORCID iD"
        if "max_length" not in kwargs:
            kwargs["max_length"] = 19
        super().__init__(*args, **kwargs)

        # TODO: figure out where to place the value validation...
        # def coerce(self, value):
        #     validate_orcid_id(value)
        #     return super().coerce(value)


class BooleanField(BooleanField_):
    """BooleanField extension to support inversion in queries."""

    def NOT(self):  # noqa: N802
        """Negate logical value in SQL."""
        return self.__invert__()


class PartialDateField(Field):
    """Partial date custom DB data field mapped to varchar(10)."""

    db_field = "varchar(10)"

    def db_value(self, value):
        """Convert into partial ISO date textual representation: YYYY-**-**, YYYY-MM-**, or YYYY-MM-DD."""
        if value is None or not value.year:
            return None

        res = "%04d" % int(value.year)
        if value.month:
            res += "-%02d" % int(value.month)
        else:
            return res + "-**-**"
        return res + "-%02d" % int(value.day) if value.day else res + "-**"

    def python_value(self, value):
        """Parse partial ISO date textual representation."""
        if value is None:
            return None

        parts = [int(p) for p in value.split("-") if "*" not in p]
        return PartialDate(**dict(zip_longest((
            "year",
            "month",
            "day",
        ), parts)))


class TaskType(IntEnum):
    """Enum used to represent Task type."""

    NONE = 0
    AFFILIATION = 4  # Affilation of employment/education
    FUNDING = 1  # Funding
    WORK = 2
    PEER_REVIEW = 3
    OTHER_ID = 5
    PROPERTY = 8
    SYNC = 11

    def __eq__(self, other):
        if isinstance(other, TaskType):
            return self.value == other.value
        elif isinstance(other, int):
            return self.value == other
        return (self.name == other or self.name == getattr(other, "name", None))

    def __hash__(self):
        return hash(self.name)

    @classmethod
    def options(cls):
        """Get list of all types for UI dropown option list."""
        return [(e, e.name.replace('_', ' ').title()) for e in cls]


class TaskTypeField(SmallIntegerField):
    """Partial date custom DB data field mapped to varchar(10)."""

    def db_value(self, value):
        """Change enum value to small int."""
        if value is None:
            return None
        try:
            if isinstance(value, TaskType):
                return value.value
            elif isinstance(value, int):
                return value
            elif isinstance(value, str):
                if str.isdigit(value):
                    return int(value)
                return TaskType[value.upper()].value
            else:
                raise ValueError("Unknow TaskType: '%s'", value)
        except:
            app.logger.exception("Failed to coerce the TaskType value, choosing NULL.")
            return None

    def python_value(self, value):
        """Parse partial ISO date textual representation."""
        if value is None:
            return None
        try:
            return TaskType(value)
        except:
            app.logger.exception(
                    f"Failed to map DB value {value} to TaskType, choosing None.")
            return None


class Role(IntFlag):
    """
    Enum used to represent user role.

    The model provide multi role support representing role sets as bitmaps.
    """

    NONE = 0  # NONE
    SUPERUSER = 1  # SuperUser
    ADMIN = 2  # Admin
    RESEARCHER = 4  # Researcher
    TECHNICAL = 8  # Technical contact
    ANY = 255  # ANY

    def __eq__(self, other):
        if isinstance(other, Role):
            return self.value == other.value
        return (self.name == other or self.name == getattr(other, 'name', None))

    def __hash__(self):
        return hash(self.name)


class Affiliation(IntFlag):
    """
    Enum used to represent user affiliation (type) to the organisation.

    The model provide multiple affiliations support representing role sets as bitmaps.
    """

    NONE = 0  # NONE
    EDU = 1  # Education
    EMP = 2  # Employment
    DIST = 4  # Distinction
    POS = 8   # Invited Position
    QUA = 16   # Qualification
    MEM = 32   # Membership
    SER = 64   # Service

    def __eq__(self, other):
        if isinstance(other, Affiliation):
            return self.value == other.value
        return (self.name == other or self.name == getattr(other, 'name', None))

    def __hash__(self):
        return hash(self.name)

    def __str__(self):
        return ", ".join({
            self.EDU: "Education",
            self.EMP: "Employment",
            self.DIST: "Distinction",
            self.POS: "Invited Position",
            self.QUA: "Qualification",
            self.MEM: "Membership",
            self.SER: "Service",
        }[a] for a in Affiliation if a & self)


class BaseModel(Model):
    """Encapsulate common bits and pieces of the model classes."""

    def field_is_updated(self, field_name):
        """Test if field is 'dirty'."""
        return any(field_name == f.name for f in self.dirty_fields)

    def save(self, *args, **kwargs):
        """Consistency validation and saving."""
        if self.is_dirty() and hasattr(self, "task") and self.task:
            self.task.updated_at = datetime.utcnow()
            self.task.save()
        if self.is_dirty() and getattr(self, "email", False) and self.field_is_updated("email"):
            self.email = self.email.lower()
        return super().save(*args, **kwargs)

    def add_status_line(self, line):
        """Add a text line to the status for logging processing progress."""
        ts = datetime.utcnow().isoformat(timespec="seconds")
        self.status = (self.status + "\n" if self.status else '') + ts + ": " + line

    @classmethod
    def get(cls, *query, **kwargs):
        """Get a single model instance."""
        if query and not kwargs and len(query) == 1 and isinstance(query[0], (int, str, )):
            return super().get(id=query[0])
        elif not query and not kwargs:
            return cls.select().limit(1).first()
        return super().get(*query, **kwargs)

    @classmethod
    def last(cls):
        """Get last inserted entry."""
        return cls.select().order_by(cls.id).limit(1).first()

    @classmethod
    def model_class_name(cls):
        """Get the class name of the model."""
        return cls._meta.name

    @classmethod
    def underscore_name(cls):
        """Get the class underscore name of the model."""
        s1 = re.sub('(.)([A-Z][a-z]+)', r'\1_\2', cls.__name__)
        return re.sub('([a-z0-9])([A-Z])', r'\1_\2', s1).lower()

    def __to_dashes(self, o):
        """Replace '_' with '-' in the dict keys."""
        if isinstance(o, dict):
            return {k.replace('_', '-'): self.__to_dashes(v) for k, v in o.items()}
        return o

    def to_dict(self,
                to_dashes=False,
                exclude_nulls=False,
                recurse=True,
                backrefs=False,
                only=None,
                exclude=None,
                seen=None,
                extra_attrs=None,
                fields_from_query=None,
                max_depth=None):
        """Get dictionary representation of the model."""
        o = model_to_dict(
            self,
            recurse=recurse,
            backrefs=backrefs,
            only=only,
            exclude=exclude,
            seen=seen,
            extra_attrs=extra_attrs,
            fields_from_query=fields_from_query,
            max_depth=max_depth)
        if exclude_nulls:
            o = {k: v for (k, v) in o.items() if v is not None}
        for k, v in o.items():
            if isinstance(v, PartialDate):
                o[k] = str(v)
            elif k == "task_type":
                o[k] = v.name
        if to_dashes:
            return self.__to_dashes(o)
        return o

    def reload(self):
        """Refresh the object from the DB."""
        newer_self = self.get(self._meta.primary_key == self._get_pk_value())
        for field_name in self._meta.fields.keys():
            val = getattr(newer_self, field_name)
            setattr(self, field_name, val)
        self._dirty.clear()

    def has_field(self, field_name):
        """Check if the model has a field."""
        return field_name in self._meta.fields

    class Meta:  # noqa: D101,D106
        database = db
        only_save_dirty = True


class ModelDeferredRelation(DeferredRelation):
    """Fixed DefferedRelation to allow inheritance and mixins."""

    def set_model(self, rel_model):
        """Include model in the generated "related_name" to make it unique."""
        for model, field, name in self.fields:
            if isinstance(field, ForeignKeyField) and not field._related_name:
                field._related_name = "%s_%s_set" % (model.model_class_name(), name)

        super().set_model(rel_model)


DeferredUser = ModelDeferredRelation()


class AuditMixin(Model):
    """Mixing for getting data necessary for data change audit trail maintenance."""

    created_at = DateTimeField(default=datetime.utcnow)
    updated_at = DateTimeField(null=True, default=None)
    is_deleted = BooleanField(null=True, default=False)

    # created_by = ForeignKeyField(DeferredUser, on_delete="SET NULL", null=True)
    # updated_by = ForeignKeyField(DeferredUser, on_delete="SET NULL", null=True)

    def save(self, *args, **kwargs):  # noqa: D102
        if self.is_dirty() and self._dirty != {"orcid_updated_at"}:
            self.updated_at = datetime.utcnow()
            if current_user and hasattr(current_user, "id"):
                if hasattr(self, "created_by") and self.created_by and hasattr(self, "updated_by"):
                    self.updated_by_id = current_user.id
                elif hasattr(self, "created_by"):
                    self.created_by_id = current_user.id
        return super().save(*args, **kwargs)

    def delete_instance(self, *args, **kwargs):  # noqa: D102
        """Mark the entry id_deleted and save (with the link to the user
        that invoked the deletion) for audit trail.
        """
        self.is_deleted = True
        self.save()
        return super().delete_instance(*args, **kwargs)


class File(BaseModel):
    """Uploaded image files."""

    filename = CharField(max_length=100)
    data = BlobField()
    mimetype = CharField(max_length=30, db_column="mime_type")
    token = FixedCharField(max_length=8, unique=True, default=lambda: secrets.token_urlsafe(8)[:8])

    class Meta:  # noqa: D101,D106
        table_alias = "f"


class Organisation(BaseModel, AuditMixin):
    """Research organisation."""

    country_choices = [(c.alpha_2, c.name) for c in countries]
    country_choices.sort(key=lambda e: e[1])
    country_choices.insert(0, ("", "Country"))

    name = CharField(max_length=100, unique=True, null=True)
    tuakiri_name = CharField(max_length=80, unique=True, null=True)
    if ENV != "prod":
        orcid_client_id = CharField(max_length=80, null=True)
        orcid_secret = CharField(max_length=80, null=True)
    else:  # pragma: no cover
        orcid_client_id = CharField(max_length=80, unique=True, null=True)
        orcid_secret = CharField(max_length=80, unique=True, null=True)
    confirmed = BooleanField(default=False)
    city = CharField(null=True)
    state = CharField(null=True, verbose_name="State/Region", max_length=100)
    country = CharField(null=True, choices=country_choices, default=DEFAULT_COUNTRY)
    disambiguated_id = CharField(null=True)
    disambiguation_source = CharField(null=True, choices=disambiguation_source_choices)
    is_email_sent = BooleanField(default=False)
    tech_contact = ForeignKeyField(
        DeferredUser,
        related_name="tech_contact_of",
        on_delete="SET NULL",
        null=True,
        help_text="Organisation technical contact")
    created_by = ForeignKeyField(DeferredUser, on_delete="SET NULL", null=True)
    updated_by = ForeignKeyField(DeferredUser, on_delete="SET NULL", null=True)

    api_credentials_requested_at = DateTimeField(
        null=True,
        help_text="The time stamp when the user clicked on the button to register client API.")
    api_credentials_entered_at = DateTimeField(
        null=True, help_text="The time stamp when the user entered API Client ID and secret.")

    can_use_api = BooleanField(null=True, help_text="The organisation can access ORCID Hub API.")
    logo = ForeignKeyField(
        File, on_delete="CASCADE", null=True, help_text="The logo of the organisation")
    email_template = TextField(null=True)
    email_template_enabled = BooleanField(null=True, default=False)
    webhook_enabled = BooleanField(default=False, null=True)
    webhook_url = CharField(max_length=100, null=True)
    email_notifications_enabled = BooleanField(default=False, null=True)
    notification_email = CharField(max_length=100, null=True, verbose_name="Notification Email Address")

    @property
    def invitation_sent_at(self):
        """Get the timestamp of the most recent invitation sent to the technical contact."""
        row = self.orginvitation_set.select(
            fn.MAX(OrgInvitation.created_at).alias("last_sent_at")).where(
                OrgInvitation.invitee_id == self.tech_contact_id).first()
        if row:
            return row.last_sent_at

    @property
    def invitation_confirmed_at(self):
        """Get the timestamp when the invitation link was opened."""
        row = self.orginvitation_set.select(
            fn.MAX(OrgInvitation.created_at).alias("last_confirmed_at")).where(
                OrgInvitation.invitee_id == self.tech_contact_id).where(
                    OrgInvitation.confirmed_at.is_null(False)).first()
        if row:
            return row.last_confirmed_at

    @property
    def users(self):
        """Get organisation's user query."""
        return User.select().join(
            UserOrg, on=(UserOrg.user_id == User.id)).where(UserOrg.org == self)

    @property
    def admins(self):
        """Get organisation's administrator query."""
        return self.users.where(UserOrg.is_admin)

    def __repr__(self):
        return self.name or self.tuakiri_name

    def save(self, *args, **kwargs):
        """Handle data consistency validation and saving."""
        if self.is_dirty():

            if self.name is None:
                self.name = self.tuakiri_name

            if self.field_is_updated("tech_contact") and self.tech_contact:
                if not self.tech_contact.has_role(Role.TECHNICAL):
                    self.tech_contact.roles |= Role.TECHNICAL
                    self.tech_contact.save()
                    app.logger.info(f"Added TECHNICAL role to user {self.tech_contact}")

            super().save(*args, **kwargs)

    class Meta:  # noqa: D101,D106
        table_alias = "o"


class OrgInfo(BaseModel):
    """Preloaded organisation data."""

    name = CharField(max_length=100, unique=True, help_text="Organisation name")
    tuakiri_name = CharField(max_length=100, unique=True, null=True, help_text="TUAKIRI Name")
    title = CharField(null=True, help_text="Contact Person Tile")
    first_name = CharField(null=True, help_text="Contact Person's First Name")
    last_name = CharField(null=True, help_text="Contact Person's Last Name")
    role = CharField(null=True, help_text="Contact Person's Role")
    email = CharField(null=True, help_text="Contact Person's Email Address")
    phone = CharField(null=True, help_text="Contact Person's Phone")
    is_public = BooleanField(
        null=True, default=False, help_text="Permission to post contact information to WEB")
    country = CharField(null=True, help_text="Country Code", default=DEFAULT_COUNTRY)
    city = CharField(null=True, help_text="City of Home Campus")
    disambiguated_id = CharField(
        null=True, verbose_name="Identifier",
        help_text="Organisation disambiguated identifier")
    disambiguation_source = CharField(
        null=True,
        verbose_name="Source",
        help_text="Organisation disambiguated ID source",
        choices=disambiguation_source_choices)

    def __repr__(self):
        return self.name or self.disambiguated_id or super().__repr__()

    class Meta:  # noqa: D101,D106
        db_table = "org_info"
        table_alias = "oi"

    @classmethod
    def load_from_csv(cls, source):
        """Load data from CSV file or a string."""
        if isinstance(source, str):
            source = StringIO(source, newline='')
        reader = csv.reader(source)
        header = next(reader)

        assert len(header) >= 3, \
            "Wrong number of fields. Expected at least 3 fields " \
            "(name, disambiguated organisation ID, and disambiguation source). " \
            "Read header: %s" % header
        header_rexs = [
            re.compile(ex, re.I)
            for ex in ("organisation|name", "title", r"first\s*(name)?", r"last\s*(name)?", "role",
                       "email", "phone", "public|permission to post to web", r"country\s*(code)?",
                       "city", "(common:)?disambiguated.*identifier",
                       "(common:)?disambiguation.*source", r"tuakiri\s*(name)?")
        ]

        def index(rex):
            """Return first header column index matching the given regex."""
            for i, column in enumerate(header):
                if rex.match(column):
                    return i
            else:
                return None

        idxs = [index(rex) for rex in header_rexs]

        def val(row, i, default=None):
            if idxs[i] is None:
                return default
            else:
                v = row[idxs[i]].strip()
                return None if v == '' else v

        for row in reader:
            # skip empty lines:
            if not row or row is None or len(row) == 0 or (len(row) == 1 and row[0].strip() == ''):
                continue

            name = val(row, 0)
            oi, _ = cls.get_or_create(name=name)

            oi.title = val(row, 1)
            oi.first_name = val(row, 2)
            oi.last_name = val(row, 3)
            oi.role = val(row, 4)
            oi.email = normalize_email(val(row, 5))
            oi.phone = val(row, 6)
            oi.is_public = val(row, 7) and val(row, 7).upper() == "YES"
            oi.country = val(row, 8) or DEFAULT_COUNTRY
            oi.city = val(row, 9)
            oi.disambiguated_id = val(row, 10)
            oi.disambiguation_source = val(row, 11)
            oi.tuakiri_name = val(row, 12)

            oi.save()

        return reader.line_num - 1


class User(BaseModel, UserMixin, AuditMixin):
    """
    ORCiD Hub user.

    It's a generic user including researchers, organisation administrators, hub administrators, etc.
    """

    name = CharField(max_length=64, null=True)
    first_name = CharField(null=True, verbose_name="First Name")
    last_name = CharField(null=True, verbose_name="Last Name")
    email = CharField(max_length=120, unique=True, null=True, verbose_name="Email Address")
    eppn = CharField(max_length=120, unique=True, null=True, verbose_name="EPPN")
    orcid = OrcidIdField(null=True, verbose_name="ORCID iD", help_text="User's ORCID iD")
    confirmed = BooleanField(default=False)
    # Role bit-map:
    roles = SmallIntegerField(default=0)

    is_locked = BooleanField(default=False)
    webhook_enabled = BooleanField(default=False, null=True)
    orcid_updated_at = DateTimeField(null=True, default=None)

    # TODO: many-to-many
    # NB! Deprecated!
    # TODO: we still need to remember the organisation that last authenticated the user
    organisation = ForeignKeyField(
        Organisation, related_name="members", on_delete="SET NULL", null=True)
    created_by = ForeignKeyField(DeferredUser, on_delete="SET NULL", null=True)
    updated_by = ForeignKeyField(DeferredUser, on_delete="SET NULL", null=True)

    def __repr__(self):
        if self.name and (self.eppn or self.email):
            return "%s (%s)" % (self.name, self.email or self.eppn)
        return self.name or self.email or self.orcid or super().__repr__()

    @property
    def username(self):
        """Usename for comlying with Flask-Login API"""
        return self.orcid or self.email

    @property
    def organisations(self):
        """Get all linked to the user organisation query."""
        return (Organisation.select(
            Organisation, (Organisation.tech_contact_id == self.id).alias("is_tech_contact"),
            ((UserOrg.is_admin.is_null(False)) & (UserOrg.is_admin)).alias("is_admin")).join(
                UserOrg, on=((UserOrg.org_id == Organisation.id) & (UserOrg.user_id == self.id)))
                .naive())

    @lazy_property
    def org_links(self):
        """Get all user organisation linked directly and indirectly."""
        if self.orcid:
            q = UserOrg.select().join(
                User,
                on=((User.id == UserOrg.user_id)
                    & ((User.email == self.email)
                       | (User.orcid == self.orcid)))).where((UserOrg.user_id == self.id)
                                                             | (User.email == self.email)
                                                             | (User.orcid == self.orcid))
        else:
            q = self.userorg_set

        return [
            r for r in q.select(UserOrg.id, UserOrg.org_id, Organisation.name.alias("org_name"))
            .join(Organisation, on=(
                Organisation.id == UserOrg.org_id)).order_by(Organisation.name).naive()
        ]

    @property
    def available_organisations(self):
        """Get all not yet linked to the user organisation query."""
        return (Organisation.select(Organisation).where(UserOrg.id.is_null()).join(
            UserOrg,
            JOIN.LEFT_OUTER,
            on=((UserOrg.org_id == Organisation.id) & (UserOrg.user_id == self.id))))

    @property
    def admin_for(self):
        """Get organisations the user is admin for (query)."""
        return self.organisations.where(UserOrg.is_admin)

    @property
    def is_active(self):
        """Get 'is_active' based on confirmed for Flask-Login.

        TODO: confirmed - user that email is confirmed either by IdP or by confirmation email
        isn't the same as "is active".
        """
        return self.confirmed

    def has_role(self, role):
        """Return `True` if the user identifies with the specified role.

        :param role: A role name, `Role` instance, or integer value.
        """
        if isinstance(role, Role):
            return bool(role & Role(self.roles))
        elif isinstance(role, str):
            try:
                return bool(Role[role.upper()] & Role(self.roles))
            except Exception:
                False
        elif isinstance(role, int):
            return bool(role & self.roles)
        else:
            return False

    @property
    def is_superuser(self):
        """Test if the user is a HUB admin."""
        return bool(self.roles & Role.SUPERUSER)

    @is_superuser.setter
    def is_superuser(self, value):  # noqa: D401
        """Sets user as a HUB admin."""
        if value:
            self.roles |= Role.SUPERUSER.value
        else:
            self.roles &= ~Role.SUPERUSER.value

    @property
    def is_admin(self):
        """Test if the user belongs to the organisation admin."""
        return bool(self.roles & Role.ADMIN)

    def avatar(self, size=40, default="identicon"):
        """Return Gravatar service user avatar URL."""
        # TODO: default gravatar image
        # default = "https://www.example.com/default.jpg"
        gravatar_url = "https://www.gravatar.com/avatar/" + md5(
            self.email.lower().encode()).hexdigest() + "?"
        gravatar_url += urlencode({'d': default, 's': str(size)})
        return gravatar_url

    @property
    def gravatar_profile_url(self):
        """Return Gravatar service user profile URL."""
        return "https://www.gravatar.com/" + md5(self.email.lower().encode()).hexdigest()

    @property
    def affiliations(self):
        """Return affiliations with the current organisation."""
        try:
            user_org = UserOrg.get(user=self, org=self.organisation)
            return Affiliation(user_org.affiliations)
        except UserOrg.DoesNotExist:
            return Affiliation.NONE

    def is_tech_contact_of(self, org=None):
        """Indicate if the user is the technical contact of the organisation."""
        if org is None:
            org = self.organisation
        return org and org.tech_contact and org.tech_contact_id == self.id

    def is_admin_of(self, org=None):
        """Indicate if the user is the technical contact of the organisation."""
        if org is None:
            org = self.organisation
        return org and UserOrg.select().where(UserOrg.user == self, UserOrg.org == org, UserOrg.is_admin).exists()

    @property
    def uuid(self):
        """Generate UUID for the user based on the primary email."""
        return uuid.uuid5(uuid.NAMESPACE_URL, "mailto:" + (self.email or self.eppn))


DeferredUser.set_model(User)


class OrgInvitation(BaseModel, AuditMixin):
    """Organisation invitation to on-board the Hub."""

    invitee = ForeignKeyField(
        User, on_delete="CASCADE", null=True, related_name="received_org_invitations")
    inviter = ForeignKeyField(
        User, on_delete="SET NULL", null=True, related_name="sent_org_invitations")
    org = ForeignKeyField(Organisation, on_delete="SET NULL", verbose_name="Organisation")
    email = TextField(
        help_text="The email address the invitation was sent to.",
        verbose_name="Invitee Email Address")
    token = TextField(unique=True)
    confirmed_at = DateTimeField(null=True)
    tech_contact = BooleanField(
        null=True,
        help_text="The invitee is the technical contact of the organisation.",
        verbose_name="Is Tech.contact")
    url = CharField(null=True)

    @property
    def sent_at(self):
        """Get the time the invitation was sent."""
        return self.created_at

    class Meta:  # noqa: D101,D106
        db_table = "org_invitation"
        table_alias = "oi"


class UserOrg(BaseModel, AuditMixin):
    """Linking object for many-to-many relationship."""

    user = ForeignKeyField(User, on_delete="CASCADE", index=True)
    org = ForeignKeyField(
        Organisation, on_delete="CASCADE", index=True, verbose_name="Organisation")

    is_admin = BooleanField(
        null=True, default=False, help_text="User is an administrator for the organisation")

    # Affiliation bit-map:
    affiliations = SmallIntegerField(default=Affiliation.NONE, null=True, verbose_name="EDU Person Affiliations")
    created_by = ForeignKeyField(
        User, on_delete="SET NULL", null=True, related_name="created_user_orgs")
    updated_by = ForeignKeyField(
        User, on_delete="SET NULL", null=True, related_name="updated_user_orgs")

    # TODO: the access token should be either here or in a separate list
    # access_token = CharField(max_length=120, unique=True, null=True)

    def save(self, *args, **kwargs):
        """Enforce foreign key constraints and consolidate user roles with the linked organisations.

        Enforce foreign key constraints and consolidate user roles with the linked organisations
        before saving data.
        """
        if self.is_dirty():
            # if self.field_is_updated("org"):
            #     self.org  # just enforce re-querying
            user = self.user
            if self.is_admin != user.is_admin:
                if self.is_admin or UserOrg.select().where((UserOrg.user_id == self.user_id) & (
                        UserOrg.org_id != self.org_id) & UserOrg.is_admin).exists():  # noqa: E125
                    user.roles |= Role.ADMIN
                    app.logger.info(f"Added ADMIN role to user {user}")
                else:
                    user.roles &= ~Role.ADMIN
                    app.logger.info(f"Revoked ADMIN role from user {user}")
                user.save()

            return super().save(*args, **kwargs)

    class Meta:  # noqa: D101,D106
        db_table = "user_org"
        table_alias = "uo"
        indexes = ((("user", "org"), True), )


class OrcidToken(BaseModel, AuditMixin):
    """For Keeping ORCID token in the table."""

    user = ForeignKeyField(
        User, null=True, index=True,
        on_delete="CASCADE")  # TODO: add validation for 3-legged authorization tokens
    org = ForeignKeyField(Organisation, index=True, verbose_name="Organisation")
    scopes = TextField(null=True)
    access_token = CharField(max_length=36, unique=True, null=True)
    issue_time = DateTimeField(default=datetime.utcnow)
    refresh_token = CharField(max_length=36, unique=True, null=True)
    expires_in = IntegerField(default=0)
    created_by = ForeignKeyField(DeferredUser, on_delete="SET NULL", null=True)
    updated_by = ForeignKeyField(DeferredUser, on_delete="SET NULL", null=True)

    class Meta:  # noqa: D101,D106
        db_table = "orcid_token"
        table_alias = "ot"


class UserOrgAffiliation(BaseModel, AuditMixin):
    """For Keeping the information about the affiliation."""

    user = ForeignKeyField(User, on_delete="CASCADE")
    organisation = ForeignKeyField(
        Organisation, index=True, on_delete="CASCADE", verbose_name="Organisation")
    disambiguated_id = CharField(verbose_name="Disambiguation ORG Id", null=True)
    disambiguation_source = CharField(
        verbose_name="Disambiguation ORG Source", null=True, choices=disambiguation_source_choices)
    name = TextField(null=True, verbose_name="Institution/employer")
    start_date = PartialDateField(null=True)
    end_date = PartialDateField(null=True)
    department_name = TextField(null=True)
    department_city = TextField(null=True)
    role_title = TextField(null=True)
    put_code = IntegerField(null=True)
    path = TextField(null=True)
    created_by = ForeignKeyField(DeferredUser, on_delete="SET NULL", null=True)
    updated_by = ForeignKeyField(DeferredUser, on_delete="SET NULL", null=True)

    class Meta:  # noqa: D101,D106
        db_table = "user_organisation_affiliation"
        table_alias = "oua"


class OrcidApiCall(BaseModel):
    """ORCID API call audit entry."""

    called_at = DateTimeField(default=datetime.utcnow)
    user = ForeignKeyField(User, null=True, on_delete="SET NULL")
    method = TextField()
    url = TextField()
    query_params = TextField(null=True)
    body = TextField(null=True)
    put_code = IntegerField(null=True)
    response = TextField(null=True)
    response_time_ms = IntegerField(null=True)

    class Meta:  # noqa: D101,D106
        db_table = "orcid_api_call"
        table_alias = "oac"


class OrcidAuthorizeCall(BaseModel):
    """ORCID Authorize call audit entry."""

    called_at = DateTimeField(default=datetime.utcnow)
    user = ForeignKeyField(User, null=True, default=None, on_delete="SET NULL")
    method = TextField(null=True, default="GET")
    url = TextField(null=True)
    token = TextField(null=True)
    state = TextField(null=True)
    response_time_ms = IntegerField(null=True)

    class Meta:  # noqa: D101,D106
        db_table = "orcid_authorize_call"
        table_alias = "oac"


class Task(BaseModel, AuditMixin):
    """Batch processing task created form CSV/TSV file."""

    org = ForeignKeyField(
        Organisation, index=True, verbose_name="Organisation", on_delete="CASCADE")
    completed_at = DateTimeField(null=True)
    filename = TextField(null=True)
    created_by = ForeignKeyField(
        User, on_delete="SET NULL", null=True, related_name="created_tasks")
    updated_by = ForeignKeyField(
        User, on_delete="SET NULL", null=True, related_name="updated_tasks")
    task_type = TaskTypeField(
        default=TaskType.NONE, choices=[(tt.value, tt.name) for tt in TaskType if tt.value])
    expires_at = DateTimeField(null=True)
    expiry_email_sent_at = DateTimeField(null=True)
    status = CharField(null=True, max_length=10, choices=[(v, v) for v in ["ACTIVE", "RESET"]])

    def __repr__(self):
        return ("Synchronization task" if self.task_type == TaskType.SYNC else (
            self.filename
            or f"{TaskType(self.task_type).name.capitalize()} record processing task #{self.id}"))

    @property
    def is_expiry_email_sent(self):
        """Test if the expiry email is sent ot not."""
        return bool(self.expiry_email_sent_at)

    @lazy_property
    def record_count(self):
        """Get count of the loaded recoreds."""
        return 0 if self.records is None else self.records.count()

    @property
    def record_model(self):
        """Get record model class."""
        return self.records.model_class

    @lazy_property
    def records(self):
        """Get all task record query."""
        if self.task_type in [TaskType.SYNC, TaskType.NONE]:
            return None
        return getattr(self, self.task_type.name.lower() + "_records")

    @lazy_property
    def completed_count(self):
        """Get number of completed rows."""
        return self.records.where(self.record_model.processed_at.is_null(False)).count()

    @lazy_property
    def completed_percent(self):
        """Get the percentage of completed rows."""
        return (100. * self.completed_count) / self.record_count if self.record_count else 0.

    @property
    def error_count(self):
        """Get error count encountered during processing batch task."""
        return self.records.where(self.record_model.status ** "%error%").count()

    # TODO: move this one to AffiliationRecord
    @classmethod
    def load_from_csv(cls, source, filename=None, org=None):
        """Load affiliation record data from CSV/TSV file or a string."""
        if isinstance(source, str):
            source = StringIO(source, newline='')
        reader = csv.reader(source)
        header = next(reader)
        if filename is None:
            if hasattr(source, "name"):
                filename = source.name
            else:
                filename = datetime.utcnow().isoformat(timespec="seconds")

        if len(header) == 1 and '\t' in header[0]:
            source.seek(0)
            reader = csv.reader(source, delimiter='\t')
            header = next(reader)
        if len(header) < 2:
            raise ModelException("Expected CSV or TSV format file.")

        if len(header) < 3:
            raise ModelException(
                "Wrong number of fields. Expected at least 4 fields "
                "(first name, last name, email address or another unique identifier, student/staff). "
                f"Read header: {header}")

        header_rexs = [
            re.compile(ex, re.I)
            for ex in [r"first\s*(name)?", r"last\s*(name)?", "email", "organisation|^name",
                       "campus|department", "city", "state|region", "course|title|role",
                       r"start\s*(date)?", r"end\s*(date)?",
                       r"affiliation(s)?\s*(type)?|student|staff", "country", r"disambiguat.*id",
                       r"disambiguat.*source", r"put|code", "orcid.*", "local.*|.*identifier",
                       "delete(.*record)?", r"(is)?\s*visib(bility|le)?", r"url", r"(display)?.*index",
                       r"(external)?\s*id(entifier)?\s+type$", r"(external)?\s*id(entifier)?\s*(value)?$",
                       r"(external)?\s*id(entifier)?\s*url", r"(external)?\s*id(entifier)?\s*rel(ationship)?", ]
        ]

        def index(rex):
            """Return first header column index matching the given regex."""
            for i, column in enumerate(header):
                if column and rex.match(column.strip()):
                    return i
            else:
                return None

        idxs = [index(rex) for rex in header_rexs]

        if all(idx is None for idx in idxs):
            raise ModelException(f"Failed to map fields based on the header of the file: {header}")

        if org is None:
            org = current_user.organisation if current_user else None

        def val(row, i, default=None):
            if idxs[i] is None or idxs[i] >= len(row):
                return default
            else:
                v = row[idxs[i]].strip()
                return default if v == '' else v

        with db.atomic():
            try:
                task = cls.create(org=org, filename=filename, task_type=TaskType.AFFILIATION)
                for row_no, row in enumerate(reader):
                    # skip empty lines:
                    if len([item for item in row if item and item.strip()]) == 0:
                        continue
                    if len(row) == 1 and row[0].strip() == '':
                        continue

                    put_code = val(row, 14)
                    delete_record = val(row, 17)
                    delete_record = delete_record and delete_record.lower() in [
                        'y', "yes", "ok", "delete", '1'
                    ]
                    if delete_record:
                        if not put_code:
                            raise ModelException(
                                f"Missing put-code. Cannot delete a record without put-code. "
                                f"#{row_no+2}: {row}. Header: {header}")

                    email = normalize_email(val(row, 2, ""))
<<<<<<< HEAD
                    orcid = val(row, 15)
                    local_id = val(row, 16)
=======
                    orcid = validate_orcid_id(val(row, 15))
                    external_id = val(row, 16)
>>>>>>> 223b7a7a

                    if not email and not orcid and local_id and validators.email(local_id):
                        # if email is missing and local ID is given as a valid email, use it:
                        email = local_id

                    # The uploaded country must be from ISO 3166-1 alpha-2
                    country = val(row, 11)
                    if country:
                        try:
                            country = countries.lookup(country).alpha_2
                        except Exception:
                            raise ModelException(
                                f" (Country must be 2 character from ISO 3166-1 alpha-2) in the row "
                                f"#{row_no+2}: {row}. Header: {header}")

                    if not delete_record and not (email or orcid):
                        raise ModelException(
                            f"Missing user identifier (email address or ORCID iD) in the row "
                            f"#{row_no+2}: {row}. Header: {header}")

                    if email and not validators.email(email):
                        raise ValueError(
                            f"Invalid email address '{email}'  in the row #{row_no+2}: {row}")

                    affiliation_type = val(row, 10)
                    if affiliation_type:
                        affiliation_type = affiliation_type.lower()
                    if not delete_record and (not affiliation_type
                                              or affiliation_type.lower() not in AFFILIATION_TYPES):
                        raise ValueError(
                            f"Invalid affiliation type '{affiliation_type}' in the row #{row_no+2}: {row}. "
                            f"Expected values: {', '.join(at for at in AFFILIATION_TYPES)}.")

                    first_name = val(row, 0)
                    last_name = val(row, 1)
                    if not delete_record and not(first_name and last_name):
                        raise ModelException(
                            "Wrong number of fields. Expected at least 4 fields "
                            "(first name, last name, email address or another unique identifier, "
                            f"student/staff): {row}")
                    disambiguation_source = val(row, 13)
                    if disambiguation_source:
                        disambiguation_source = disambiguation_source.upper()
                    visibility = val(row, 18)
                    if visibility:
                        visibility = visibility.upper()

                    af = AffiliationRecord(
                        task=task,
                        first_name=first_name,
                        last_name=last_name,
                        email=email,
                        organisation=val(row, 3),
                        department=val(row, 4),
                        city=val(row, 5),
                        state=val(row, 6),
                        role=val(row, 7),
                        start_date=PartialDate.create(val(row, 8)),
                        end_date=PartialDate.create(val(row, 9)),
                        affiliation_type=affiliation_type,
                        country=country,
                        disambiguated_id=val(row, 12),
                        disambiguation_source=disambiguation_source,
                        put_code=put_code,
                        orcid=orcid,
                        local_id=local_id,
                        delete_record=delete_record,
                        url=val(row, 19),
                        display_index=val(row, 20),
                        visibility=visibility,)
                    validator = ModelValidator(af)
                    if not validator.validate():
                        raise ModelException(f"Invalid record: {validator.errors}")
                    af.save()

                    external_id_type = val(row, 21, "").lower()
                    external_id_relationship = val(row, 24)
                    if external_id_relationship:
                        external_id_relationship = external_id_relationship.upper()
                    external_id_value = val(row, 22)

                    if external_id_type and external_id_value:

                        ae = AffiliationExternalId(
                            record=af,
                            type=external_id_type,
                            value=external_id_value,
                            url=val(row, 23),
                            relationship=external_id_relationship)

                        validator = ModelValidator(ae)
                        if not validator.validate():
                            raise ModelException(f"Invalid record: {validator.errors}")
                        ae.save()
            except Exception:
                db.rollback()
                app.logger.exception("Failed to load affiliation file.")
                raise

        return task

    def to_dict(self, to_dashes=True, recurse=False, exclude=None, include_records=True, only=None):
        """Create a dict represenatation of the task suitable for serialization into JSON or YAML."""
        # TODO: expand for the othe types of the tasks
        task_dict = super().to_dict(
            recurse=bool(False),
            to_dashes=to_dashes,
            exclude=exclude,
            only=only or [
                Task.id, Task.filename, Task.task_type, Task.created_at, Task.updated_at,
                Task.status
            ])
        # TODO: refactor for funding task to get records here not in API or export
        if include_records and TaskType(self.task_type) != TaskType.FUNDING:
            task_dict["records"] = [
                r.to_dict(
                    to_dashes=to_dashes,
                    recurse=recurse,
                    exclude=[self.records.model_class._meta.fields["task"]]) for r in self.records
            ]
        return task_dict

    def to_export_dict(self, include_records=True):
        """Create a dictionary representation for export."""
        if self.task_type == TaskType.AFFILIATION:
            task_dict = self.to_dict(recurse=include_records, include_records=include_records)
        else:
            task_dict = self.to_dict(
                recurse=False,
                to_dashes=True,
                include_records=False,
                exclude=[Task.created_by, Task.updated_by, Task.org, Task.task_type])
            task_dict["task-type"] = self.task_type.name
            if include_records:
                task_dict["records"] = [r.to_export_dict() for r in self.records]
        return task_dict

    class Meta:  # noqa: D101,D106
        table_alias = "t"


class Log(BaseModel):
    """Task log entries."""

    created_at = DateTimeField(default=datetime.utcnow)
    created_by = ForeignKeyField(
        User, on_delete="SET NULL", null=True, related_name="created_task_log_entries")
    task = ForeignKeyField(
        Task,
        on_delete="CASCADE",
        null=True,
        index=True,
        verbose_name="Task",
        related_name="log_entries")
    message = TextField(null=True)

    class Meta:  # noqa: D101,D106
        table_alias = "l"

    def save(self, *args, **kwargs):  # noqa: D102
        if self.is_dirty():
            if current_user and hasattr(current_user, "id"):
                if hasattr(self, "created_by"):
                    self.created_by_id = current_user.id
        return super().save(*args, **kwargs)


class UserInvitation(BaseModel, AuditMixin):
    """Organisation invitation to on-board the Hub."""

    invitee = ForeignKeyField(
        User, on_delete="CASCADE", null=True, related_name="received_user_invitations")
    inviter = ForeignKeyField(
        User, on_delete="SET NULL", null=True, related_name="sent_user_invitations")
    org = ForeignKeyField(
        Organisation, on_delete="CASCADE", null=True, verbose_name="Organisation")
    task = ForeignKeyField(Task, on_delete="CASCADE", null=True, index=True, verbose_name="Task")
    email = CharField(
        index=True, null=True, max_length=80,
        help_text="The email address the invitation was sent to.")
    first_name = TextField(null=True, verbose_name="First Name")
    last_name = TextField(null=True, verbose_name="Last Name")
    orcid = OrcidIdField(null=True)
    department = TextField(verbose_name="Campus/Department", null=True)
    organisation = TextField(verbose_name="Organisation Name", null=True)
    city = TextField(verbose_name="City", null=True)
    state = TextField(verbose_name="State", null=True)
    country = CharField(verbose_name="Country", max_length=2, null=True)
    course_or_role = TextField(verbose_name="Course or Job title", null=True)
    start_date = PartialDateField(verbose_name="Start date", null=True)
    end_date = PartialDateField(verbose_name="End date (leave blank if current)", null=True)
    affiliations = SmallIntegerField(verbose_name="User affiliations", null=True, default=Affiliation.NONE)
    disambiguated_id = TextField(verbose_name="Disambiguation ORG Id", null=True)
    disambiguation_source = TextField(
        verbose_name="Disambiguation ORG Source", null=True, choices=disambiguation_source_choices)
    token = TextField(unique=True)
    confirmed_at = DateTimeField(null=True)
    is_person_update_invite = BooleanField(
        default=False,
        verbose_name="'Person/Update' Invitation",
        help_text="Invitation to grant 'Person/Update' scope")

    @property
    def sent_at(self):
        """Get the time the invitation was sent."""
        return self.created_at

    class Meta:  # noqa: D101,D106
        db_table = "user_invitation"


class RecordModel(BaseModel):
    """Common model bits of the task records."""

    def key_name(self, name):
        """Map key-name to a model class key name for export."""
        return name

    @classmethod
    def get_field_regxes(cls):
        """Return map of compiled field name regex to the model fields."""
        return {f: re.compile(e, re.I) for (f, e) in cls._field_regex_map}

    @property
    def invitee_model(self):
        """Get invitee model class."""
        if hasattr(self, "invitees"):
            return self.invitees.model_class

    def to_export_dict(self):
        """Map the common record parts to dict for export into JSON/YAML."""
        org = self.task.org
        d = {"type": self.type} if self.has_field("type") else {}
        if hasattr(self, "org_name"):
            d["organization"] = {
                "disambiguated-organization": {
                    "disambiguated-organization-identifier":
                    self.disambiguated_id or org.disambiguated_id,
                    "disambiguation-source":
                    self.disambiguation_source or org.disambiguation_source,
                },
                "name": self.org_name or org.name,
                "address": {
                    "city": self.city or org.city,
                    "region": self.region or org.state,
                    "country": self.country or org.country,
                },
            }
        if self.has_field("title"):
            d["title"] = {
                "title": {
                    "value": self.title,
                },
                "translated-title": {
                    "value": self.translated_title,
                    "language-code": self.translated_title_language_code,
                }
            }
        if hasattr(self, "invitees") and self.invitees:
            d["invitees"] = [r.to_export_dict() for r in self.invitees]
        if hasattr(self, "contributors") and self.contributors:
            d["contributors"] = {"contributor": [r.to_export_dict() for r in self.contributors]}
        if hasattr(self, "external_ids") and self.external_ids:
            d[self.key_name("external-ids")] = {
                "external-id": [r.to_export_dict() for r in self.external_ids]
            }
        if hasattr(self, "start_date") and self.start_date:
            d["start-date"] = self.start_date.as_orcid_dict()
        if hasattr(self, "end_date") and self.end_date:
            d["end-date"] = self.end_date.as_orcid_dict()
        return d


class GroupIdRecord(RecordModel):
    """GroupID records."""

    type_choices = [('publisher', 'publisher'), ('institution', 'institution'), ('journal', 'journal'),
                    ('conference', 'conference'), ('newspaper', 'newspaper'), ('newsletter', 'newsletter'),
                    ('magazine', 'magazine'), ('peer-review service', 'peer-review service')]
    type_choices.sort(key=lambda e: e[1])
    type_choices.insert(0, ("", ""))
    put_code = IntegerField(null=True)
    processed_at = DateTimeField(null=True)
    status = TextField(null=True, help_text="Record processing status.")
    name = CharField(max_length=120,
                     help_text="The name of the group. This can be the name of a journal (Journal of Criminal Justice),"
                               " a publisher (Society of Criminal Justice), or non-specific description (Legal Journal)"
                               " as required.")
    group_id = CharField(max_length=120,
                         help_text="The group's identifier, formatted as type:identifier, e.g. issn:12345678. "
                                   "This can be as specific (e.g. the journal's ISSN) or vague as required. "
                                   "Valid types include: issn, ringold, orcid-generated, fundref, publons.")
    description = CharField(max_length=1000,
                            help_text="A brief textual description of the group. "
                                      "This can be as specific or vague as required.")
    type = CharField(max_length=80, choices=type_choices,
                     help_text="One of the specified types: publisher; institution; journal; conference; newspaper; "
                               "newsletter; magazine; peer-review service.")
    organisation = ForeignKeyField(
        Organisation, related_name="organisation", on_delete="CASCADE", null=True)

    class Meta:  # noqa: D101,D106
        db_table = "group_id_record"
        table_alias = "gid"


class AffiliationRecord(RecordModel):
    """Affiliation record loaded from CSV file for batch processing."""

    is_active = BooleanField(
        default=False, help_text="The record is marked 'active' for batch processing", null=True)
    task = ForeignKeyField(Task, related_name="affiliation_records", on_delete="CASCADE")
    put_code = IntegerField(null=True)
    local_id = CharField(
        max_length=100,
        null=True,
        verbose_name="Local ID",
        help_text="Record identifier used in the data source system.")
    processed_at = DateTimeField(null=True)
    status = TextField(null=True, help_text="Record processing status.")
    first_name = CharField(null=True, max_length=120)
    last_name = CharField(null=True, max_length=120)
    email = CharField(max_length=80, null=True)
    orcid = OrcidIdField(null=True)
    organisation = CharField(null=True, index=True, max_length=200)
    affiliation_type = CharField(null=True, max_length=20, choices=[(v, v) for v in AFFILIATION_TYPES])
    role = CharField(null=True, verbose_name="Role/Course", max_length=100)
    department = CharField(null=True, max_length=200)
    start_date = PartialDateField(null=True)
    end_date = PartialDateField(null=True)
    city = CharField(null=True, max_length=200)
    state = CharField(null=True, verbose_name="State/Region", max_length=100)
    country = CharField(null=True, verbose_name="Country", max_length=2, choices=country_choices)
    disambiguated_id = CharField(
        null=True, max_length=20, verbose_name="Disambiguated Organization Identifier")
    disambiguation_source = CharField(
        null=True,
        max_length=100,
        verbose_name="Disambiguation Source",
        choices=disambiguation_source_choices)
    delete_record = BooleanField(null=True)
    visibility = CharField(null=True, max_length=100, choices=visibility_choices)
    url = CharField(max_length=200, null=True)
    display_index = CharField(max_length=100, null=True)

    class Meta:  # noqa: D101,D106
        db_table = "affiliation_record"
        table_alias = "ar"

    _regex_field_map = [
        ("first_name", r"first\s*(name)?"),
        ("last_name", r"last\s*(name)?"),
        ("email", "email"),
        ("organisation", "organisation|^name"),
        ("department", "campus|department"),
        ("city", "city"),
        ("state", "state|region"),
        ("role", "course|title|role"),
        ("start_date", r"start\s*(date)?"),
        ("end_date", r"end\s*(date)?"),
        ("affiliation_type", r"affiliation(s)?\s*(type)?|student|staff"),
        ("country", "country"),
        ("disambiguated_id", r"disambiguat.*id"),
        ("disambiguation_source", r"disambiguat.*source"),
        ("put_code", r"put|code"),
        ("orcid", "orcid.*"),
        ("local_id", "local.*|.*identifier"),
    ]

    @classmethod
    def load(cls, data, task=None, task_id=None, filename=None, override=True,
             skip_schema_validation=False, org=None):
        """Load afffiliation record task form JSON/YAML. Data shoud be already deserialize."""
        if isinstance(data, str):
            data = json.loads(data) if filename.lower().endswith(".json") else yaml.load(data)
        if org is None:
            org = current_user.organisation if current_user else None
        if not skip_schema_validation:
            jsonschema.validate(data, schemas.affiliation_task)
        if not task and task_id:
            task = Task.select().where(Task.id == task_id).first()
        if not task and "id" in data:
            task_id = int(data["id"])
            task = Task.select().where(Task.id == task_id).first()
        with db.atomic():
            try:
                if not task:
                    filename = (filename or data.get("filename")
                                or datetime.utcnow().isoformat(timespec="seconds"))
                    task = Task.create(
                            org=org, filename=filename, task_type=TaskType.AFFILIATION)
                elif override:
                    AffiliationRecord.delete().where(AffiliationRecord.task == task).execute()
                record_fields = AffiliationRecord._meta.fields.keys()
                for r in data.get("records"):
                    if "id" in r and not override:
                        rec = AffiliationRecord.get(int(r["id"]))
                    else:
                        rec = AffiliationRecord(task=task)
                    for k, v in r.items():
                        if k == "id":
                            continue
                        k = k.replace('-', '_')
                        if k in ["visibility", "disambiguation_source"] and v:
                            v = v.upper()
                        if k in record_fields and rec._data.get(k) != v:
                            rec._data[k] = PartialDate.create(v) if k.endswith("date") else v
                            rec._dirty.add(k)
                    if rec.is_dirty():
                        validator = ModelValidator(rec)
                        if not validator.validate():
                            raise ModelException(f"Invalid record: {validator.errors}")
                        rec.save()
            except:
                db.rollback()
                app.logger.exception("Failed to load affiliation record task file.")
                raise
        return task


class FundingRecord(RecordModel):
    """Funding record loaded from JSON file for batch processing."""

    funiding_type_choices = [(v, v.replace('_', ' ').title()) for v in FUNDING_TYPES]

    task = ForeignKeyField(Task, related_name="funding_records", on_delete="CASCADE")
    title = CharField(max_length=255)
    translated_title = CharField(null=True, max_length=255)
    translated_title_language_code = CharField(null=True, max_length=10, choices=language_choices)
    type = CharField(max_length=255, choices=funiding_type_choices)
    organization_defined_type = CharField(null=True, max_length=255)
    short_description = CharField(null=True, max_length=4000)
    amount = CharField(null=True, max_length=255)
    currency = CharField(null=True, max_length=3, choices=currency_choices)
    start_date = PartialDateField(null=True)
    end_date = PartialDateField(null=True)
    org_name = CharField(null=True, max_length=255, verbose_name="Organisation Name")
    city = CharField(null=True, max_length=255)
    region = CharField(null=True, max_length=255)
    country = CharField(null=True, max_length=255, choices=country_choices)
    disambiguated_id = CharField(null=True, max_length=255)
    disambiguation_source = CharField(
        null=True, max_length=255, choices=disambiguation_source_choices)
    is_active = BooleanField(
        default=False, help_text="The record is marked for batch processing", null=True)
    processed_at = DateTimeField(null=True)
    status = TextField(null=True, help_text="Record processing status.")

    def to_export_dict(self):
        """Map the funding record to dict for export into JSON/YAML."""
        d = super().to_export_dict()
        d["amount"] = {
            "currency-code": self.currency,
            "value": self.amount,
        }
        return d

    @classmethod
    def load_from_csv(cls, source, filename=None, org=None):
        """Load data from CSV/TSV file or a string."""
        if isinstance(source, str):
            source = StringIO(source, newline='')
        if filename is None:
            filename = datetime.utcnow().isoformat(timespec="seconds")
        reader = csv.reader(source)
        header = next(reader)

        if len(header) == 1 and '\t' in header[0]:
            source.seek(0)
            reader = csv.reader(source, delimiter='\t')
            header = next(reader)

        if len(header) < 2:
            raise ModelException("Expected CSV or TSV format file.")

        header_rexs = [
            re.compile(ex, re.I) for ex in [
                "title$",
                r"translated\s+(title)?",
                r"translat(ed)?(ion)?\s+(title)?\s*lang(uage)?.*(code)?",
                "type$",
                r"org(ani[sz]ation)?\s*(defined)?\s*type",
                r"(short\s*|description\s*)+$",
                "amount",
                "currency",
                r"start\s*(date)?",
                r"end\s*(date)?",
                r"(org(gani[zs]ation)?)?\s*name$",
                "city",
                "region|state",
                "country",
                r"disambiguated\s*(org(ani[zs]ation)?)?\s*id(entifier)?",
                r"disambiguation\s+source$",
                r"(is)?\s*active$",
                r"orcid\s*(id)?$",
                "email",
                r"(external)?\s*id(entifier)?\s+type$",
                r"((external)?\s*id(entifier)?\s+value|funding.*id)$",
                r"(external)?\s*id(entifier)?\s*url",
                r"(external)?\s*id(entifier)?\s*rel(ationship)?",
                "put.*code",
                r"(is)?\s*visib(bility|le)?",
                r"first\s*(name)?",
                r"(last|sur)\s*(name)?",
                "identifier",
            ]
        ]

        def index(rex):
            """Return first header column index matching the given regex."""
            for i, column in enumerate(header):
                if rex.match(column.strip()):
                    return i
            else:
                return None

        idxs = [index(rex) for rex in header_rexs]

        if all(idx is None for idx in idxs):
            raise ModelException(f"Failed to map fields based on the header of the file: {header}")

        if org is None:
            org = current_user.organisation if current_user else None

        def val(row, i, default=None):
            if len(idxs) <= i or idxs[i] is None or idxs[i] >= len(row):
                return default
            else:
                v = row[idxs[i]].strip()
            return default if v == '' else v

        rows = []
        cached_row = []
        for row_no, row in enumerate(reader):
            # skip empty lines:
            if len([item for item in row if item and item.strip()]) == 0:
                continue
            if len(row) == 1 and row[0].strip() == '':
                continue

            orcid, email = val(row, 17), normalize_email(val(row, 18, ""))
            orcid = validate_orcid_id(orcid)
            if email and not validators.email(email):
                raise ValueError(
                    f"Invalid email address '{email}'  in the row #{row_no+2}: {row}")

            invitee = dict(
                identifier=val(row, 27),
                email=email,
                first_name=val(row, 25),
                last_name=val(row, 26),
                orcid=orcid,
                put_code=val(row, 23),
                visibility=val(row, 24),
            )

            title = val(row, 0)
            external_id_type = val(row, 19, "").lower()
            external_id_value = val(row, 20)
            external_id_relationship = val(row, 22, "").upper()

            if external_id_type not in EXTERNAL_ID_TYPES:
                raise ModelException(
                    f"Invalid External Id Type: '{external_id_type}', Use 'doi', 'issn' "
                    f"or one of the accepted types found here: https://pub.orcid.org/v2.0/identifiers")

            if not external_id_value:
                raise ModelException(
                    f"Invalid External Id Value or Funding Id: {external_id_value}, #{row_no+2}: {row}.")

            if not title:
                raise ModelException(
                    f"Title is mandatory, #{row_no+2}: {row}. Header: {header}")

            if external_id_relationship not in RELATIONSHIPS:
                raise ModelException(
                    f"Invalid External Id Relationship '{external_id_relationship}' as it is not one of the "
                    f"{RELATIONSHIPS}, #{row_no+2}: {row}.")

            if cached_row and title.lower() == val(cached_row, 0).lower() and \
                    external_id_type.lower() == val(cached_row, 19).lower() and \
                    external_id_value.lower() == val(cached_row, 20).lower() and \
                    external_id_relationship.lower() == val(cached_row, 22).lower():
                row = cached_row
            else:
                cached_row = row

            funding_type = val(row, 3)
            if not funding_type:
                raise ModelException(
                    f"Funding type is mandatory, #{row_no+2}: {row}. Header: {header}")

            # The uploaded country must be from ISO 3166-1 alpha-2
            country = val(row, 13)
            if country:
                try:
                    country = countries.lookup(country).alpha_2
                except Exception:
                    raise ModelException(
                        f" (Country must be 2 character from ISO 3166-1 alpha-2) in the row "
                        f"#{row_no+2}: {row}. Header: {header}")

            rows.append(
                dict(
                    funding=dict(
                        title=title,
                        translated_title=val(row, 1),
                        translated_title_language_code=val(row, 2),
                        type=funding_type,
                        organization_defined_type=val(row, 4),
                        short_description=val(row, 5),
                        amount=val(row, 6),
                        currency=val(row, 7),
                        start_date=PartialDate.create(val(row, 8)),
                        end_date=PartialDate.create(val(row, 9)),
                        org_name=val(row, 10) or org.name,
                        city=val(row, 11) or org.city,
                        region=val(row, 12) or org.state,
                        country=country or org.country,
                        disambiguated_id=val(row, 14) or org.disambiguated_id,
                        disambiguation_source=val(row, 15) or org.disambiguation_source),
                    invitee=invitee,
                    external_id=dict(
                        type=external_id_type,
                        value=external_id_value,
                        url=val(row, 21),
                        relationship=external_id_relationship)))

        with db.atomic():
            try:
                task = Task.create(org=org, filename=filename, task_type=TaskType.FUNDING)
                for funding, records in groupby(rows, key=lambda row: row["funding"].items()):
                    records = list(records)

                    fr = cls(task=task, **dict(funding))
                    validator = ModelValidator(fr)
                    if not validator.validate():
                        raise ModelException(f"Invalid record: {validator.errors}")
                    fr.save()

                    for external_id in set(
                            tuple(r["external_id"].items()) for r in records
                            if r["external_id"]["type"] and r["external_id"]["value"]):
                        ei = ExternalId(record=fr, **dict(external_id))
                        ei.save()

                    for invitee in set(
                            tuple(r["invitee"].items()) for r in records
                            if r["invitee"]["email"]):
                        rec = FundingInvitee(record=fr, **dict(invitee))
                        validator = ModelValidator(rec)
                        if not validator.validate():
                            raise ModelException(f"Invalid invitee record: {validator.errors}")
                        rec.save()

                return task

            except Exception:
                db.rollback()
                app.logger.exception("Failed to load funding file.")
                raise

    @classmethod
    def load_from_json(cls, source, filename=None, org=None, task=None):
        """Load data from JSON file or a string."""
        # import data from file based on its extension; either it is YAML or JSON
        data = load_yaml_json(filename=filename, source=source)
        records = data["records"] if isinstance(data, dict) else data

        for r in records:
            validation_source_data = copy.deepcopy(r)
            validation_source_data = del_none(validation_source_data)

            # Adding schema validation for funding
            validator = Core(
                source_data=validation_source_data,
                schema_files=[os.path.join(SCHEMA_DIR, "funding_schema.yaml")])
            validator.validate(raise_exception=True)

        with db.atomic():
            try:
                if org is None:
                    org = current_user.organisation if current_user else None
                if not task:
                    task = Task.create(org=org, filename=filename, task_type=TaskType.FUNDING)
                else:
                    FundingRecord.delete().where(FundingRecord.task == task).execute()

                for r in records:

                    title = r.get("title", "title", "value")
                    translated_title = r.get("title", "translated-title", "value")
                    translated_title_language_code = r.get("title", "translated-title",
                                                           "language-code")
                    rec_type = r.get("type")
                    organization_defined_type = r.get("organization-defined-type", "value")
                    short_description = r.get("short-description")
                    amount = r.get("amount", "value")
                    currency = r.get("amount", "currency-code")
                    start_date = PartialDate.create(r.get("start-date"))
                    end_date = PartialDate.create(r.get("end-date"))
                    org_name = r.get("organization", "name")
                    city = r.get("organization", "address", "city")
                    region = r.get("organization", "address", "region")
                    country = r.get("organization", "address", "country")
                    disambiguated_id = r.get("organization", "disambiguated-organization",
                                             "disambiguated-organization-identifier")
                    disambiguation_source = r.get("organization", "disambiguated-organization",
                                                  "disambiguation-source")

                    record = cls.create(
                        task=task,
                        title=title,
                        translated_title=translated_title,
                        translated_title_language_code=translated_title_language_code,
                        type=rec_type,
                        organization_defined_type=organization_defined_type,
                        short_description=short_description,
                        amount=amount,
                        currency=currency,
                        org_name=org_name,
                        city=city,
                        region=region,
                        country=country,
                        disambiguated_id=disambiguated_id,
                        disambiguation_source=disambiguation_source,
                        start_date=start_date,
                        end_date=end_date)

                    invitees = r.get("invitees", default=[])
                    if invitees:
                        for invitee in invitees:
                            identifier = invitee.get("identifier")
                            email = normalize_email(invitee.get("email"))
                            first_name = invitee.get("first-name")
                            last_name = invitee.get("last-name")
                            orcid = invitee.get_orcid("ORCID-iD")
                            put_code = invitee.get("put-code")
                            visibility = invitee.get("visibility")

                            FundingInvitee.create(
                                record=record,
                                identifier=identifier,
                                email=email,
                                first_name=first_name,
                                last_name=last_name,
                                orcid=orcid,
                                visibility=visibility,
                                put_code=put_code)
                    else:
                        raise SchemaError(u"Schema validation failed:\n - "
                                          u"Expecting Invitees for which the funding record will be written")

                    contributors = r.get("contributors", "contributor", default=[])
                    if contributors:
                        for contributor in contributors:
                            orcid = contributor.get_orcid("contributor-orcid", "path")
                            name = contributor.get("credit-name", "value")
                            email = normalize_email(contributor.get("contributor-email", "value"))
                            role = contributor.get("contributor-attributes", "contributor-role")

                            FundingContributor.create(
                                record=record,
                                orcid=orcid,
                                name=name,
                                email=email,
                                role=role)

                    external_ids = r.get("external-ids", "external-id", default=[])
                    if external_ids:
                        for external_id in external_ids:
                            id_type = external_id.get("external-id-type")
                            value = external_id.get("external-id-value")
                            url = external_id.get("external-id-url", "value")
                            relationship = external_id.get("external-id-relationship")
                            ExternalId.create(
                                record=record,
                                type=id_type,
                                value=value,
                                url=url,
                                relationship=relationship)
                    else:
                        raise SchemaError(u"Schema validation failed:\n - An external identifier is required")
                return task

            except Exception:
                db.rollback()
                app.logger.exception("Failed to load funding file.")
                raise

    class Meta:  # noqa: D101,D106
        db_table = "funding_record"
        table_alias = "fr"


class PeerReviewRecord(RecordModel):
    """Peer Review record loaded from Json file for batch processing."""

    subject_type_choices = [(v, v.replace('_', ' ').title()) for v in SUBJECT_TYPES]
    reviewer_role_choices = [(v, v.title()) for v in REVIEWER_ROLES]

    task = ForeignKeyField(Task, related_name="peer_review_records", on_delete="CASCADE")
    review_group_id = CharField(
        max_length=255, verbose_name="Group ID", help_text="Review Group ID")
    reviewer_role = CharField(
        null=True,
        max_length=255,
        choices=reviewer_role_choices,
        verbose_name="Role",
        help_text="Reviewer Role")
    review_url = CharField(null=True, max_length=255, verbose_name="URL", help_text="Review URL")
    review_type = CharField(
        null=True,
        max_length=255,
        choices=review_type_choices,
        verbose_name="Type",
        help_text="Review Type")
    review_completion_date = PartialDateField(
        null=True, verbose_name="Completed On", help_text="Review Completion Date")
    subject_external_id_type = CharField(
        null=True, max_length=255, verbose_name="Type", help_text="Subject External ID Type")
    subject_external_id_value = CharField(
        null=True, max_length=255, verbose_name="Value", help_text="Subject External ID Value")
    subject_external_id_url = CharField(
        null=True, max_length=255, verbose_name="URL", help_text="Subject External ID URL")
    subject_external_id_relationship = CharField(
        null=True,
        max_length=255,
        choices=relationship_choices,
        verbose_name="Relationship",
        help_text="Subject External ID Relationship")

    subject_container_name = CharField(
        null=True,
        max_length=255,
        verbose_name="Container Name",
        help_text="Subject Container Name")
    subject_type = CharField(
        max_length=80,
        choices=subject_type_choices,
        null=True,
        verbose_name="Type",
        help_text="Subject Container Type")
    subject_name_title = CharField(
        null=True, max_length=255, verbose_name="Title", help_text="Subject Name Title")
    subject_name_subtitle = CharField(
        null=True, max_length=255, verbose_name="Subtitle", help_text="Subject Name Subtitle")
    subject_name_translated_title_lang_code = CharField(
        null=True,
        max_length=10,
        verbose_name="Language",
        choices=language_choices,
        help_text="Subject Name Translated Title Lang Code")
    subject_name_translated_title = CharField(
        null=True,
        max_length=255,
        verbose_name="Translated Title",
        help_text="Subject Name Translated Title")
    subject_url = CharField(
        null=True,
        max_length=255,
        verbose_name="Subject URL",
        help_text="Subject URL")

    convening_org_name = CharField(
        null=True, max_length=255, verbose_name="Name", help_text="Convening Organisation ")
    convening_org_city = CharField(
        null=True, max_length=255, verbose_name="City", help_text="Convening Organisation City")
    convening_org_region = CharField(
        null=True,
        max_length=255,
        verbose_name="Region",
        help_text="Convening Organisation Region")
    convening_org_country = CharField(
        null=True,
        max_length=255,
        verbose_name="Country",
        choices=country_choices,
        help_text="Convening Organisation Country")
    convening_org_disambiguated_identifier = CharField(
        null=True,
        max_length=255,
        verbose_name="Disambiguated Identifier",
        help_text="Convening Organisation Disambiguated Identifier")
    convening_org_disambiguation_source = CharField(
        null=True,
        max_length=255,
        verbose_name="Disambiguation Source",
        help_text="Convening Organisation Disambiguation Source", choices=disambiguation_source_choices)
    is_active = BooleanField(
        default=False, help_text="The record is marked for batch processing", null=True)
    processed_at = DateTimeField(null=True)
    status = TextField(null=True, help_text="Record processing status.")

    @property
    def title(self):
        """Title of the record."""
        return self.review_group_id

    @property
    def type(self):
        """Type of the record."""
        return self.review_type or self.subject_type or self.subject_external_id_type

    def key_name(self, name):
        """Map key-name to a model class key name for export."""
        if name == "external-ids":
            return "review-identifiers"
        return name

    @classmethod
    def load_from_csv(cls, source, filename=None, org=None):
        """Load data from CSV/TSV file or a string."""
        if isinstance(source, str):
            source = StringIO(source, newline='')
        if filename is None:
            filename = datetime.utcnow().isoformat(timespec="seconds")
        reader = csv.reader(source)
        header = next(reader)

        if len(header) == 1 and '\t' in header[0]:
            source.seek(0)
            reader = csv.reader(source, delimiter='\t')
            header = next(reader)

        if len(header) < 2:
            raise ModelException("Expected CSV or TSV format file.")

        header_rexs = [
            re.compile(ex, re.I) for ex in [
                r"review\s*group\s*id(entifier)?$",
                r"(reviewer)?\s*role$",
                r"review\s*url$",
                r"review\s*type$",
                r"(review\s*completion)?.*date",
                r"subject\s+external\s*id(entifier)?\s+type$",
                r"subject\s+external\s*id(entifier)?\s+value$",
                r"subject\s+external\s*id(entifier)?\s+url$",
                r"subject\s+external\s*id(entifier)?\s+rel(ationship)?$",
                r"subject\s+container\s+name$",
                r"(subject)?\s*type$",
                r"(subject)?\s*(name)?\s*title$",
                r"(subject)?\s*(name)?\s*subtitle$",
                r"(subject)?\s*(name)?\s*(translated)?\s*(title)?\s*lang(uage)?.*(code)?",
                r"(subject)?\s*(name)?\s*translated\s*title$",
                r"(subject)?\s*url$",
                r"(convening)?\s*org(ani[zs]ation)?\s*name$",
                r"(convening)?\s*org(ani[zs]ation)?\s*city",
                r"(convening)?\s*org(ani[zs]ation)?\s*region$",
                r"(convening)?\s*org(ani[zs]ation)?\s*country$",
                r"(convening)?\s*(org(ani[zs]ation)?)?\s*disambiguated\s*id(entifier)?",
                r"(convening)?\s*(org(ani[zs]ation)?)?\s*disambiguation\s*source$",
                "email",
                r"orcid\s*(id)?$",
                "identifier",
                r"first\s*(name)?",
                r"(last|sur)\s*(name)?",
                "put.*code",
                r"(is)?\s*visib(ility|le)?",
                r"(external)?\s*id(entifier)?\s+type$",
                r"((external)?\s*id(entifier)?\s+value|peer\s*review.*id)$",
                r"(external)?\s*id(entifier)?\s*url",
                r"(external)?\s*id(entifier)?\s*rel(ationship)?",
                r"(is)?\s*active$", ]]

        def index(rex):
            """Return first header column index matching the given regex."""
            for i, column in enumerate(header):
                if rex.match(column.strip()):
                    return i
            else:
                return None

        idxs = [index(rex) for rex in header_rexs]

        if all(idx is None for idx in idxs):
            raise ModelException(f"Failed to map fields based on the header of the file: {header}")

        if org is None:
            org = current_user.organisation if current_user else None

        def val(row, i, default=None):
            if len(idxs) <= i or idxs[i] is None or idxs[i] >= len(row):
                return default
            else:
                v = row[idxs[i]].strip()
            return default if v == '' else v

        rows = []
        cached_row = []
        for row_no, row in enumerate(reader):
            # skip empty lines:
            if len([item for item in row if item and item.strip()]) == 0:
                continue
            if len(row) == 1 and row[0].strip() == '':
                continue

            orcid, email = val(row, 23), normalize_email(val(row, 22, ""))
            orcid = validate_orcid_id(orcid)
            if email and not validators.email(email):
                raise ValueError(
                    f"Invalid email address '{email}'  in the row #{row_no+2}: {row}")

            invitee = dict(
                email=email,
                orcid=orcid,
                identifier=val(row, 24),
                first_name=val(row, 25),
                last_name=val(row, 26),
                put_code=val(row, 27),
                visibility=val(row, 28),
            )

            review_group_id = val(row, 0)
            if not review_group_id:
                raise ModelException(
                    f"Review Group ID is mandatory, #{row_no+2}: {row}. Header: {header}")

            external_id_type = val(row, 29, "").lower()
            external_id_value = val(row, 30)
            external_id_relationship = val(row, 32, "").upper()

            if external_id_type not in EXTERNAL_ID_TYPES:
                raise ModelException(
                    f"Invalid External Id Type: '{external_id_type}', Use 'doi', 'issn' "
                    f"or one of the accepted types found here: https://pub.orcid.org/v2.0/identifiers")

            if not external_id_value:
                raise ModelException(
                    f"Invalid External Id Value or Peer Review Id: {external_id_value}, #{row_no+2}: {row}.")

            if external_id_relationship not in RELATIONSHIPS:
                raise ModelException(
                    f"Invalid External Id Relationship '{external_id_relationship}' as it is not one of the "
                    f"{RELATIONSHIPS}, #{row_no+2}: {row}.")

            if cached_row and review_group_id.lower() == val(cached_row, 0).lower() and \
                    external_id_type.lower() == val(cached_row, 29).lower() and \
                    external_id_value.lower() == val(cached_row, 30).lower() and \
                    external_id_relationship.lower() == val(cached_row, 32).lower():
                row = cached_row
            else:
                cached_row = row

            convening_org_name = val(row, 16)
            convening_org_city = val(row, 17)
            convening_org_country = val(row, 19)

            if not (convening_org_name and convening_org_city and convening_org_country):
                raise ModelException(
                    f"Information about Convening Organisation (Name, City and Country) is mandatory, "
                    f"#{row_no+2}: {row}. Header: {header}")

            # The uploaded country must be from ISO 3166-1 alpha-2
            if convening_org_country:
                try:
                    convening_org_country = countries.lookup(convening_org_country).alpha_2
                except Exception:
                    raise ModelException(
                        f" (Convening Org Country must be 2 character from ISO 3166-1 alpha-2) in the row "
                        f"#{row_no+2}: {row}. Header: {header}")

            review_completion_date = val(row, 4)

            if review_completion_date:
                review_completion_date = PartialDate.create(review_completion_date)
            rows.append(
                dict(
                    peer_review=dict(
                        review_group_id=review_group_id,
                        reviewer_role=val(row, 1),
                        review_url=val(row, 2),
                        review_type=val(row, 3),
                        review_completion_date=review_completion_date,
                        subject_external_id_type=val(row, 5),
                        subject_external_id_value=val(row, 6),
                        subject_external_id_url=val(row, 7),
                        subject_external_id_relationship=val(row, 8),
                        subject_container_name=val(row, 9),
                        subject_type=val(row, 10),
                        subject_name_title=val(row, 11),
                        subject_name_subtitle=val(row, 12),
                        subject_name_translated_title_lang_code=val(row, 13),
                        subject_name_translated_title=val(row, 14),
                        subject_url=val(row, 15),
                        convening_org_name=convening_org_name,
                        convening_org_city=convening_org_city,
                        convening_org_region=val(row, 18),
                        convening_org_country=convening_org_country,
                        convening_org_disambiguated_identifier=val(row, 20),
                        convening_org_disambiguation_source=val(row, 21),
                    ),
                    invitee=invitee,
                    external_id=dict(
                        type=external_id_type,
                        value=external_id_value,
                        url=val(row, 31),
                        relationship=external_id_relationship)))

        with db.atomic():
            try:
                task = Task.create(org=org, filename=filename, task_type=TaskType.PEER_REVIEW)
                for peer_review, records in groupby(rows, key=lambda row: row["peer_review"].items()):
                    records = list(records)

                    prr = cls(task=task, **dict(peer_review))
                    validator = ModelValidator(prr)
                    if not validator.validate():
                        raise ModelException(f"Invalid record: {validator.errors}")
                    prr.save()

                    for external_id in set(tuple(r["external_id"].items()) for r in records if
                                           r["external_id"]["type"] and r["external_id"]["value"]):
                        ei = PeerReviewExternalId(record=prr, **dict(external_id))
                        ei.save()

                    for invitee in set(tuple(r["invitee"].items()) for r in records if r["invitee"]["email"]):
                        rec = PeerReviewInvitee(record=prr, **dict(invitee))
                        validator = ModelValidator(rec)
                        if not validator.validate():
                            raise ModelException(f"Invalid invitee record: {validator.errors}")
                        rec.save()

                return task

            except Exception:
                db.rollback()
                app.logger.exception("Failed to load peer review file.")
                raise

    @classmethod
    def load_from_json(cls, source, filename=None, org=None, task=None, **kwargs):
        """Load data from JSON file or a string."""
        if isinstance(source, str):
            # import data from file based on its extension; either it is YAML or JSON
            data_list = load_yaml_json(filename=filename, source=source)
            if not filename:
                if isinstance(data_list, dict):
                    filename = data_list.get("filename")
                else:
                    filename = "peer_review_" + datetime.utcnow().isoformat(
                        timespec="seconds") + ".json"
            if isinstance(data_list, dict):
                data_list = data_list.get("records")

            for data in data_list:
                validation_source_data = copy.deepcopy(data)
                validation_source_data = del_none(validation_source_data)

                validator = Core(
                    source_data=validation_source_data,
                    schema_files=[os.path.join(SCHEMA_DIR, "peer_review_schema.yaml")])
                validator.validate(raise_exception=True)

            try:
                if org is None:
                    org = current_user.organisation if current_user else None
                if task:
                    cls.delete().where(cls.task == task).execute()
                else:
                    task = Task.create(org=org, filename=filename, task_type=TaskType.PEER_REVIEW)

                for data in data_list:

                    review_group_id = data.get("review-group-id") if data.get(
                        "review-group-id") else None

                    reviewer_role = data.get("reviewer-role") if data.get(
                        "reviewer-role") else None

                    review_url = data.get("review-url").get("value") if data.get(
                        "review-url") else None

                    review_type = data.get("review-type") if data.get("review-type") else None

                    review_completion_date = PartialDate.create(data.get("review-completion-date"))

                    subject_external_id_type = data.get("subject-external-identifier").get(
                        "external-id-type") if data.get(
                        "subject-external-identifier") else None

                    subject_external_id_value = data.get("subject-external-identifier").get(
                        "external-id-value") if data.get(
                        "subject-external-identifier") else None

                    subject_external_id_url = data.get("subject-external-identifier").get(
                        "external-id-url").get("value") if data.get(
                        "subject-external-identifier") and data.get("subject-external-identifier").get(
                        "external-id-url") else None

                    subject_external_id_relationship = data.get("subject-external-identifier").get(
                        "external-id-relationship") if data.get(
                        "subject-external-identifier") else None

                    subject_container_name = data.get("subject-container-name").get(
                        "value") if data.get(
                        "subject-container-name") else None

                    subject_type = data.get("subject-type") if data.get(
                        "subject-type") else None

                    subject_name_title = data.get("subject-name").get("title").get(
                        "value") if data.get(
                        "subject-name") and data.get("subject-name").get("title") else None

                    subject_name_subtitle = data.get("subject-name").get("subtitle").get(
                        "value") if data.get(
                        "subject-name") and data.get("subject-name").get("subtitle") else None

                    subject_name_translated_title_lang_code = data.get("subject-name").get(
                        "translated-title").get(
                        "language-code") if data.get(
                        "subject-name") and data.get("subject-name").get("translated-title") else None

                    subject_name_translated_title = data.get("subject-name").get(
                        "translated-title").get(
                        "value") if data.get(
                        "subject-name") and data.get("subject-name").get("translated-title") else None

                    subject_url = data.get("subject-url").get("value") if data.get(
                        "subject-name") else None

                    convening_org_name = data.get("convening-organization").get(
                        "name") if data.get(
                        "convening-organization") else None

                    convening_org_city = data.get("convening-organization").get("address").get(
                        "city") if data.get("convening-organization") and data.get(
                        "convening-organization").get("address") else None

                    convening_org_region = data.get("convening-organization").get("address").get(
                        "region") if data.get("convening-organization") and data.get(
                        "convening-organization").get("address") else None

                    convening_org_country = data.get("convening-organization").get("address").get(
                        "country") if data.get("convening-organization") and data.get(
                        "convening-organization").get("address") else None

                    convening_org_disambiguated_identifier = data.get(
                        "convening-organization").get("disambiguated-organization").get(
                        "disambiguated-organization-identifier") if data.get(
                        "convening-organization") and data.get("convening-organization").get(
                        "disambiguated-organization") else None

                    convening_org_disambiguation_source = data.get(
                        "convening-organization").get("disambiguated-organization").get(
                        "disambiguation-source") if data.get(
                        "convening-organization") and data.get("convening-organization").get(
                        "disambiguated-organization") else None

                    record = cls.create(
                        task=task,
                        review_group_id=review_group_id,
                        reviewer_role=reviewer_role,
                        review_url=review_url,
                        review_type=review_type,
                        review_completion_date=review_completion_date,
                        subject_external_id_type=subject_external_id_type,
                        subject_external_id_value=subject_external_id_value,
                        subject_external_id_url=subject_external_id_url,
                        subject_external_id_relationship=subject_external_id_relationship,
                        subject_container_name=subject_container_name,
                        subject_type=subject_type,
                        subject_name_title=subject_name_title,
                        subject_name_subtitle=subject_name_subtitle,
                        subject_name_translated_title_lang_code=subject_name_translated_title_lang_code,
                        subject_name_translated_title=subject_name_translated_title,
                        subject_url=subject_url,
                        convening_org_name=convening_org_name,
                        convening_org_city=convening_org_city,
                        convening_org_region=convening_org_region,
                        convening_org_country=convening_org_country,
                        convening_org_disambiguated_identifier=convening_org_disambiguated_identifier,
                        convening_org_disambiguation_source=convening_org_disambiguation_source)

                    invitee_list = data.get("invitees")
                    if invitee_list:
                        for invitee in invitee_list:
                            identifier = invitee.get("identifier")
                            email = normalize_email(invitee.get("email"))
                            first_name = invitee.get("first-name")
                            last_name = invitee.get("last-name")
                            orcid_id = invitee.get("ORCID-iD")
                            put_code = invitee.get("put-code")
                            visibility = get_val(invitee, "visibility")

                            PeerReviewInvitee.create(
                                record=record,
                                identifier=identifier,
                                email=email,
                                first_name=first_name,
                                last_name=last_name,
                                orcid=orcid_id,
                                visibility=visibility,
                                put_code=put_code)
                    else:
                        raise SchemaError(u"Schema validation failed:\n - "
                                          u"Expecting Invitees for which the peer review record will be written")

                    external_ids_list = data.get("review-identifiers").get("external-id") if \
                        data.get("review-identifiers") else None
                    if external_ids_list:
                        for external_id in external_ids_list:
                            id_type = external_id.get("external-id-type")
                            value = external_id.get("external-id-value")
                            url = external_id.get("external-id-url").get("value") if \
                                external_id.get("external-id-url") else None
                            relationship = external_id.get("external-id-relationship")
                            PeerReviewExternalId.create(
                                record=record,
                                type=id_type,
                                value=value,
                                url=url,
                                relationship=relationship)
                    else:
                        raise SchemaError(u"Schema validation failed:\n - An external identifier is required")

                return task
            except Exception:
                db.rollback()
                app.logger.exception("Failed to load peer review file.")
                raise

    def to_export_dict(self):
        """Map the peer-review record to dict for export into JSON/YAML."""
        d = super().to_export_dict()
        d["review-type"] = self.review_type
        d["reviewer-role"] = self.reviewer_role
        if self.subject_external_id_relationship or self.subject_external_id_value:
            d["subject-external-identifier"] = {
                "external-id-type": self.subject_external_id_type,
                "external-id-value": self.subject_external_id_value,
                "external-id-url": {
                    "value": self.subject_external_id_url
                },
                "external-id-relationship": self.subject_external_id_relationship
            }
        if self.subject_container_name:
            d["subject-container-name"] = {"value": self.subject_container_name}
        if self.subject_type:
            d["subject-type"] = self.subject_type
        if self.review_completion_date:
            cd = self.review_completion_date.as_orcid_dict()
            d["review-completion-date"] = cd
        if self.review_url:
            d["review-url"] = {"value": self.review_url}
        if self.review_group_id:
            d["review-group-id"] = self.review_group_id
        if self.subject_name_title:
            sn = {"title": {"value": self.subject_name_title}}
            if self.subject_name_subtitle:
                sn["subtitle"] = {"value": self.subject_name_subtitle}
            if self.subject_name_translated_title:
                sn["translated-title"] = {"value": self.subject_name_translated_title}
                if self.subject_name_translated_title_lang_code:
                    sn["translated-title"]["language-code"] = self.subject_name_translated_title_lang_code
            d["subject-name"] = sn
        if self.subject_url:
            d["subject-url"] = dict(value=self.subject_url)
        if self.convening_org_name:
            co = {
                "name": self.convening_org_name,
                "address": {
                    "city": self.convening_org_city,
                    "region": self.convening_org_region,
                    "country": self.convening_org_country,
                }
            }
            if self.convening_org_disambiguated_identifier:
                pass
                co["disambiguated-organization"] = {
                    "disambiguated-organization-identifier":
                    self.convening_org_disambiguated_identifier,
                    "disambiguation-source":
                    self.convening_org_disambiguation_source,
                }
            d["convening-organization"] = co
        return d

    class Meta:  # noqa: D101,D106
        db_table = "peer_review_record"
        table_alias = "pr"


class PropertyRecord(RecordModel):
    """Researcher Url record loaded from Json file for batch processing."""

    task = ForeignKeyField(Task, related_name="property_records", on_delete="CASCADE")
    type = CharField(verbose_name="Propery Type", choices=property_type_choices)
    display_index = IntegerField(null=True)
    name = CharField(null=True,
                     max_length=255,
                     verbose_name="Property Name",
                     help_text="Website name.")
    value = CharField(max_length=255,
                      verbose_name="Property Value",
                      help_text="URL, Also known as, Keyword, Other ID, or Country value.")
    email = CharField(max_length=120, null=True)
    first_name = CharField(max_length=120, null=True)
    last_name = CharField(max_length=120, null=True)
    orcid = OrcidIdField(null=True)
    put_code = IntegerField(null=True)
    visibility = CharField(null=True, max_length=100, choices=visibility_choices)
    is_active = BooleanField(
        default=False, help_text="The record is marked for batch processing", null=True)
    processed_at = DateTimeField(null=True)
    status = TextField(null=True, help_text="Record processing status.")

    @classmethod
    def load_from_csv(cls, source, filename=None, org=None, file_property_type=None):
        """Load data from CSV/TSV file or a string."""
        if isinstance(source, str):
            source = StringIO(source, newline='')
        if filename is None:
            if hasattr(source, "name"):
                filename = source.name
            else:
                filename = datetime.utcnow().isoformat(timespec="seconds")
        reader = csv.reader(source)
        header = next(reader)

        if len(header) == 1 and '\t' in header[0]:
            source.seek(0)
            reader = csv.reader(source, delimiter='\t')
            header = next(reader)

        if len(header) < 2:
            raise ModelException("Expected CSV or TSV format file.")

        if len(header) < 4:
            raise ModelException(
                "Wrong number of fields. Expected at least 3 fields "
                "(email address or another unique identifier, name and/or value) "
                f"and property type. Read header: {header}")

        header_rexs = [
            re.compile(ex, re.I) for ex in [
                r"(url)?.*name", r".*value|.*content|.*country", r"(display)?.*index", "email",
                r"first\s*(name)?", r"(last|sur)\s*(name)?", "orcid.*", r"put|code",
                r"(is)?\s*visib(bility|le)?", "(propery)?.*type", r"(is)?\s*active$",
            ]
        ]

        def index(rex):
            """Return first header column index matching the given regex."""
            for i, column in enumerate(header):
                if rex.match(column.strip()):
                    return i
            else:
                return None

        idxs = [index(rex) for rex in header_rexs]

        if all(idx is None for idx in idxs):
            raise ModelException(f"Failed to map fields based on the header of the file: {header}")

        if org is None:
            org = current_user.organisation if current_user else None

        def val(row, i, default=None):
            if len(idxs) <= i or idxs[i] is None or idxs[i] >= len(row):
                return default
            else:
                v = row[idxs[i]].strip()
            return default if v == '' else v

        with db.atomic():
            try:
                task = Task.create(org=org, filename=filename, task_type=TaskType.PROPERTY)
                for row_no, row in enumerate(reader):
                    # skip empty lines:
                    if len([item for item in row if item and item.strip()]) == 0:
                        continue
                    if len(row) == 1 and row[0].strip() == '':
                        continue

                    email = normalize_email(val(row, 3, ""))
                    orcid = validate_orcid_id(val(row, 6))

                    if not (email or orcid):
                        raise ModelException(
                            f"Missing user identifier (email address or ORCID iD) in the row "
                            f"#{row_no+2}: {row}. Header: {header}")

                    if email and not validators.email(email):
                        raise ValueError(
                            f"Invalid email address '{email}'  in the row #{row_no+2}: {row}")

                    value = val(row, 1, "")
                    first_name = val(row, 4)
                    last_name = val(row, 5)
                    property_type = val(row, 9) or file_property_type
                    is_active = val(row, 10, '').lower() in ['y', "yes", "1", "true"]

                    if property_type:
                        property_type = property_type.strip().upper()

                    if not property_type or property_type not in PROPERTY_TYPES:
                        raise ModelException("Missing or incorrect property type. "
                                             f"(expected: {','.join(PROPERTY_TYPES)}: {row}")
                    name = None
                    if property_type == "URL":
                        name = val(row, 0, "")
                        if not name:
                            raise ModelException(
                                f"Missing URL Name. For Researcher URL Name is expected: {row}.")
                    elif property_type == "COUNTRY":
                        # The uploaded country must be from ISO 3166-1 alpha-2
                        if value:
                            try:
                                value = countries.lookup(value).alpha_2
                            except Exception:
                                raise ModelException(
                                    f" (Country must be 2 character from ISO 3166-1 alpha-2) in the row "
                                    f"#{row_no+2}: {row}. Header: {header}")

                    if not value:
                        raise ModelException(
                            "Wrong number of fields. Expected at least fields ( content or value or country and "
                            f"email address or another unique identifier): {row}")

                    rr = cls(
                        task=task,
                        type=property_type,
                        is_active=is_active,
                        name=name,
                        value=value,
                        display_index=val(row, 2),
                        email=email,
                        first_name=first_name,
                        last_name=last_name,
                        orcid=orcid,
                        put_code=val(row, 7),
                        visibility=val(row, 8))
                    validator = ModelValidator(rr)
                    if not validator.validate():
                        raise ModelException(f"Invalid record: {validator.errors}")
                    rr.save()
            except Exception:
                db.rollback()
                app.logger.exception("Failed to load Researcher Url Record file.")
                raise

        return task

    @classmethod
    def load_from_json(cls,
                       source,
                       filename=None,
                       org=None,
                       task=None,
                       skip_schema_validation=False,
                       file_property_type=None):
        """Load data from JSON file or a string."""
        data = load_yaml_json(filename=filename, source=source)
        if not skip_schema_validation:
            if isinstance(data, dict):
                jsonschema.validate(data, schemas.property_task)
            else:
                jsonschema.validate(data, schemas.property_record_list)
        records = data["records"] if isinstance(data, dict) else data
        if isinstance(data, dict):
            records = data["records"]
            if not filename:
                filename = data.get("filename")
            task_type = data.get("taks-type")
            if not file_property_type and task_type:
                file_property_type = {
                    "RESEARCHER_URL": "URL",
                    "OTHER_NAME": "NAME",
                    "KEYWORD": "KEYWORD",
                    "COUNTRY": "COUNTRY"
                }.get(task_type)
        else:
            records = data
        with db.atomic():
            try:
                if org is None:
                    org = current_user.organisation if current_user else None
                if not task:
                    task = Task.create(org=org, filename=filename, task_type=TaskType.PROPERTY)
                else:
                    cls.delete().where(cls.task_id == task.id).execute()

                for r in records:

                    value = r.get("value") or r.get(
                        "url", "value") or r.get("url-value") or r.get("content") or r.get("country")
                    display_index = r.get("display-index")
                    property_type = r.get("type") or file_property_type
                    if property_type:
                        property_type = property_type.strip().upper()
                    email = normalize_email(r.get("email"))
                    first_name = r.get("first-name")
                    last_name = r.get("last-name")
                    orcid = r.get_orcid("ORCID-iD") or r.get_orcid("orcid")
                    put_code = r.get("put-code")
                    visibility = r.get("visibility")
                    is_active = bool(r.get("is-active"))

                    if not property_type or property_type not in PROPERTY_TYPES:
                        raise ModelException("Missing or incorrect property type. "
                                             f"(expected: {','.join(PROPERTY_TYPES)}: {r}")
                    name = None
                    if property_type == "URL":
                        name = r.get("name") or r.get("url-name")
                        if not name:
                            raise ModelException(
                                f"Missing URL Name. For Researcher URL Name is expected: {r}.")
                    elif property_type == "COUNTRY":
                        # The uploaded country must be from ISO 3166-1 alpha-2
                        if value:
                            try:
                                value = countries.lookup(value).alpha_2
                            except Exception:
                                raise ModelException(
                                    f"(Country {value} must be 2 character from ISO 3166-1 alpha-2): {r}.")
                    cls.create(
                        task=task,
                        type=property_type,
                        is_active=is_active,
                        name=name,
                        value=value,
                        display_index=display_index,
                        email=email,
                        first_name=first_name,
                        last_name=last_name,
                        orcid=orcid,
                        visibility=visibility,
                        put_code=put_code)

                return task

            except Exception:
                db.rollback()
                app.logger.exception("Failed to load Researcher property file.")
                raise

    def to_export_dict(self):
        """Map the property record to dict for export into JSON/YAML."""
        d = super().to_export_dict()
        d.update(self.to_dict(recurse=False, to_dashes=True, exclude=[PropertyRecord.type, PropertyRecord.task]))
        return d

    class Meta:  # noqa: D101,D106
        db_table = "property_record"
        table_alias = "pr"


class WorkRecord(RecordModel):
    """Work record loaded from Json file for batch processing."""

    task = ForeignKeyField(Task, related_name="work_records", on_delete="CASCADE")
    title = CharField(max_length=255)
    subtitle = CharField(null=True, max_length=255)
    translated_title = CharField(null=True, max_length=255)
    translated_title_language_code = CharField(null=True, max_length=10, choices=language_choices)
    journal_title = CharField(null=True, max_length=255)
    short_description = CharField(null=True, max_length=4000)
    citation_type = CharField(null=True, max_length=255, choices=citation_type_choices)
    citation_value = CharField(null=True, max_length=1000)
    type = CharField(null=True, max_length=255, choices=work_type_choices)
    publication_date = PartialDateField(null=True)
    publication_media_type = CharField(null=True, max_length=255)
    url = CharField(null=True, max_length=255)
    language_code = CharField(null=True, max_length=10, choices=language_choices)
    country = CharField(null=True, max_length=255, choices=country_choices)

    is_active = BooleanField(
        default=False, help_text="The record is marked for batch processing", null=True)
    processed_at = DateTimeField(null=True)
    status = TextField(null=True, help_text="Record processing status.")

    @classmethod
    def load_from_csv(cls, source, filename=None, org=None):
        """Load data from CSV/TSV file or a string."""
        if isinstance(source, str):
            source = StringIO(source, newline='')
        if filename is None:
            filename = datetime.utcnow().isoformat(timespec="seconds")
        reader = csv.reader(source)
        header = next(reader)

        if len(header) == 1 and '\t' in header[0]:
            source.seek(0)
            reader = csv.reader(source, delimiter='\t')
            header = next(reader)

        if len(header) < 2:
            raise ModelException("Expected CSV or TSV format file.")

        header_rexs = [
            re.compile(ex, re.I) for ex in [
                "title$",
                r"sub.*(title)?$",
                r"translated\s+(title)?",
                r"translat(ed)?(ion)?\s+(title)?\s*lang(uage)?.*(code)?",
                r"journal",
                "type$",
                r"(short\s*|description\s*)+$",
                r"citat(ion)?.*type",
                r"citat(ion)?.*value",
                r"(publication)?.*date",
                r"(publ(ication?))?.*media.*(type)?",
                r"url",
                r"lang(uage)?.*(code)?",
                r"country",
                r"(is)?\s*active$",
                r"orcid\s*(id)?$",
                "email",
                r"(external)?\s*id(entifier)?\s+type$",
                r"((external)?\s*id(entifier)?\s+value|work.*id)$",
                r"(external)?\s*id(entifier)?\s*url",
                r"(external)?\s*id(entifier)?\s*rel(ationship)?",
                "put.*code",
                r"(is)?\s*visib(bility|le)?",
                r"first\s*(name)?",
                r"(last|sur)\s*(name)?",
                "identifier",
            ]
        ]

        def index(rex):
            """Return first header column index matching the given regex."""
            for i, column in enumerate(header):
                if rex.match(column.strip()):
                    return i
            else:
                return None

        idxs = [index(rex) for rex in header_rexs]

        if all(idx is None for idx in idxs):
            raise ModelException(f"Failed to map fields based on the header of the file: {header}")

        if org is None:
            org = current_user.organisation if current_user else None

        def val(row, i, default=None):
            if len(idxs) <= i or idxs[i] is None or idxs[i] >= len(row):
                return default
            else:
                v = row[idxs[i]].strip()
            return default if v == '' else v

        rows = []
        cached_row = []
        for row_no, row in enumerate(reader):
            # skip empty lines:
            if len([item for item in row if item and item.strip()]) == 0:
                continue
            if len(row) == 1 and row[0].strip() == '':
                continue

            orcid, email = val(row, 15), normalize_email(val(row, 16))
            if orcid:
                orcid = validate_orcid_id(orcid)
            if email and not validators.email(email):
                raise ValueError(
                    f"Invalid email address '{email}'  in the row #{row_no+2}: {row}")

            invitee = dict(
                identifier=val(row, 25),
                email=email,
                first_name=val(row, 23),
                last_name=val(row, 24),
                orcid=orcid,
                put_code=val(row, 21),
                visibility=val(row, 22),
            )

            title = val(row, 0)
            external_id_type = val(row, 17, "").lower()
            external_id_value = val(row, 18)
            external_id_relationship = val(row, 20, "").upper()

            if external_id_type not in EXTERNAL_ID_TYPES:
                raise ModelException(
                    f"Invalid External Id Type: '{external_id_type}', Use 'doi', 'issn' "
                    f"or one of the accepted types found here: https://pub.orcid.org/v2.0/identifiers")

            if not external_id_value:
                raise ModelException(
                    f"Invalid External Id Value or Work Id: {external_id_value}, #{row_no+2}: {row}.")

            if not title:
                raise ModelException(
                    f"Title is mandatory, #{row_no+2}: {row}. Header: {header}")

            if external_id_relationship not in RELATIONSHIPS:
                raise ModelException(
                    f"Invalid External Id Relationship '{external_id_relationship}' as it is not one of the "
                    f"{RELATIONSHIPS}, #{row_no+2}: {row}.")

            if cached_row and title.lower() == val(cached_row, 0).lower() and \
                    external_id_type.lower() == val(cached_row, 17).lower() and \
                    external_id_value.lower() == val(cached_row, 18).lower() and \
                    external_id_relationship.lower() == val(cached_row, 20).lower():
                row = cached_row
            else:
                cached_row = row

            work_type = val(row, 5)
            if not work_type:
                raise ModelException(
                    f"Work type is mandatory, #{row_no+2}: {row}. Header: {header}")

            # The uploaded country must be from ISO 3166-1 alpha-2
            country = val(row, 13)
            if country:
                try:
                    country = countries.lookup(country).alpha_2
                except Exception:
                    raise ModelException(
                        f" (Country must be 2 character from ISO 3166-1 alpha-2) in the row "
                        f"#{row_no+2}: {row}. Header: {header}")

            publication_date = val(row, 9)
            citation_type = val(row, 7)
            if citation_type:
                citation_type = citation_type.upper()

            if publication_date:
                publication_date = PartialDate.create(publication_date)
            rows.append(
                dict(
                    work=dict(
                        title=title,
                        subtitle=val(row, 1),
                        translated_title=val(row, 2),
                        translated_title_language_code=val(row, 3),
                        journal_title=val(row, 4),
                        type=work_type,
                        short_description=val(row, 6),
                        citation_type=citation_type,
                        citation_value=val(row, 8),
                        publication_date=publication_date,
                        publication_media_type=val(row, 10),
                        url=val(row, 11),
                        language_code=val(row, 12),
                        country=country,
                        is_active=False,
                    ),
                    invitee=invitee,
                    external_id=dict(
                        type=external_id_type,
                        value=external_id_value,
                        url=val(row, 19),
                        relationship=external_id_relationship)))

        with db.atomic():
            try:
                task = Task.create(org=org, filename=filename, task_type=TaskType.WORK)
                for work, records in groupby(rows, key=lambda row: row["work"].items()):
                    records = list(records)

                    wr = cls(task=task, **dict(work))
                    validator = ModelValidator(wr)
                    if not validator.validate():
                        raise ModelException(f"Invalid record: {validator.errors}")
                    wr.save()

                    for external_id in set(
                            tuple(r["external_id"].items()) for r in records
                            if r["external_id"]["type"] and r["external_id"]["value"]):
                        ei = WorkExternalId(record=wr, **dict(external_id))
                        ei.save()

                    for invitee in set(
                            tuple(r["invitee"].items()) for r in records
                            if r["invitee"]["email"]):
                        rec = WorkInvitee(record=wr, **dict(invitee))
                        validator = ModelValidator(rec)
                        if not validator.validate():
                            raise ModelException(f"Invalid invitee record: {validator.errors}")
                        rec.save()

                return task

            except Exception:
                db.rollback()
                app.logger.exception("Failed to load work file.")
                raise

    @classmethod
    def load_from_json(cls, source, filename=None, org=None, task=None, **kwargs):
        """Load data from JSON file or a string."""
        if isinstance(source, str):
            # import data from file based on its extension; either it is YAML or JSON
            data = load_yaml_json(filename=filename, source=source)
            if not filename and isinstance(data, dict):
                filename = data.get("filename")
            if isinstance(data, dict):
                data = data.get("records")

            # TODO: validation of uploaded work file
            for r in data:
                validation_source_data = copy.deepcopy(r)
                validation_source_data = del_none(validation_source_data)

                # Adding schema validation for Work
                validator = Core(
                    source_data=validation_source_data,
                    schema_files=[os.path.join(SCHEMA_DIR, "work_schema.yaml")])
                validator.validate(raise_exception=True)

            try:
                if org is None:
                    org = current_user.organisation if current_user else None
                if not task:
                    task = Task.create(org=org, filename=filename, task_type=TaskType.WORK)

                for r in data:

                    title = r.get("title", "title", "value")
                    subtitle = r.get("title", "subtitle", "value")
                    translated_title = r.get("title", "translated-title", "value")
                    translated_title_language_code = r.get("title", "translated-title", "language-code")
                    journal_title = r.get("journal-title", "value")
                    short_description = r.get("short-description")
                    citation_type = r.get("citation", "citation-type")
                    if citation_type:
                        citation_type = citation_type.strip().upper()
                    citation_value = r.get("citation", "citation-value")
                    rec_type = r.get("type")
                    publication_media_type = r.get("publication-date", "media-type")
                    url = r.get("url", "value")
                    language_code = r.get("language-code")
                    country = r.get("country", "value")

                    # Removing key 'media-type' from the publication_date dict. and only considering year, day & month
                    publication_date = PartialDate.create(
                        {date_key: r.get("publication-date")[date_key] for date_key in
                         ('day', 'month', 'year')}) if r.get("publication-date") else None

                    record = WorkRecord.create(
                        task=task,
                        title=title,
                        subtitle=subtitle,
                        translated_title=translated_title,
                        translated_title_language_code=translated_title_language_code,
                        journal_title=journal_title,
                        short_description=short_description,
                        citation_type=citation_type,
                        citation_value=citation_value,
                        type=rec_type,
                        publication_date=publication_date,
                        publication_media_type=publication_media_type,
                        url=url,
                        language_code=language_code,
                        country=country)

                    validator = ModelValidator(record)
                    if not validator.validate():
                        raise ModelException(f"Invalid Work record: {validator.errors}")

                    invitee_list = r.get("invitees")
                    if invitee_list:
                        for invitee in invitee_list:
                            identifier = invitee.get("identifier")
                            email = normalize_email(invitee.get("email"))
                            first_name = invitee.get("first-name")
                            last_name = invitee.get("last-name")
                            orcid = invitee.get_orcid("ORCID-iD")
                            put_code = invitee.get("put-code")
                            visibility = get_val(invitee, "visibility")

                            WorkInvitee.create(
                                record=record,
                                identifier=identifier,
                                email=email.lower(),
                                first_name=first_name,
                                last_name=last_name,
                                orcid=orcid,
                                visibility=visibility,
                                put_code=put_code)
                    else:
                        raise SchemaError(u"Schema validation failed:\n - "
                                          u"Expecting Invitees for which the work record will be written")

                    contributor_list = r.get("contributors", "contributor")
                    if contributor_list:
                        for contributor in contributor_list:
                            orcid = contributor.get_orcid("contributor-orcid", "path")
                            name = get_val(contributor, "credit-name", "value")
                            email = normalize_email(get_val(contributor, "contributor-email", "value"))
                            role = get_val(contributor, "contributor-attributes", "contributor-role")
                            contributor_sequence = get_val(contributor, "contributor-attributes",
                                                           "contributor-sequence")

                            WorkContributor.create(
                                record=record,
                                orcid=orcid,
                                name=name,
                                email=email,
                                role=role,
                                contributor_sequence=contributor_sequence)

                    external_ids_list = r.get("external-ids").get("external-id") if \
                        r.get("external-ids") else None
                    if external_ids_list:
                        for external_id in external_ids_list:
                            id_type = external_id.get("external-id-type")
                            value = external_id.get("external-id-value")
                            url = get_val(external_id, "external-id-url", "value")
                            relationship = external_id.get("external-id-relationship")
                            WorkExternalId.create(
                                record=record,
                                type=id_type,
                                value=value,
                                url=url,
                                relationship=relationship)
                    else:
                        raise SchemaError(u"Schema validation failed:\n - An external identifier is required")

                return task
            except Exception:
                db.rollback()
                app.logger.exception("Failed to load work record file.")
                raise

    def to_export_dict(self):
        """Map the work record to dict for export into JSON/YAML."""
        d = super().to_export_dict()
        if self.journal_title:
            d["journal-title"] = dict(value=self.journal_title)
        d["short-description"] = self.short_description
        if self.publication_date:
            pd = self.publication_date.as_orcid_dict()
            if self.publication_media_type:
                pd["media-type"] = self.publication_media_type
            d["publication-date"] = pd
        if self.url:
            d["url"] = self.url
        if self.citation_type or self.citation_value:
            d["citation"] = {
                "citation-type": self.citation_type,
                "citation-value": self.citation_value
            }
        if self.country:
            d["country"] = dict(value=self.country)
        return d

    class Meta:  # noqa: D101,D106
        db_table = "work_record"
        table_alias = "wr"


class ContributorModel(BaseModel):
    """Common model bits of the contributor records."""

    orcid = OrcidIdField(null=True)
    name = CharField(max_length=120, null=True)
    role = CharField(max_length=120, null=True)
    email = CharField(max_length=120, null=True)

    def to_export_dict(self):
        """Map the contributor record to dict for export into JSON/YAML."""
        return {
                "contributor-attributes": {"contributor-role": self.role},
                "contributor-email": dict(value=self.email),
                "credit-name": dict(value=self.name),
                "contributor-orcid": dict(path=self.orcid), }


class WorkContributor(ContributorModel):
    """Researcher or contributor - related to work."""

    record = ForeignKeyField(
        WorkRecord, related_name="contributors", on_delete="CASCADE")
    contributor_sequence = CharField(max_length=120, null=True)

    class Meta:  # noqa: D101,D106
        db_table = "work_contributor"
        table_alias = "wc"

    def to_export_dict(self):
        """Map the contributor record to dict for export into JSON/YAML."""
        d = super().to_export_dict()
        d["contributor-attributes"].update({"contributor-sequence": self.contributor_sequence})
        return d


class FundingContributor(ContributorModel):
    """Researcher or contributor - receiver of the funding."""

    record = ForeignKeyField(FundingRecord, related_name="contributors", on_delete="CASCADE")

    class Meta:  # noqa: D101,D106
        db_table = "funding_contributor"
        table_alias = "fc"


class InviteeModel(BaseModel):
    """Common model bits of the invitees records."""

    identifier = CharField(max_length=120, null=True)
    email = CharField(max_length=120)
    first_name = CharField(max_length=120, null=True)
    last_name = CharField(max_length=120, null=True)
    orcid = OrcidIdField(null=True)
    put_code = IntegerField(null=True)
    visibility = CharField(null=True, max_length=100, choices=visibility_choices)
    status = TextField(null=True, help_text="Record processing status.")
    processed_at = DateTimeField(null=True)

    def to_export_dict(self):
        """Get row representation suitable for export to JSON/YAML."""
        c = self.__class__
        d = self.to_dict(
            to_dashes=True,
            exclude_nulls=True,
            only=[c.identifier, c.email, c.first_name, c.last_name, c.put_code, c.visibility],
            recurse=False)
        if self.orcid:
            d["ORCID-iD"] = self.orcid
        return d


class PeerReviewInvitee(InviteeModel):
    """Researcher or Invitee - related to peer review."""

    record = ForeignKeyField(
        PeerReviewRecord, related_name="invitees", on_delete="CASCADE")

    class Meta:  # noqa: D101,D106
        db_table = "peer_review_invitee"
        table_alias = "pi"


class WorkInvitee(InviteeModel):
    """Researcher or Invitee - related to work."""

    record = ForeignKeyField(
        WorkRecord, related_name="invitees", on_delete="CASCADE")

    class Meta:  # noqa: D101,D106
        db_table = "work_invitee"
        table_alias = "wi"


class FundingInvitee(InviteeModel):
    """Researcher or Invitee - related to funding."""

    record = ForeignKeyField(
        FundingRecord, related_name="invitees", on_delete="CASCADE")

    class Meta:  # noqa: D101,D106
        db_table = "funding_invitee"
        table_alias = "fi"


class ExternalIdModel(BaseModel):
    """Common model bits of the ExternalId records."""

    type = CharField(max_length=255, choices=external_id_type_choices)
    value = CharField(max_length=255)
    url = CharField(max_length=200, null=True)
    relationship = CharField(null=True, max_length=255, choices=relationship_choices)

    def to_export_dict(self):
        """Map the external ID record to dict for exprt into JSON/YAML."""
        d = {
            "external-id-type": self.type,
            "external-id-value": self.value,
            "external-id-relationship": self.relationship,
        }
        if self.url:
            d["external-id-url"] = {"value": self.url}
        return d


class WorkExternalId(ExternalIdModel):
    """Work ExternalId loaded for batch processing."""

    record = ForeignKeyField(
        WorkRecord, related_name="external_ids", on_delete="CASCADE")

    class Meta:  # noqa: D101,D106
        db_table = "work_external_id"
        table_alias = "wei"


class PeerReviewExternalId(ExternalIdModel):
    """Peer Review ExternalId loaded for batch processing."""

    record = ForeignKeyField(
        PeerReviewRecord, related_name="external_ids", on_delete="CASCADE")

    class Meta:  # noqa: D101,D106
        db_table = "peer_review_external_id"
        table_alias = "pei"


class ExternalId(ExternalIdModel):
    """Funding ExternalId loaded for batch processing."""

    record = ForeignKeyField(FundingRecord, related_name="external_ids", on_delete="CASCADE")

    class Meta:  # noqa: D101,D106
        db_table = "external_id"
        table_alias = "ei"


class AffiliationExternalId(ExternalIdModel):
    """Affiliation ExternalId loaded for batch processing."""

    record = ForeignKeyField(AffiliationRecord, related_name="external_ids", on_delete="CASCADE")

    class Meta:  # noqa: D101,D106
        db_table = "affiliation_external_id"
        table_alias = "aei"


class OtherIdRecord(ExternalIdModel):
    """Other ID record loaded from json/csv file for batch processing."""

    task = ForeignKeyField(Task, related_name="other_id_records", on_delete="CASCADE")
    display_index = IntegerField(null=True)
    email = CharField(max_length=120, null=True)
    first_name = CharField(max_length=120, null=True)
    last_name = CharField(max_length=120, null=True)
    orcid = OrcidIdField(null=True)
    put_code = IntegerField(null=True)
    visibility = CharField(null=True, max_length=100, choices=visibility_choices)
    is_active = BooleanField(
        default=False, help_text="The record is marked for batch processing", null=True)
    processed_at = DateTimeField(null=True)
    status = TextField(null=True, help_text="Record processing status.")

    @classmethod
    def load_from_csv(cls, source, filename=None, org=None):
        """Load data from CSV/TSV file or a string."""
        if isinstance(source, str):
            source = StringIO(source)
        if filename is None:
            if hasattr(source, "name"):
                filename = source.name
            else:
                filename = datetime.utcnow().isoformat(timespec="seconds")
        reader = csv.reader(source)
        header = next(reader)

        if len(header) == 1 and '\t' in header[0]:
            source.seek(0)
            reader = csv.reader(source, delimiter='\t')
            header = next(reader)

        if len(header) < 2:
            raise ModelException("Expected CSV or TSV format file.")

        if len(header) < 5:
            raise ModelException(
                "Wrong number of fields. Expected at least 5 fields "
                "(email address or another unique identifier, External ID Type, External ID Value, External ID URL, "
                f"External ID Relationship). Read header: {header}")

        header_rexs = [
            re.compile(ex, re.I) for ex in (r"(display)?.*index",
                                            r"((external)?\s*id(entifier)?\s+type|.*type)$",
                                            r"((external)?\s*id(entifier)?\s+value|.*value)$",
                                            r"((external)?\s*id(entifier)?\s*url|.*url)$",
                                            r"((external)?\s*id(entifier)?\s*rel(ationship)?|.*relationship)$",
                                            "email", r"first\s*(name)?", r"(last|sur)\s*(name)?",
                                            "orcid.*", r"put|code", r"(is)?\s*visib(bility|le)?")]

        def index(rex):
            """Return first header column index matching the given regex."""
            for i, column in enumerate(header):
                if rex.match(column.strip()):
                    return i
            else:
                return None

        idxs = [index(rex) for rex in header_rexs]

        if all(idx is None for idx in idxs):
            raise ModelException(f"Failed to map fields based on the header of the file: {header}")

        if org is None:
            org = current_user.organisation if current_user else None

        def val(row, i, default=None):
            if len(idxs) <= i or idxs[i] is None or idxs[i] >= len(row):
                return default
            else:
                v = row[idxs[i]].strip()
            return default if v == '' else v

        with db.atomic():
            try:
                task = Task.create(org=org, filename=filename, task_type=TaskType.OTHER_ID)
                for row_no, row in enumerate(reader):
                    # skip empty lines:
                    if len([item for item in row if item and item.strip()]) == 0:
                        continue
                    if len(row) == 1 and row[0].strip() == '':
                        continue

                    email = normalize_email(val(row, 5))
                    orcid = validate_orcid_id(val(row, 8))

                    if not (email or orcid):
                        raise ModelException(
                            f"Missing user identifier (email address or ORCID iD) in the row "
                            f"#{row_no+2}: {row}. Header: {header}")

                    if email and not validators.email(email):
                        raise ValueError(
                            f"Invalid email address '{email}'  in the row #{row_no+2}: {row}")

                    rec_type = val(row, 1, "").lower()
                    value = val(row, 2)
                    url = val(row, 3)
                    relationship = val(row, 4, "").upper()
                    first_name = val(row, 6)
                    last_name = val(row, 7)

                    if rec_type not in EXTERNAL_ID_TYPES:
                        raise ModelException(
                            f"Invalid External Id Type: '{rec_type}', Use 'doi', 'issn' "
                            f"or one of the accepted types found here: https://pub.orcid.org/v2.0/identifiers")

                    if not value:
                        raise ModelException(
                            f"Missing External Id Value: {value}, #{row_no+2}: {row}.")

                    if not (url and relationship):
                        raise ModelException(
                            f"Missing External Id Url: {url} or External Id Relationship: {relationship} #{row_no+2}: "
                            f"{row}.")

                    rr = cls(
                        task=task,
                        type=rec_type,
                        url=url,
                        relationship=relationship,
                        value=value,
                        display_index=val(row, 0),
                        email=email,
                        first_name=first_name,
                        last_name=last_name,
                        orcid=orcid,
                        put_code=val(row, 9),
                        visibility=val(row, 10))
                    validator = ModelValidator(rr)
                    if not validator.validate():
                        raise ModelException(f"Invalid record: {validator.errors}")
                    rr.save()
            except Exception:
                db.rollback()
                app.logger.exception("Failed to load Other IDs Record file.")
                raise

        return task

    @classmethod
    def load_from_json(cls, source, filename=None, org=None, task=None, skip_schema_validation=False):
        """Load data from JSON file or a string."""
        data = load_yaml_json(filename=filename, source=source)
        if not skip_schema_validation:
            if isinstance(data, dict):
                jsonschema.validate(data, schemas.other_id_task)
            else:
                jsonschema.validate(data, schemas.other_id_record_list)
        records = data["records"] if isinstance(data, dict) else data
        with db.atomic():
            try:
                if org is None:
                    org = current_user.organisation if current_user else None
                if not task:
                    task = Task.create(org=org, filename=filename, task_type=TaskType.OTHER_ID)

                for r in records:

                    id_type = r.get("type") or r.get("external-id-type")
                    value = r.get("value") or r.get("external-id-value")
                    url = r.get("url") or r.get("external-id-url", "value") or r.get("external-id-url")
                    relationship = r.get("relationship") or r.get("external-id-relationship")
                    display_index = r.get("display-index")
                    email = normalize_email(r.get("email"))
                    first_name = r.get("first-name")
                    last_name = r.get("last-name")
                    orcid = r.get_orcid("ORCID-iD") or r.get_orcid("orcid")
                    put_code = r.get("put-code")
                    visibility = r.get("visibility")

                    cls.create(
                        task=task,
                        type=id_type,
                        value=value,
                        url=url,
                        relationship=relationship,
                        display_index=display_index,
                        email=email,
                        first_name=first_name,
                        last_name=last_name,
                        orcid=orcid,
                        visibility=visibility,
                        put_code=put_code)

                return task

            except Exception:
                db.rollback()
                app.logger.exception("Failed to load Other IDs file.")
                raise

    class Meta:  # noqa: D101,D106
        db_table = "other_id_record"
        table_alias = "oir"


class Delegate(BaseModel):
    """External applications that can be redirected to."""

    hostname = CharField()


class Url(BaseModel, AuditMixin):
    """Shortened URLs."""

    short_id = CharField(unique=True, max_length=5)
    url = TextField()

    @classmethod
    def shorten(cls, url):
        """Create a shorten URL or retrieves an exiting one."""
        try:
            u = cls.get(url=url)
        except cls.DoesNotExist:
            while True:
                short_id = ''.join(
                    random.choice(string.ascii_letters + string.digits) for _ in range(5))
                if not cls.select().where(cls.short_id == short_id).exists():
                    break
            u = cls.create(short_id=short_id, url=url)
            return u
        return u


class Funding(BaseModel):
    """Uploaded research Funding record."""

    short_id = CharField(unique=True, max_length=5)
    url = TextField()


class Client(BaseModel, AuditMixin):
    """API Client Application/Consumer.

    A client is the app which wants to use the resource of a user.
    It is suggested that the client is registered by a user on your site,
    but it is not required.
    """

    name = CharField(null=True, max_length=40, help_text="human readable name, not required")
    homepage_url = CharField(null=True, max_length=100)
    description = CharField(
        null=True, max_length=400, help_text="human readable description, not required")
    user = ForeignKeyField(
        User, null=True, on_delete="SET NULL", help_text="creator of the client, not required")
    org = ForeignKeyField(Organisation, on_delete="CASCADE", related_name="client_applications")

    client_id = CharField(max_length=100, unique=True)
    client_secret = CharField(max_length=55, unique=True)
    is_confidential = BooleanField(null=True, help_text="public or confidential")
    grant_type = CharField(max_length=18, default="client_credentials", null=True)
    response_type = CharField(max_length=4, default="code", null=True)

    _redirect_uris = TextField(null=True)
    _default_scopes = TextField(null=True)

    def save(self, *args, **kwargs):  # noqa: D102
        if self.is_dirty() and not getattr(self, "user_id") and current_user:
            self.user_id = current_user.id
        return super().save(*args, **kwargs)

    @property
    def client_type(self):  # noqa: D102
        if self.is_confidential:
            return 'confidential'
        return 'public'

    @property
    def redirect_uris(self):  # noqa: D102
        if self._redirect_uris:
            return self._redirect_uris.split()
        return []

    @redirect_uris.setter
    def redirect_uris(self, value):
        if value and isinstance(value, str):
            self._redirect_uris = value

    @property
    def callback_urls(self):  # noqa: D102
        return self._redirect_uris

    @callback_urls.setter
    def callback_urls(self, value):
        self._redirect_uris = value

    @property
    def default_redirect_uri(self):  # noqa: D102
        ru = self.redirect_uris
        if not ru:
            return None
        return self.redirect_uris[0]

    @property
    def default_scopes(self):  # noqa: D102
        if self._default_scopes:
            return self._default_scopes.split()
        return []

    def validate_scopes(self, scopes):
        """Validate client requested scopes."""
        return "/webhook" in scopes or not scopes

    def __repr__(self):  # noqa: D102
        return self.name or self.homepage_url or self.description


class Grant(BaseModel):
    """Grant Token / Authorization Code.

    A grant token is created in the authorization flow, and will be destroyed when
    the authorization is finished. In this case, it would be better to store the data
    in a cache, which leads to better performance.
    """

    user = ForeignKeyField(User, on_delete="CASCADE")

    # client_id = db.Column(
    #     db.String(40), db.ForeignKey('client.client_id'),
    #     nullable=False,
    # )
    client = ForeignKeyField(Client, index=True, on_delete="CASCADE")
    code = CharField(max_length=255, index=True)

    redirect_uri = CharField(max_length=255, null=True)
    expires = DateTimeField(null=True)

    _scopes = TextField(null=True)

    # def delete(self):
    #     super().delete().execute()
    #     return self

    @property
    def scopes(self):  # noqa: D102
        if self._scopes:
            return self._scopes.split()
        return []

    @scopes.setter
    def scopes(self, value):  # noqa: D102
        if isinstance(value, str):
            self._scopes = value
        else:
            self._scopes = ' '.join(value)


class Token(BaseModel):
    """Bearer Token.

    A bearer token is the final token that could be used by the client.
    There are other token types, but bearer token is widely used.
    Flask-OAuthlib only comes with a bearer token.
    """

    client = ForeignKeyField(Client, on_delete="CASCADE")
    user = ForeignKeyField(User, null=True, on_delete="SET NULL")
    token_type = CharField(max_length=40)

    access_token = CharField(max_length=100, unique=True)
    refresh_token = CharField(max_length=100, unique=True, null=True)
    expires = DateTimeField(null=True)
    _scopes = TextField(null=True)

    @property
    def scopes(self):  # noqa: D102
        if self._scopes:
            return self._scopes.split()
        return []

    @property
    def expires_at(self):  # noqa: D102
        return self.expires


def readup_file(input_file):
    """Read up the whole content and decode it and return the whole content."""
    raw = input_file.read()
    for encoding in "utf-8-sig", "utf-8", "utf-16":
        try:
            return raw.decode(encoding)
        except UnicodeDecodeError:
            continue
    return raw.decode("latin-1")


def create_tables():
    """Create all DB tables."""
    try:
        db.connect()
    except OperationalError:
        pass

    for model in [
            File,
            Organisation,
            User,
            UserOrg,
            OrcidToken,
            UserOrgAffiliation,
            OrgInfo,
            OrcidApiCall,
            OrcidAuthorizeCall,
            Task,
            Log,
            AffiliationRecord,
            AffiliationExternalId,
            GroupIdRecord,
            OrgInvitation,
            Url,
            UserInvitation,
            FundingRecord,
            WorkRecord,
            WorkContributor,
            WorkExternalId,
            WorkInvitee,
            FundingContributor,
            FundingInvitee,
            ExternalId,
            PeerReviewRecord,
            PeerReviewInvitee,
            PeerReviewExternalId,
            OtherIdRecord,
            PropertyRecord,
            Client,
            Grant,
            Token,
            Delegate,
    ]:

        if not model.table_exists():
            model.create_table()


def create_audit_tables():
    """Create all DB audit tables for PostgreSQL DB."""
    try:
        db.connect()
    except OperationalError:
        pass

    if isinstance(db, PostgresqlDatabase):
        with open(os.path.join(os.path.dirname(__file__), "sql", "auditing.sql"), 'br') as input_file:
            sql = readup_file(input_file)
            db.commit()
            with db.get_cursor() as cr:
                cr.execute(sql)
            db.commit()
    # elif isinstance(db, SqliteDatabase):
    #     db.execute_sql("ATTACH DATABASE ':memory:' AS audit")


def drop_tables():
    """Drop all model tables."""
    for m in (File, User, UserOrg, OrcidToken, UserOrgAffiliation, OrgInfo, OrgInvitation,
              OrcidApiCall, OrcidAuthorizeCall, OtherIdRecord, FundingContributor, FundingInvitee,
              FundingRecord, PropertyRecord, PeerReviewInvitee, PeerReviewExternalId,
              PeerReviewRecord, WorkInvitee, WorkExternalId, WorkContributor, WorkRecord,
              AffiliationRecord, AffiliationExternalId, ExternalId, Url, UserInvitation, Task, Organisation):
        if m.table_exists():
            try:
                m.drop_table(fail_silently=True, cascade=m._meta.database.drop_cascade)
            except OperationalError:
                pass


def load_yaml_json(filename=None, source=None, content_type=None):
    """Create a common way of loading JSON or YAML file."""
    if not content_type:
        _, ext = os.path.splitext(filename or '')
        if not ext:
            source = source.strip()
        content_type = "json" if ((not ext and (source.startswith('[') or source.startswith('{')))
                                  or ext == ".json") else "yaml"

    if content_type == "yaml":
        data = json.loads(json.dumps(yaml.load(source)), object_pairs_hook=NestedDict)
    else:
        data = json.loads(source, object_pairs_hook=NestedDict)

    # Removing None for correct schema validation
    if not isinstance(data, list) and not (isinstance(data, dict) and "records" in data):
        raise SchemaError(
            u"Schema validation failed:\n - Expecting a list of Records")
    return data


def del_none(d):
    """
    Delete keys with the value ``None`` in a dictionary, recursively.

    So that the schema validation will not fail, for elements that are none
    """
    for key, value in list(d.items()):
        if value is None:
            del d[key]
        elif isinstance(value, list):
            for item in value:
                if isinstance(item, dict):
                    del_none(item)
        elif isinstance(value, dict):
            del_none(value)
    return d


def get_val(d, *keys, default=None):
    """To get the value from uploaded fields."""
    if isinstance(d, NestedDict):
        return d.get(*keys, default=default)
    for k in keys:
        if not d:
            break
        d = d.get(k, default)
    return d


audit_models = {}
""" Need to find a way to display audit tables without breaking RQ
audit_models = {
    n: m
    for n, m in Introspector.from_database(db, schema="audit").generate_models().items()
    if isinstance(m, BaseModel_)
}"""
for m in audit_models.values():
    m._meta.schema = "audit"<|MERGE_RESOLUTION|>--- conflicted
+++ resolved
@@ -1239,13 +1239,8 @@
                                 f"#{row_no+2}: {row}. Header: {header}")
 
                     email = normalize_email(val(row, 2, ""))
-<<<<<<< HEAD
-                    orcid = val(row, 15)
+                    orcid = validate_orcid_id(val(row, 15))
                     local_id = val(row, 16)
-=======
-                    orcid = validate_orcid_id(val(row, 15))
-                    external_id = val(row, 16)
->>>>>>> 223b7a7a
 
                     if not email and not orcid and local_id and validators.email(local_id):
                         # if email is missing and local ID is given as a valid email, use it:
