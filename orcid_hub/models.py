# -*- coding: utf-8 -*-
"""Application models."""

import copy
import csv
import json
import jsonschema
import os
import random
import re
import secrets
import string
import uuid
from collections import namedtuple
from datetime import datetime
from enum import IntFlag, IntEnum
from hashlib import md5
from io import StringIO
from itertools import groupby, zip_longest
from urllib.parse import urlencode

import validators
import yaml
from flask_login import UserMixin, current_user
from peewee import JOIN, BlobField
from peewee import BooleanField as BooleanField_
from peewee import (CharField, DateTimeField, DeferredRelation, Field, FixedCharField,
                    ForeignKeyField, IntegerField, Model, OperationalError, PostgresqlDatabase,
                    SmallIntegerField, TextField, fn)
from peewee_validates import ModelValidator
from playhouse.shortcuts import model_to_dict
from pycountry import countries
from pykwalify.core import Core
from pykwalify.errors import SchemaError

from . import app, db
from .schemas import affiliation_task_schema

ENV = app.config["ENV"]
DEFAULT_COUNTRY = app.config["DEFAULT_COUNTRY"]
SCHEMA_DIR = os.path.normpath(os.path.join(os.path.dirname(os.path.realpath(__file__)), "..", "schemas"))

ORCID_ID_REGEX = re.compile(r"^([X\d]{4}-?){3}[X\d]{4}$")
PARTIAL_DATE_REGEX = re.compile(r"\d+([/\-]\d+){,2}")


AFFILIATION_TYPES = (
    "student",
    "education",
    "staff",
    "employment",
)


class ModelException(Exception):
    """Application model exception."""

    pass


class NestedDict(dict):
    """Helper for traversing a nested dictionaries."""

    def get(self, *keys, default=None):
        """To get the value from uploaded fields."""
        d = self
        for k in keys:
            if d is default:
                break
            if not isinstance(d, dict):
                return default
            d = super(NestedDict, d).get(k, default)
        return d


def validate_orcid_id(value):
    """Validate ORCID iD (both format and the check-sum)."""
    if not value:
        return

    if not ORCID_ID_REGEX.match(value):
        raise ValueError(
            f"Invalid ORCID iD {value}. It should be in the form of 'xxxx-xxxx-xxxx-xxxx' where x is a digit."
        )
    check = 0
    for n in value:
        if n == '-':
            continue
        check = (2 * check + int(10 if n == 'X' else n)) % 11
    if check != 1:
        raise ValueError(f"Invalid ORCID iD {value} checksum. Make sure you have entered correct ORCID iD.")


def lazy_property(fn):
    """Make a property lazy-evaluated."""
    attr_name = '_lazy_' + fn.__name__

    @property
    def _lazy_property(self):
        if not hasattr(self, attr_name):
            setattr(self, attr_name, fn(self))
        return getattr(self, attr_name)
    return _lazy_property


class PartialDate(namedtuple("PartialDate", ["year", "month", "day"])):
    """Partial date (without month day or both month and month day."""

    def as_orcid_dict(self):
        """Return ORCID dictionary representation of the partial date."""
        if self.year is None and self.month is None and self.day is None:
            return None
        return dict(((f, None if v is None else {
            "value": ("%04d" if f == "year" else "%02d") % v
        }) for (f, v) in zip(self._fields, self)))

    @classmethod
    def create(cls, value):
        """Create a partial date form ORCID dictionary representation or string.

        >>> PartialDate.create({"year": {"value": "2003"}}).as_orcid_dict()
        {'year': {'value': '2003'}, 'month': None, 'day': None}

        >>> PartialDate.create({"year": {"value": "2003"}}).year
        2003

        >>> PartialDate.create("2003").year
        2003

        >>> PartialDate.create("2003-03")
        2003-03

        >>> PartialDate.create("2003-07-14")
        2003-07-14

        >>> PartialDate.create("2003/03")
        2003-03

        >>> PartialDate.create("2003/07/14")
        2003-07-14

        >>> PartialDate.create("03/2003")
        2003-03

        >>> PartialDate.create("14/07/2003")
        2003-07-14
        """
        if value is None or value == {}:
            return None
        if isinstance(value, str):
            match = PARTIAL_DATE_REGEX.search(value)
            if not match:
                raise ModelException(f"Wrong partial date value '{value}'")
            value0 = match[0]
            if '/' in value0:
                parts = value0.split('/')
                return cls(*[int(v) for v in (parts[::-1] if len(parts[-1]) > 2 else parts)])
            return cls(*[int(v) for v in value0.split('-')])

        return cls(**{k: int(v.get("value")) if v else None for k, v in value.items()})

    def as_datetime(self):
        """Get 'datetime' data representation."""
        return datetime(self.year, self.month, self.day)

    def __str__(self):
        """Get string representation."""
        if self.year is None:
            return ''
        else:
            res = "%04d" % int(self.year)
            if self.month:
                res += "-%02d" % int(self.month)
            return res + "-%02d" % int(self.day) if self.day else res


PartialDate.__new__.__defaults__ = (None, ) * len(PartialDate._fields)


class OrcidIdField(FixedCharField):
    """ORCID iD value DB field."""

    def __init__(self, *args, **kwargs):
        """Initialize ORCID iD data field."""
        if "verbose_name" not in kwargs:
            kwargs["verbose_name"] = "ORCID iD"
        if "max_length" not in kwargs:
            kwargs["max_length"] = 19
        super().__init__(*args, **kwargs)

        # TODO: figure out where to place the value validation...
        # def coerce(self, value):
        #     validate_orcid_id(value)
        #     return super().coerce(value)


class BooleanField(BooleanField_):
    """BooleanField extension to support inversion in queries."""

    def NOT(self):  # noqa: N802
        """Negate logical value in SQL."""
        return self.__invert__()


class PartialDateField(Field):
    """Partial date custom DB data field mapped to varchar(10)."""

    db_field = "varchar(10)"

    def db_value(self, value):
        """Convert into partial ISO date textual representation: YYYY-**-**, YYYY-MM-**, or YYYY-MM-DD."""
        if value is None or not value.year:
            return None

        res = "%04d" % int(value.year)
        if value.month:
            res += "-%02d" % int(value.month)
        else:
            return res + "-**-**"
        return res + "-%02d" % int(value.day) if value.day else res + "-**"

    def python_value(self, value):
        """Parse partial ISO date textual representation."""
        if value is None:
            return None

        parts = [int(p) for p in value.split("-") if "*" not in p]
        return PartialDate(**dict(zip_longest((
            "year",
            "month",
            "day",
        ), parts)))


class TaskType(IntEnum):
    """Enum used to represent Task type."""

    NONE = 0
    AFFILIATION = 4  # Affilation of employment/education
    FUNDING = 1  # Funding
    WORK = 2
    PEER_REVIEW = 3
    SYNC = 11

    def __eq__(self, other):
        if isinstance(other, TaskType):
            return self.value == other.value
        elif isinstance(other, int):
            return self.value == other
        return (self.name == other or self.name == getattr(other, "name", None))

    def __hash__(self):
        return hash(self.name)

    @classmethod
    def options(cls):
        """Get list of all types for UI dropown option list."""
        return [(e, e.name.replace('_', ' ').title()) for e in cls]


class TaskTypeField(SmallIntegerField):
    """Partial date custom DB data field mapped to varchar(10)."""

    def db_value(self, value):
        """Change enum value to small int."""
        if value is None:
            return None
        try:
            if isinstance(value, TaskType):
                return value.value
            elif isinstance(value, int):
                return value
            elif isinstance(value, str):
                if str.isdigit(value):
                    return int(value)
                return TaskType[value.upper()].value
            else:
                raise ValueError("Unknow TaskType: '%s'", value)
        except:
            app.logger.exception("Failed to coerce the TaskType value, choosing NULL.")
            return None

    def python_value(self, value):
        """Parse partial ISO date textual representation."""
        if value is None:
            return None
        try:
            return TaskType(value)
        except:
            app.logger.exception(
                    f"Failed to map DB value {value} to TaskType, choosing None.")
            return None


class Role(IntFlag):
    """
    Enum used to represent user role.

    The model provide multi role support representing role sets as bitmaps.
    """

    NONE = 0  # NONE
    SUPERUSER = 1  # SuperUser
    ADMIN = 2  # Admin
    RESEARCHER = 4  # Researcher
    TECHNICAL = 8  # Technical contact
    ANY = 255  # ANY

    def __eq__(self, other):
        if isinstance(other, Role):
            return self.value == other.value
        return (self.name == other or self.name == getattr(other, 'name', None))

    def __hash__(self):
        return hash(self.name)


class Affiliation(IntFlag):
    """
    Enum used to represent user affiliation (type) to the organisation.

    The model provide multiple affiliations support representing role sets as bitmaps.
    """

    NONE = 0  # NONE
    EDU = 1  # Education
    EMP = 2  # Employment

    def __eq__(self, other):
        if isinstance(other, Affiliation):
            return self.value == other.value
        return (self.name == other or self.name == getattr(other, 'name', None))

    def __hash__(self):
        return hash(self.name)

    def __str__(self):
        return ", ".join({
            self.EDU: "Education",
            self.EMP: "Employment"
        }[a] for a in Affiliation if a & self)


class BaseModel(Model):
    """Encapsulate common bits and pieces of the model classes."""

    def field_is_updated(self, field_name):
        """Test if field is 'dirty'."""
        return any(field_name == f.name for f in self.dirty_fields)

    @classmethod
    def get(cls, *query, **kwargs):
        """Get a single model instance."""
        if query and not kwargs and len(query) == 1 and isinstance(query[0], (int, str, )):
            return super().get(id=query[0])
        elif not query and not kwargs:
            return super().select().limit(1).first()
        return super().get(*query, **kwargs)

    @classmethod
    def model_class_name(cls):
        """Get the class name of the model."""
        return cls._meta.name

    def __to_dashes(self, o):
        """Replace '_' with '-' in the dict keys."""
        if isinstance(o, dict):
            return {k.replace('_', '-'): self.__to_dashes(v) for k, v in o.items()}
        return o

    def to_dict(self,
                to_dashes=False,
                exclude_nulls=False,
                recurse=True,
                backrefs=False,
                only=None,
                exclude=None,
                seen=None,
                extra_attrs=None,
                fields_from_query=None,
                max_depth=None):
        """Get dictionary representation of the model."""
        o = model_to_dict(
            self,
            recurse=recurse,
            backrefs=backrefs,
            only=only,
            exclude=exclude,
            seen=seen,
            extra_attrs=extra_attrs,
            fields_from_query=fields_from_query,
            max_depth=max_depth)
        if exclude_nulls:
            o = {k: v for (k, v) in o.items() if v is not None}
        for k, v in o.items():
            if isinstance(v, PartialDate):
                o[k] = str(v)
            elif k == "task_type":
<<<<<<< HEAD
                o[k] = TaskType(v).name
=======
                o[k] = v.name
>>>>>>> a3dbed8e
        if to_dashes:
            return self.__to_dashes(o)
        return o

    def reload(self):
        """Refresh the object from the DB."""
        newer_self = self.get(self._meta.primary_key == self._get_pk_value())
        for field_name in self._meta.fields.keys():
            val = getattr(newer_self, field_name)
            setattr(self, field_name, val)
        self._dirty.clear()

    class Meta:  # noqa: D101,D106
        database = db
        only_save_dirty = True


class ModelDeferredRelation(DeferredRelation):
    """Fixed DefferedRelation to allow inheritance and mixins."""

    def set_model(self, rel_model):
        """Include model in the generated "related_name" to make it unique."""
        for model, field, name in self.fields:
            if isinstance(field, ForeignKeyField) and not field._related_name:
                field._related_name = "%s_%s_set" % (model.model_class_name(), name)

        super().set_model(rel_model)


DeferredUser = ModelDeferredRelation()


class AuditMixin(Model):
    """Mixing for getting data necessary for data change audit trail maintenance."""

    created_at = DateTimeField(default=datetime.utcnow)
    updated_at = DateTimeField(null=True, default=None)
    is_deleted = BooleanField(null=True, default=False)

    # created_by = ForeignKeyField(DeferredUser, on_delete="SET NULL", null=True)
    # updated_by = ForeignKeyField(DeferredUser, on_delete="SET NULL", null=True)

    def save(self, *args, **kwargs):  # noqa: D102
        if self.is_dirty() and self._dirty != {"orcid_updated_at"}:
            self.updated_at = datetime.utcnow()
            if current_user and hasattr(current_user, "id"):
                if hasattr(self, "created_by") and self.created_by and hasattr(self, "updated_by"):
                    self.updated_by_id = current_user.id
                elif hasattr(self, "created_by"):
                    self.created_by_id = current_user.id
        return super().save(*args, **kwargs)

    def delete_instance(self, *args, **kwargs):  # noqa: D102
        """Mark the entry id_deleted and save (with the link to the user
        that invoked the deletion) for audit trail.
        """
        self.is_deleted = True
        self.save()
        return super().delete_instance(*args, **kwargs)


class File(BaseModel):
    """Uploaded image files."""

    filename = CharField(max_length=100)
    data = BlobField()
    mimetype = CharField(max_length=30, db_column="mime_type")
    token = FixedCharField(max_length=8, unique=True, default=lambda: secrets.token_urlsafe(8)[:8])

    class Meta:  # noqa: D101,D106
        table_alias = "f"


class Organisation(BaseModel, AuditMixin):
    """Research organisation."""

    country_choices = [(c.alpha_2, c.name) for c in countries]
    country_choices.sort(key=lambda e: e[1])
    country_choices.insert(0, ("", "Country"))

    name = CharField(max_length=100, unique=True, null=True)
    tuakiri_name = CharField(max_length=80, unique=True, null=True)
    if ENV != "prod":
        orcid_client_id = CharField(max_length=80, null=True)
        orcid_secret = CharField(max_length=80, null=True)
    else:  # pragma: no cover
        orcid_client_id = CharField(max_length=80, unique=True, null=True)
        orcid_secret = CharField(max_length=80, unique=True, null=True)
    confirmed = BooleanField(default=False)
    city = CharField(null=True)
    state = CharField(null=True, verbose_name="State/Region", max_length=100)
    country = CharField(null=True, choices=country_choices, default=DEFAULT_COUNTRY)
    disambiguated_id = CharField(null=True)
    disambiguation_source = CharField(null=True)
    is_email_sent = BooleanField(default=False)
    tech_contact = ForeignKeyField(
        DeferredUser,
        related_name="tech_contact_of",
        on_delete="SET NULL",
        null=True,
        help_text="Organisation technical contact")
    created_by = ForeignKeyField(DeferredUser, on_delete="SET NULL", null=True)
    updated_by = ForeignKeyField(DeferredUser, on_delete="SET NULL", null=True)

    api_credentials_requested_at = DateTimeField(
        null=True,
        help_text="The time stamp when the user clicked on the button to register client API.")
    api_credentials_entered_at = DateTimeField(
        null=True, help_text="The time stamp when the user entered API Client ID and secret.")

    can_use_api = BooleanField(null=True, help_text="The organisation can access ORCID Hub API.")
    logo = ForeignKeyField(
        File, on_delete="CASCADE", null=True, help_text="The logo of the organisation")
    email_template = TextField(null=True)
    email_template_enabled = BooleanField(null=True, default=False)
    webhook_enabled = BooleanField(default=False, null=True)
    webhook_url = CharField(max_length=100, null=True)
    email_notifications_enabled = BooleanField(default=False, null=True)
    notification_email = CharField(max_length=100, null=True, verbose_name="Notification Email Address")

    @property
    def invitation_sent_at(self):
        """Get the timestamp of the most recent invitation sent to the technical contact."""
        row = self.orginvitation_set.select(
            fn.MAX(OrgInvitation.created_at).alias("last_sent_at")).where(
                OrgInvitation.invitee_id == self.tech_contact_id).first()
        if row:
            return row.last_sent_at

    @property
    def invitation_confirmed_at(self):
        """Get the timestamp when the invitation link was opened."""
        row = self.orginvitation_set.select(
            fn.MAX(OrgInvitation.created_at).alias("last_confirmed_at")).where(
                OrgInvitation.invitee_id == self.tech_contact_id).where(
                    OrgInvitation.confirmed_at.is_null(False)).first()
        if row:
            return row.last_confirmed_at

    @property
    def users(self):
        """Get organisation's user query."""
        return User.select().join(
            UserOrg, on=(UserOrg.user_id == User.id)).where(UserOrg.org == self)

    @property
    def admins(self):
        """Get organisation's administrator query."""
        return self.users.where(UserOrg.is_admin)

    def __repr__(self):
        return self.name or self.tuakiri_name

    def save(self, *args, **kwargs):
        """Handle data consistency validation and saving."""
        if self.is_dirty():

            if self.name is None:
                self.name = self.tuakiri_name

            if self.field_is_updated("tech_contact") and self.tech_contact:
                if not self.tech_contact.has_role(Role.TECHNICAL):
                    self.tech_contact.roles |= Role.TECHNICAL
                    self.tech_contact.save()
                    app.logger.info(f"Added TECHNICAL role to user {self.tech_contact}")

        super().save(*args, **kwargs)

    class Meta:  # noqa: D101,D106
        table_alias = "o"


class OrgInfo(BaseModel):
    """Preloaded organisation data."""

    name = CharField(max_length=100, unique=True, verbose_name="Organisation")
    tuakiri_name = CharField(max_length=100, unique=True, null=True, verbose_name="TUAKIRI Name")
    title = CharField(null=True, verbose_name="Contact Person Tile")
    first_name = CharField(null=True, verbose_name="Contact Person's First Name")
    last_name = CharField(null=True, verbose_name="Contact Person's Last Name")
    role = CharField(null=True, verbose_name="Contact Person's Role")
    email = CharField(null=True, verbose_name="Contact Person's Email Address")
    phone = CharField(null=True, verbose_name="Contact Person's Phone")
    is_public = BooleanField(
        null=True, default=False, help_text="Permission to post contact information to WEB")
    country = CharField(null=True, verbose_name="Country Code", default=DEFAULT_COUNTRY)
    city = CharField(null=True, verbose_name="City of Home Campus")
    disambiguated_id = CharField(
        null=True, verbose_name="common:disambiguated-organization-identifier")
    disambiguation_source = CharField(null=True, verbose_name="common:disambiguation-source")

    def __repr__(self):
        return self.name or self.disambiguated_id or super().__repr__()

    class Meta:  # noqa: D101,D106
        db_table = "org_info"
        table_alias = "oi"

    @classmethod
    def load_from_csv(cls, source):
        """Load data from CSV file or a string."""
        if isinstance(source, str):
            source = StringIO(source)
        reader = csv.reader(source)
        header = next(reader)

        assert len(header) >= 3, \
            "Wrong number of fields. Expected at least 3 fields " \
            "(name, disambiguated organisation ID, and disambiguation source). " \
            "Read header: %s" % header
        header_rexs = [
            re.compile(ex, re.I)
            for ex in ("organisation|name", "title", r"first\s*(name)?", r"last\s*(name)?", "role",
                       "email", "phone", "public|permission to post to web", r"country\s*(code)?",
                       "city", "(common:)?disambiguated.*identifier",
                       "(common:)?disambiguation.*source", r"tuakiri\s*(name)?")
        ]

        def index(rex):
            """Return first header column index matching the given regex."""
            for i, column in enumerate(header):
                if rex.match(column):
                    return i
            else:
                return None

        idxs = [index(rex) for rex in header_rexs]

        def val(row, i, default=None):
            if idxs[i] is None:
                return default
            else:
                v = row[idxs[i]].strip()
                return None if v == '' else v

        for row in reader:
            # skip empty lines:
            if not row or row is None or len(row) == 0 or (len(row) == 1 and row[0].strip() == ''):
                continue

            name = val(row, 0)
            oi, _ = cls.get_or_create(name=name)

            oi.title = val(row, 1)
            oi.first_name = val(row, 2)
            oi.last_name = val(row, 3)
            oi.role = val(row, 4)
            oi.email = val(row, 5)
            oi.phone = val(row, 6)
            oi.is_public = val(row, 7) and val(row, 7).upper() == "YES"
            oi.country = val(row, 8) or DEFAULT_COUNTRY
            oi.city = val(row, 9)
            oi.disambiguated_id = val(row, 10)
            oi.disambiguation_source = val(row, 11)
            oi.tuakiri_name = val(row, 12)

            oi.save()

        return reader.line_num - 1


class User(BaseModel, UserMixin, AuditMixin):
    """
    ORCiD Hub user.

    It's a generic user including researchers, organisation administrators, hub administrators, etc.
    """

    name = CharField(max_length=64, null=True)
    first_name = CharField(null=True, verbose_name="First Name")
    last_name = CharField(null=True, verbose_name="Last Name")
    email = CharField(max_length=120, unique=True, null=True, verbose_name="Email Address")
    eppn = CharField(max_length=120, unique=True, null=True, verbose_name="EPPN")
    orcid = OrcidIdField(null=True, verbose_name="ORCID iD", help_text="User's ORCID iD")
    confirmed = BooleanField(default=False)
    # Role bit-map:
    roles = SmallIntegerField(default=0)

    is_locked = BooleanField(default=False)
    webhook_enabled = BooleanField(default=False, null=True)
    orcid_updated_at = DateTimeField(null=True, default=None)

    # TODO: many-to-many
    # NB! Deprecated!
    # TODO: we still need to remember the organisation that last authenticated the user
    organisation = ForeignKeyField(
        Organisation, related_name="members", on_delete="SET NULL", null=True)
    created_by = ForeignKeyField(DeferredUser, on_delete="SET NULL", null=True)
    updated_by = ForeignKeyField(DeferredUser, on_delete="SET NULL", null=True)

    def __repr__(self):
        if self.name and (self.eppn or self.email):
            return "%s (%s)" % (self.name, self.email or self.eppn)
        return self.name or self.email or self.orcid or super().__repr__()

    @property
    def organisations(self):
        """Get all linked to the user organisation query."""
        return (Organisation.select(
            Organisation, (Organisation.tech_contact_id == self.id).alias("is_tech_contact"),
            ((UserOrg.is_admin.is_null(False)) & (UserOrg.is_admin)).alias("is_admin")).join(
                UserOrg, on=((UserOrg.org_id == Organisation.id) & (UserOrg.user_id == self.id)))
                .naive())

    @lazy_property
    def org_links(self):
        """Get all user organisation linked directly and indirectly."""
        if self.orcid:
            q = UserOrg.select().join(
                User,
                on=((User.id == UserOrg.user_id)
                    & ((User.email == self.email)
                       | (User.orcid == self.orcid)))).where((UserOrg.user_id == self.id)
                                                             | (User.email == self.email)
                                                             | (User.orcid == self.orcid))
        else:
            q = self.userorg_set

        return [
            r for r in q.select(UserOrg.id, UserOrg.org_id, Organisation.name.alias("org_name"))
            .join(Organisation, on=(
                Organisation.id == UserOrg.org_id)).order_by(Organisation.name).naive()
        ]

    @property
    def available_organisations(self):
        """Get all not yet linked to the user organisation query."""
        return (Organisation.select(Organisation).where(UserOrg.id.is_null()).join(
            UserOrg,
            JOIN.LEFT_OUTER,
            on=((UserOrg.org_id == Organisation.id) & (UserOrg.user_id == self.id))))

    @property
    def admin_for(self):
        """Get organisations the user is admin for (query)."""
        return self.organisations.where(UserOrg.is_admin)

    @property
    def is_active(self):
        """Get 'is_active' based on confirmed for Flask-Login.

        TODO: confirmed - user that email is confirmed either by IdP or by confirmation email
        isn't the same as "is active".
        """
        return self.confirmed

    def has_role(self, role):
        """Return `True` if the user identifies with the specified role.

        :param role: A role name, `Role` instance, or integer value.
        """
        if isinstance(role, Role):
            return bool(role & Role(self.roles))
        elif isinstance(role, str):
            try:
                return bool(Role[role.upper()] & Role(self.roles))
            except Exception:
                False
        elif type(role) is int:
            return bool(role & self.roles)
        else:
            return False

    @property
    def is_superuser(self):
        """Test if the user is a HUB admin."""
        return bool(self.roles & Role.SUPERUSER)

    @is_superuser.setter
    def is_superuser(self, value):  # noqa: D401
        """Sets user as a HUB admin."""
        if value:
            self.roles |= Role.SUPERUSER
        else:
            self.roles &= ~Role.SUPERUSER

    @property
    def is_admin(self):
        """Test if the user belongs to the organisation admin."""
        return bool(self.roles & Role.ADMIN)

    def avatar(self, size=40, default="identicon"):
        """Return Gravatar service user avatar URL."""
        # TODO: default gravatar image
        # default = "https://www.example.com/default.jpg"
        gravatar_url = "https://www.gravatar.com/avatar/" + md5(
            self.email.lower().encode()).hexdigest() + "?"
        gravatar_url += urlencode({'d': default, 's': str(size)})
        return gravatar_url

    @property
    def gravatar_profile_url(self):
        """Return Gravatar service user profile URL."""
        return "https://www.gravatar.com/" + md5(self.email.lower().encode()).hexdigest()

    @property
    def affiliations(self):
        """Return affiliations with the current organisation."""
        try:
            user_org = UserOrg.get(user=self, org=self.organisation)
            return Affiliation(user_org.affiliations)
        except UserOrg.DoesNotExist:
            return Affiliation.NONE

    def is_tech_contact_of(self, org=None):
        """Indicate if the user is the technical contact of the organisation."""
        if org is None:
            org = self.organisation
        return org and org.tech_contact and org.tech_contact_id == self.id

    def is_admin_of(self, org=None):
        """Indicate if the user is the technical contact of the organisation."""
        if org is None:
            org = self.organisation
        return org and UserOrg.select().where(UserOrg.user == self, UserOrg.org == org, UserOrg.is_admin).exists()

    @property
    def uuid(self):
        """Generate UUID for the user based on the primary email."""
        return uuid.uuid5(uuid.NAMESPACE_URL, "mailto:" + (self.email or self.eppn))


DeferredUser.set_model(User)


class OrgInvitation(BaseModel, AuditMixin):
    """Organisation invitation to on-board the Hub."""

    invitee = ForeignKeyField(
        User, on_delete="CASCADE", null=True, related_name="received_org_invitations")
    inviter = ForeignKeyField(
        User, on_delete="SET NULL", null=True, related_name="sent_org_invitations")
    org = ForeignKeyField(Organisation, on_delete="SET NULL", verbose_name="Organisation")
    email = TextField(
        help_text="The email address the invitation was sent to.",
        verbose_name="Invitee Email Address")
    token = TextField(unique=True)
    confirmed_at = DateTimeField(null=True)
    tech_contact = BooleanField(
        null=True,
        help_text="The invitee is the technical contact of the organisation.",
        verbose_name="Is Tech.contact")
    url = CharField(null=True)

    @property
    def sent_at(self):
        """Get the time the invitation was sent."""
        return self.created_at

    class Meta:  # noqa: D101,D106
        db_table = "org_invitation"
        table_alias = "oi"


class UserOrg(BaseModel, AuditMixin):
    """Linking object for many-to-many relationship."""

    user = ForeignKeyField(User, on_delete="CASCADE", index=True)
    org = ForeignKeyField(
        Organisation, on_delete="CASCADE", index=True, verbose_name="Organisation")

    is_admin = BooleanField(
        null=True, default=False, help_text="User is an administrator for the organisation")

    # Affiliation bit-map:
    affiliations = SmallIntegerField(default=0, null=True, verbose_name="EDU Person Affiliations")
    created_by = ForeignKeyField(
        User, on_delete="SET NULL", null=True, related_name="created_user_orgs")
    updated_by = ForeignKeyField(
        User, on_delete="SET NULL", null=True, related_name="updated_user_orgs")

    # TODO: the access token should be either here or in a separate list
    # access_token = CharField(max_length=120, unique=True, null=True)

    def save(self, *args, **kwargs):
        """Enforce foreign key constraints and consolidate user roles with the linked organisations.

        Enforce foreign key constraints and consolidate user roles with the linked organisations
        before saving data.
        """
        if self.is_dirty():
            if self.field_is_updated("org"):
                self.org  # just enforce re-querying
            user = self.user
            if self.is_admin != user.is_admin:
                if self.is_admin or UserOrg.select().where((UserOrg.user_id == self.user_id) & (
                        UserOrg.org_id != self.org_id) & UserOrg.is_admin).exists():  # noqa: E125
                    user.roles |= Role.ADMIN
                    app.logger.info(f"Added ADMIN role to user {user}")
                else:
                    user.roles &= ~Role.ADMIN
                    app.logger.info(f"Revoked ADMIN role from user {user}")
                user.save()

        return super().save(*args, **kwargs)

    class Meta:  # noqa: D101,D106
        db_table = "user_org"
        table_alias = "uo"
        indexes = ((("user", "org"), True), )


class OrcidToken(BaseModel, AuditMixin):
    """For Keeping ORCID token in the table."""

    user = ForeignKeyField(
        User, null=True, index=True,
        on_delete="CASCADE")  # TODO: add validation for 3-legged authorization tokens
    org = ForeignKeyField(Organisation, index=True, verbose_name="Organisation")
    scope = TextField(null=True)  # TODO implement property
    access_token = CharField(max_length=36, unique=True, null=True)
    issue_time = DateTimeField(default=datetime.utcnow)
    refresh_token = CharField(max_length=36, unique=True, null=True)
    expires_in = IntegerField(default=0)
    created_by = ForeignKeyField(DeferredUser, on_delete="SET NULL", null=True)
    updated_by = ForeignKeyField(DeferredUser, on_delete="SET NULL", null=True)

    @property
    def scopes(self):  # noqa: D102
        if self.scope:
            return self.scope.split(',')
        return []

    @scopes.setter
    def scopes(self, value):  # noqa: D102
        if isinstance(value, str):
            self.scope = value
        else:
            self.scope = ','.join(value)

    class Meta:  # noqa: D101,D106
        db_table = "orcid_token"
        table_alias = "ot"


class UserOrgAffiliation(BaseModel, AuditMixin):
    """For Keeping the information about the affiliation."""

    user = ForeignKeyField(User, on_delete="CASCADE")
    organisation = ForeignKeyField(
        Organisation, index=True, on_delete="CASCADE", verbose_name="Organisation")
    disambiguated_id = CharField(verbose_name="Disambiguation ORG Id", null=True)
    disambiguation_source = CharField(verbose_name="Disambiguation ORG Source", null=True)
    name = TextField(null=True, verbose_name="Institution/employer")
    start_date = PartialDateField(null=True)
    end_date = PartialDateField(null=True)
    department_name = TextField(null=True)
    department_city = TextField(null=True)
    role_title = TextField(null=True)
    put_code = IntegerField(null=True)
    path = TextField(null=True)
    created_by = ForeignKeyField(DeferredUser, on_delete="SET NULL", null=True)
    updated_by = ForeignKeyField(DeferredUser, on_delete="SET NULL", null=True)

    class Meta:  # noqa: D101,D106
        db_table = "user_organisation_affiliation"
        table_alias = "oua"


class OrcidApiCall(BaseModel):
    """ORCID API call audit entry."""

    called_at = DateTimeField(default=datetime.utcnow)
    user = ForeignKeyField(User, null=True, on_delete="SET NULL")
    method = TextField()
    url = TextField()
    query_params = TextField(null=True)
    body = TextField(null=True)
    put_code = IntegerField(null=True)
    response = TextField(null=True)
    response_time_ms = IntegerField(null=True)

    class Meta:  # noqa: D101,D106
        db_table = "orcid_api_call"
        table_alias = "oac"


class OrcidAuthorizeCall(BaseModel):
    """ORCID Authorize call audit entry."""

    called_at = DateTimeField(default=datetime.utcnow)
    user = ForeignKeyField(User, null=True, on_delete="SET NULL")
    method = TextField(null=True)
    url = TextField(null=True)
    token = TextField(null=True)
    state = TextField(null=True)
    response_time_ms = IntegerField(null=True)

    class Meta:  # noqa: D101,D106
        db_table = "orcid_authorize_call"
        table_alias = "oac"


class Task(BaseModel, AuditMixin):
    """Batch processing task created form CSV/TSV file."""

    org = ForeignKeyField(
        Organisation, index=True, verbose_name="Organisation", on_delete="CASCADE")
    completed_at = DateTimeField(null=True)
    filename = TextField(null=True)
    created_by = ForeignKeyField(
        User, on_delete="SET NULL", null=True, related_name="created_tasks")
    updated_by = ForeignKeyField(
        User, on_delete="SET NULL", null=True, related_name="updated_tasks")
    task_type = TaskTypeField(default=TaskType.NONE)
    expires_at = DateTimeField(null=True)
    expiry_email_sent_at = DateTimeField(null=True)
    completed_count = TextField(null=True, help_text="gives the status of uploaded task")

    def __repr__(self):
        return ("Synchronization task" if self.task_type == TaskType.SYNC else (
            self.filename
            or f"{TaskType(self.task_type).name.capitalize()} record processing task #{self.id}"))

    @property
    def is_expiry_email_sent(self):
        """Test if the expiry email is sent ot not."""
        return bool(self.expiry_email_sent_at)

    @lazy_property
    def record_count(self):
        """Get count of the loaded recoreds."""
        return 0 if self.records is None else self.records.count()

    @property
    def record_model(self):
        """Get record model class."""
        if self.records is not None:
            _, models = self.records.get_query_meta()
            model, = models.keys()
            return model
        return None

    @lazy_property
    def records(self):
        """Get all task record query."""
        if self.task_type in [TaskType.SYNC, TaskType.NONE]:
            return None
        return getattr(self, self.task_type.name.lower() + "_records")

    @lazy_property
    def completed_count(self):
        """Get number of completed rows."""
        return self.records.where(self.record_model.processed_at.is_null(False)).count()

    @lazy_property
    def completed_percent(self):
        """Get the percentage of completed rows."""
        return (100. * self.completed_count) / self.record_count if self.record_count else 0.

    @property
    def error_count(self):
        """Get error count encountered during processing batch task."""
        q = self.records
        _, models = q.get_query_meta()
        model, = models.keys()
        return self.records.where(self.record_model.status ** "%error%").count()

    # TODO: move this one to AffiliationRecord
    @classmethod
    def load_from_csv(cls, source, filename=None, org=None):
        """Load affiliation record data from CSV/TSV file or a string."""
        if isinstance(source, str):
            source = StringIO(source)
        reader = csv.reader(source)
        header = next(reader)
        if filename is None:
            if hasattr(source, "name"):
                filename = source.name
            else:
                filename = datetime.utcnow().isoformat(timespec="seconds")

        if len(header) == 1 and '\t' in header[0]:
            source.seek(0)
            reader = csv.reader(source, delimiter='\t')
            header = next(reader)
        if len(header) < 2:
            raise ModelException("Expected CSV or TSV format file.")

        if len(header) < 4:
            raise ModelException(
                "Wrong number of fields. Expected at least 4 fields "
                "(first name, last name, email address or another unique identifier, student/staff). "
                f"Read header: {header}")

        header_rexs = [
            re.compile(ex, re.I)
            for ex in (r"first\s*(name)?", r"last\s*(name)?", "email", "organisation|^name",
                       "campus|department", "city", "state|region", "course|title|role",
                       r"start\s*(date)?", r"end\s*(date)?",
                       r"affiliation(s)?\s*(type)?|student|staff", "country", r"disambiguat.*id",
                       r"disambiguat.*source", r"put|code", "orcid.*", "external.*|.*identifier")
        ]

        def index(rex):
            """Return first header column index matching the given regex."""
            for i, column in enumerate(header):
                if rex.match(column):
                    return i
            else:
                return None

        idxs = [index(rex) for rex in header_rexs]

        if all(idx is None for idx in idxs):
            raise ModelException(f"Failed to map fields based on the header of the file: {header}")

        if org is None:
            org = current_user.organisation if current_user else None

        def val(row, i, default=None):
            if idxs[i] is None or idxs[i] >= len(row):
                return default
            else:
                v = row[idxs[i]].strip()
                return default if v == '' else v

        with db.atomic():
            try:
                task = cls.create(org=org, filename=filename, task_type=TaskType.AFFILIATION)
                for row_no, row in enumerate(reader):
                    # skip empty lines:
                    if len(row) == 0:
                        continue
                    if len(row) == 1 and row[0].strip() == '':
                        continue

                    email = val(row, 2, "").lower()
                    orcid = val(row, 15)
                    external_id = val(row, 16)

                    if not email and not orcid and external_id and validators.email(external_id):
                        # if email is missing and external ID is given as a valid email, use it:
                        email = external_id

                    # The uploaded country must be from ISO 3166-1 alpha-2
                    country = val(row, 11)
                    if country:
                        try:
                            country = countries.lookup(country).alpha_2
                        except Exception:
                            raise ModelException(
                                f" (Country must be 2 character from ISO 3166-1 alpha-2) in the row "
                                f"#{row_no+2}: {row}. Header: {header}")

                    if not (email or orcid):
                        raise ModelException(
                            f"Missing user identifier (email address or ORCID iD) in the row "
                            f"#{row_no+2}: {row}. Header: {header}")

                    if orcid:
                        validate_orcid_id(orcid)

                    if not email or not validators.email(email):
                        raise ValueError(
                            f"Invalid email address '{email}'  in the row #{row_no+2}: {row}")

                    affiliation_type = val(row, 10, "").lower()
                    if not affiliation_type or affiliation_type not in AFFILIATION_TYPES:
                        raise ValueError(
                            f"Invalid affiliation type '{affiliation_type}' in the row #{row_no+2}: {row}. "
                            f"Expected values: {', '.join(at for at in AFFILIATION_TYPES)}.")

                    first_name = val(row, 0)
                    last_name = val(row, 1)
                    if not(first_name and last_name):
                        raise ModelException(
                            "Wrong number of fields. Expected at least 4 fields "
                            "(first name, last name, email address or another unique identifier, "
                            f"student/staff): {row}")

                    af = AffiliationRecord(
                        task=task,
                        first_name=first_name,
                        last_name=last_name,
                        email=email,
                        organisation=val(row, 3),
                        department=val(row, 4),
                        city=val(row, 5),
                        region=val(row, 6),
                        role=val(row, 7),
                        start_date=PartialDate.create(val(row, 8)),
                        end_date=PartialDate.create(val(row, 9)),
                        affiliation_type=affiliation_type,
                        country=country,
                        disambiguated_id=val(row, 12),
                        disambiguation_source=val(row, 13),
                        put_code=val(row, 14),
                        orcid=orcid,
                        external_id=external_id)
                    validator = ModelValidator(af)
                    if not validator.validate():
                        raise ModelException(f"Invalid record: {validator.errors}")
                    af.save()
            except Exception:
                db.rollback()
                app.logger.exception("Failed to load affiliation file.")
                raise

        return task

    def to_dict(self, to_dashes=True, recurse=False, exclude=None):
        """Create a dict represenatation of the task suitable for serialization into JSON or YAML."""
        # TODO: expand for the othe types of the tasks
        task_dict = super().to_dict(
            recurse=False if recurse is None else recurse,
            to_dashes=to_dashes,
            exclude=exclude,
            only=[Task.id, Task.filename, Task.task_type, Task.created_at, Task.updated_at])
        # TODO: refactor for funding task to get records here not in API or export
        if TaskType(self.task_type) != TaskType.FUNDING:
            task_dict["records"] = [
                r.to_dict(
                    to_dashes=to_dashes,
                    recurse=recurse,
                    exclude=[self.records.model_class._meta.fields["task"]]) for r in self.records
            ]
        return task_dict

    class Meta:  # noqa: D101,D106
        table_alias = "t"


class Log(BaseModel):
    """Task log entries."""

    created_at = DateTimeField(default=datetime.utcnow)
    created_by = ForeignKeyField(
        User, on_delete="SET NULL", null=True, related_name="created_task_log_entries")
    task = ForeignKeyField(
        Task,
        on_delete="CASCADE",
        null=True,
        index=True,
        verbose_name="Task",
        related_name="log_entries")
    message = TextField(null=True)

    class Meta:  # noqa: D101,D106
        table_alias = "l"

    def save(self, *args, **kwargs):  # noqa: D102
        if self.is_dirty():
            if current_user and hasattr(current_user, "id"):
                if hasattr(self, "created_by"):
                    self.created_by_id = current_user.id
        return super().save(*args, **kwargs)


class UserInvitation(BaseModel, AuditMixin):
    """Organisation invitation to on-board the Hub."""

    invitee = ForeignKeyField(
        User, on_delete="CASCADE", null=True, related_name="received_user_invitations")
    inviter = ForeignKeyField(
        User, on_delete="SET NULL", null=True, related_name="sent_user_invitations")
    org = ForeignKeyField(
        Organisation, on_delete="CASCADE", null=True, verbose_name="Organisation")
    task = ForeignKeyField(Task, on_delete="CASCADE", null=True, index=True, verbose_name="Task")
    email = CharField(
        index=True, null=True, max_length=80,
        help_text="The email address the invitation was sent to.")
    first_name = TextField(null=True, verbose_name="First Name")
    last_name = TextField(null=True, verbose_name="Last Name")
    orcid = OrcidIdField(null=True)
    department = TextField(verbose_name="Campus/Department", null=True)
    organisation = TextField(verbose_name="Organisation Name", null=True)
    city = TextField(verbose_name="City", null=True)
    state = TextField(verbose_name="State", null=True)
    country = CharField(verbose_name="Country", max_length=2, null=True)
    course_or_role = TextField(verbose_name="Course or Job title", null=True)
    start_date = PartialDateField(verbose_name="Start date", null=True)
    end_date = PartialDateField(verbose_name="End date (leave blank if current)", null=True)
    affiliations = SmallIntegerField(verbose_name="User affiliations", null=True)
    disambiguated_id = TextField(verbose_name="Disambiguation ORG Id", null=True)
    disambiguation_source = TextField(verbose_name="Disambiguation ORG Source", null=True)
    token = TextField(unique=True)
    confirmed_at = DateTimeField(null=True)

    @property
    def sent_at(self):
        """Get the time the invitation was sent."""
        return self.created_at

    class Meta:  # noqa: D101,D106
        db_table = "user_invitation"


class RecordModel(BaseModel):
    """Common model bits of the task records."""

    def save(self, *args, **kwargs):
        """Update related batch task when changing the record."""
        if self.is_dirty() and hasattr(self, "task"):
            self.task.updated_at = datetime.utcnow()
            self.task.save()
        return super().save(*args, **kwargs)

    def add_status_line(self, line):
        """Add a text line to the status for logging processing progress."""
        ts = datetime.utcnow().isoformat(timespec="seconds")
        self.status = (self.status + "\n" if self.status else '') + ts + ": " + line

    @classmethod
    def get_field_regxes(cls):
        """Return map of compiled field name regex to the model fields."""
        return {f: re.compile(e, re.I) for (f, e) in cls._field_regex_map}


class GroupIdRecord(RecordModel):
    """GroupID records."""

    type_choices = [('publisher', 'publisher'), ('institution', 'institution'), ('journal', 'journal'),
                    ('conference', 'conference'), ('newspaper', 'newspaper'), ('newsletter', 'newsletter'),
                    ('magazine', 'magazine'), ('peer-review service', 'peer-review service')]
    type_choices.sort(key=lambda e: e[1])
    type_choices.insert(0, ("", ""))
    put_code = IntegerField(null=True)
    processed_at = DateTimeField(null=True)
    status = TextField(null=True, help_text="Record processing status.")
    name = CharField(max_length=120,
                     help_text="The name of the group. This can be the name of a journal (Journal of Criminal Justice),"
                               " a publisher (Society of Criminal Justice), or non-specific description (Legal Journal)"
                               " as required.")
    group_id = CharField(max_length=120,
                         help_text="The group's identifier, formatted as type:identifier, e.g. issn:12345678. "
                                   "This can be as specific (e.g. the journal's ISSN) or vague as required. "
                                   "Valid types include: issn, ringold, orcid-generated, fundref, publons.")
    description = CharField(max_length=1000,
                            help_text="A brief textual description of the group. "
                                      "This can be as specific or vague as required.")
    type = CharField(max_length=80, choices=type_choices,
                     help_text="One of the specified types: publisher; institution; journal; conference; newspaper; "
                               "newsletter; magazine; peer-review service.")
    organisation = ForeignKeyField(
        Organisation, related_name="organisation", on_delete="CASCADE", null=True)

    class Meta:  # noqa: D101,D106
        db_table = "group_id_record"
        table_alias = "gid"


class AffiliationRecord(RecordModel):
    """Affiliation record loaded from CSV file for batch processing."""

    is_active = BooleanField(
        default=False, help_text="The record is marked 'active' for batch processing", null=True)
    task = ForeignKeyField(Task, related_name="affiliation_records", on_delete="CASCADE")
    put_code = IntegerField(null=True)
    external_id = CharField(
        max_length=100,
        null=True,
        verbose_name="External ID",
        help_text="Record identifier used in the data source system.")
    processed_at = DateTimeField(null=True)
    status = TextField(null=True, help_text="Record processing status.")
    first_name = CharField(max_length=120, null=True)
    last_name = CharField(max_length=120, null=True)
    email = CharField(max_length=80, null=True)
    orcid = OrcidIdField(null=True)
    organisation = CharField(null=True, index=True, max_length=200)
    affiliation_type = CharField(
        max_length=20, null=True, choices=[(v, v) for v in AFFILIATION_TYPES])
    role = CharField(null=True, verbose_name="Role/Course", max_length=100)
    department = CharField(null=True, max_length=200)
    start_date = PartialDateField(null=True)
    end_date = PartialDateField(null=True)
    city = CharField(null=True, max_length=200)
    state = CharField(null=True, verbose_name="State/Region", max_length=100)
    country = CharField(null=True, verbose_name="Country", max_length=2)
    disambiguated_id = CharField(
        null=True, max_length=20, verbose_name="Disambiguated Organization Identifier")
    disambiguation_source = CharField(
        null=True, max_length=100, verbose_name="Disambiguation Source")

    class Meta:  # noqa: D101,D106
        db_table = "affiliation_record"
        table_alias = "ar"

    _regex_field_map = [
        ("first_name", r"first\s*(name)?"),
        ("last_name", r"last\s*(name)?"),
        ("email", "email"),
        ("organisation", "organisation|^name"),
        ("department", "campus|department"),
        ("city", "city"),
        ("state", "state|region"),
        ("role", "course|title|role"),
        ("start_date", r"start\s*(date)?"),
        ("end_date", r"end\s*(date)?"),
        ("affiliation_type", r"affiliation(s)?\s*(type)?|student|staff"),
        ("country", "country"),
        ("disambiguated_id", r"disambiguat.*id"),
        ("disambiguation_source", r"disambiguat.*source"),
        ("put_code", r"put|code"),
        ("orcid", "orcid.*"),
        ("external_id", "external.*|.*identifier"),
    ]

<<<<<<< HEAD
    @classmethod
    def load(cls, data, task=None, task_id=None, filename=None, override=True,
             skip_schema_validation=False, org=None):
        """Load afffiliation record task form JSON/YAML. Data shoud be already deserialize."""
        if isinstance(data, str):
            data = json.loads(data) if filename.lower().endswith(".json") else yaml.load(data)
        if org is None:
            org = current_user.organisation if current_user else None
        if not skip_schema_validation:
            jsonschema.validate(data, affiliation_task_schema)
        if not task and task_id:
            task = Task.select().where(Task.id == task_id).first()
        if not task and "id" in data:
            task_id = int(data["id"])
            task = Task.select().where(Task.id == task_id).first()
        with db.atomic():
            try:
                if not task:
                    filename = (filename or data.get("filename")
                                or datetime.utcnow().isoformat(timespec="seconds"))
                    task = Task.create(
                            org=org, filename=filename, task_type=TaskType.AFFILIATION)
                elif override:
                    AffiliationRecord.delete().where(AffiliationRecord.task == task).execute()
                record_fields = AffiliationRecord._meta.fields.keys()
                for r in data.get("records"):
                    if "id" in r and not override:
                        rec = AffiliationRecord.get(int(r["id"]))
                    else:
                        rec = AffiliationRecord(task=task)
                    for k, v in r.items():
                        if k == "id":
                            continue
                        k = k.replace('-', '_')
                        if k in record_fields and rec._data.get(k) != v:
                            rec._data[k] = PartialDate.create(v) if k.endswith("date") else v
                            rec._dirty.add(k)
                    if rec.is_dirty():
                        rec.save()
            except:
                db.rollback()
                app.logger.exception("Failed to load affiliation record task file.")
                raise
        return task


class TaskType(IntEnum):
    """Enum used to represent Task type."""

    AFFILIATION = 0  # Affilation of employment/education
    FUNDING = 1  # Funding
    WORK = 2
    PEER_REVIEW = 3
    SYNC = 11

    def __eq__(self, other):
        if isinstance(other, TaskType):
            return self.value == other.value
        elif isinstance(other, int):
            return self.value == other
        return (self.name == other or self.name == getattr(other, "name", None))

    def __hash__(self):
        return hash(self.name)

=======
>>>>>>> a3dbed8e
    @classmethod
    def load(cls, data, task=None, task_id=None, filename=None, override=True,
             skip_schema_validation=False, org=None):
        """Load afffiliation record task form JSON/YAML. Data shoud be already deserialize."""
        if isinstance(data, str):
            data = json.loads(data) if filename.lower().endswith(".json") else yaml.load(data)
        if org is None:
            org = current_user.organisation if current_user else None
        if not skip_schema_validation:
            jsonschema.validate(data, affiliation_task_schema)
        if not task and task_id:
            task = Task.select().where(Task.id == task_id).first()
        if not task and "id" in data:
            task_id = int(data["id"])
            task = Task.select().where(Task.id == task_id).first()
        with db.atomic():
            try:
                if not task:
                    filename = (filename or data.get("filename")
                                or datetime.utcnow().isoformat(timespec="seconds"))
                    task = Task.create(
                            org=org, filename=filename, task_type=TaskType.AFFILIATION)
                elif override:
                    AffiliationRecord.delete().where(AffiliationRecord.task == task).execute()
                record_fields = AffiliationRecord._meta.fields.keys()
                for r in data.get("records"):
                    if "id" in r and not override:
                        rec = AffiliationRecord.get(int(r["id"]))
                    else:
                        rec = AffiliationRecord(task=task)
                    for k, v in r.items():
                        if k == "id":
                            continue
                        k = k.replace('-', '_')
                        if k in record_fields and rec._data.get(k) != v:
                            rec._data[k] = PartialDate.create(v) if k.endswith("date") else v
                            rec._dirty.add(k)
                    if rec.is_dirty():
                        rec.save()
            except:
                db.rollback()
                app.logger.exception("Failed to load affiliation record task file.")
                raise
        return task


class FundingRecord(RecordModel):
    """Funding record loaded from JSON file for batch processing."""

    task = ForeignKeyField(Task, related_name="funding_records", on_delete="CASCADE")
    title = CharField(max_length=255)
    translated_title = CharField(null=True, max_length=255)
    translated_title_language_code = CharField(null=True, max_length=10)
    type = CharField(max_length=255)
    organization_defined_type = CharField(null=True, max_length=255)
    short_description = CharField(null=True, max_length=4000)
    amount = CharField(null=True, max_length=255)
    currency = CharField(null=True, max_length=3)
    start_date = PartialDateField(null=True)
    end_date = PartialDateField(null=True)
    org_name = CharField(null=True, max_length=255, verbose_name="Organisation Name")
    city = CharField(null=True, max_length=255)
    region = CharField(null=True, max_length=255)
    country = CharField(null=True, max_length=255)
    disambiguated_org_identifier = CharField(null=True, max_length=255)
    disambiguation_source = CharField(null=True, max_length=255)
    is_active = BooleanField(
        default=False, help_text="The record is marked for batch processing", null=True)
    processed_at = DateTimeField(null=True)
    status = TextField(null=True, help_text="Record processing status.")

    def to_export_dict(self):
<<<<<<< HEAD
        """Map the funding record to dict for exprt into JSON/YAML."""
=======
        """Map the funding record to dict for export into JSON/YAML."""
>>>>>>> a3dbed8e
        org = self.task.org
        d = {
            "type": self.type,
            "title": {
                "title": {
                    "value": self.title,
                },
                "translated-title": {
                    "value": self.translated_title,
                    "language-code": self.translated_title_language_code,
                }
            },
            "amount": {
                "currency-code": self.currency,
                "value": self.amount,
            },
            "organization": {
                "disambiguated-organization": {
                    "disambiguated-organization-identifier":
                    self.disambiguated_org_identifier or org.disambiguated_org_identifier,
                    "disambiguation-source":
                    self.disambiguation_source or org.disambiguation_source,
                },
                "name": "Royal Society Te Apārangi",
                "address": {
                    "city": self.org_name,
                    "region": self.region,
                    "country": self.country,
                },
            },
            "invitees": [r.to_export_dict() for r in self.funding_invitees],
            "contributors": {"contributor": [r.to_export_dict() for r in self.contributors]},
            "external-ids": {"external-id": [r.to_export_dict() for r in self.external_ids]},
        }
        if self.start_date:
            d["start-date"] = self.start_date.as_orcid_dict()
        if self.end_date:
            d["end-date"] = self.end_date.as_orcid_dict()
        return d

    @classmethod
    def load_from_csv(cls, source, filename=None, org=None):
        """Load data from CSV/TSV file or a string."""
        if isinstance(source, str):
            source = StringIO(source)
        if filename is None:
            filename = datetime.utcnow().isoformat(timespec="seconds")
        reader = csv.reader(source)
        header = next(reader)

        if len(header) == 1 and '\t' in header[0]:
            source.seek(0)
            reader = csv.reader(source, delimiter='\t')
            header = next(reader)

        if len(header) < 2:
            raise ModelException("Expected CSV or TSV format file.")

        header_rexs = [
            re.compile(ex, re.I) for ex in [
                r"ext(ernal)?\s*id(entifier)?$", "title$", r"translated\s+(title)?",
                r"(translated)?\s*(title)?\s*language\s*(code)?", "type$",
                r"org(ani[sz]ation)?\s*(defined)?\s*type", r"(short\s*|description\s*)+$",
                "amount", "currency", r"start\s*(date)?", r"end\s*(date)?",
                r"(org(gani[zs]ation)?)?\s*name$", "city", "region|state", "country",
                r"disambiguated\s*(org(ani[zs]ation)?)?\s*id(entifier)?",
                r"disambiguation\s+source$", r"(is)?\s*active$", r"orcid\s*(id)?$", "name$",
                "role$", "email", r"(external)?\s*id(entifier)?\s+type$",
                r"((external)?\s*id(entifier)?\s+value|funding.*id)$",
                r"(external)?\s*id(entifier)?\s*url",
                r"(external)?\s*id(entifier)?\s*rel(ationship)?", "put.*code",
                r"(is)?\s*visib(bility|le)?", r"first\s*(name)?", r"(last|sur)\s*(name)?",
                "identifier", r"excluded?(\s+from(\s+profile)?)?"
            ]
        ]

        def index(rex):
            """Return first header column index matching the given regex."""
            for i, column in enumerate(header):
                if rex.match(column.strip()):
                    return i
            else:
                return None

        idxs = [index(rex) for rex in header_rexs]

        if all(idx is None for idx in idxs):
            raise ModelException(f"Failed to map fields based on the header of the file: {header}")

        if org is None:
            org = current_user.organisation if current_user else None

        def val(row, i, default=None):
            if len(idxs) <= i or idxs[i] is None or idxs[i] >= len(row):
                return default
            else:
                v = row[idxs[i]].strip()
            return default if v == '' else v

        rows = []
        for row_no, row in enumerate(reader):
            # skip empty lines:
            if len(row) == 0:
                continue
            if len(row) == 1 and row[0].strip() == '':
                continue

            funding_type = val(row, 4)
            if not funding_type:
                raise ModelException(
                    f"Funding type is mandatory, #{row_no+2}: {row}. Header: {header}")

            # The uploaded country must be from ISO 3166-1 alpha-2
            country = val(row, 14)
            if country:
                try:
                    country = countries.lookup(country).alpha_2
                except Exception:
                    raise ModelException(
                        f" (Country must be 2 character from ISO 3166-1 alpha-2) in the row "
                        f"#{row_no+2}: {row}. Header: {header}")

            orcid, email = val(row, 18), val(row, 21, "").lower()
            if orcid:
                validate_orcid_id(orcid)
            if email and not validators.email(email):
                raise ValueError(
                    f"Invalid email address '{email}'  in the row #{row_no+2}: {row}")

            external_id_type = val(row, 22)
            external_id_value = val(row, 23)
            if bool(external_id_type) != bool(external_id_value):
                raise ModelException(
                    f"Invalid external ID the row #{row_no}. Type: {external_id_type}, Value: {external_id_value}")

            name, first_name, last_name = val(row, 19), val(row, 28), val(row, 29)
            if not name and first_name and last_name:
                name = first_name + ' ' + last_name

            # exclude the record from the profile
            excluded = val(row, 31)
            excluded = bool(excluded and excluded.lower() in ["y", "yes", "true", "1"])
            rows.append(
                dict(
                    excluded=excluded,
                    funding=dict(
                        # external_identifier = val(row, 0),
                        title=val(row, 1),
                        translated_title=val(row, 2),
                        translated_title_language_code=val(row, 3),
                        type=funding_type,
                        organization_defined_type=val(row, 5),
                        short_description=val(row, 6),
                        amount=val(row, 7),
                        currency=val(row, 8),
                        start_date=PartialDate.create(val(row, 9)),
                        end_date=PartialDate.create(val(row, 10)),
                        org_name=val(row, 11) or org.name,
                        city=val(row, 12) or org.city,
                        region=val(row, 13) or org.state,
                        country=country or org.country,
                        disambiguated_org_identifier=val(row, 15) or org.disambiguated_id,
                        disambiguation_source=val(row, 16) or org.disambiguation_source),
                    contributor=dict(
                        orcid=orcid,
                        name=name,
                        role=val(row, 20),
                        email=email,
                    ),
                    invitee=dict(
                        identifier=val(row, 30),
                        email=email,
                        first_name=val(row, 28),
                        last_name=val(row, 29),
                        orcid=orcid,
                        put_code=val(row, 26),
                        visibility=val(row, 27),
                    ),
                    external_id=dict(
                        type=external_id_type,
                        value=external_id_value,
                        url=val(row, 24),
                        relationship=val(row, 25))))

        with db.atomic():
            try:
                task = Task.create(org=org, filename=filename, task_type=TaskType.FUNDING)
                for funding, records in groupby(rows, key=lambda row: row["funding"].items()):
                    records = list(records)

                    fr = cls(task=task, **dict(funding))
                    validator = ModelValidator(fr)
                    if not validator.validate():
                        raise ModelException(f"Invalid record: {validator.errors}")
                    fr.save()

                    for contributor in set(
                            tuple(r["contributor"].items()) for r in records
                            if r["excluded"]):
                        fc = FundingContributor(funding_record=fr, **dict(contributor))
                        validator = ModelValidator(fc)
                        if not validator.validate():
                            raise ModelException(f"Invalid contributor record: {validator.errors}")
                        fc.save()

                    for external_id in set(
                            tuple(r["external_id"].items()) for r in records
                            if r["external_id"]["type"] and r["external_id"]["value"]):
                        ei = ExternalId(funding_record=fr, **dict(external_id))
                        ei.save()

                    for invitee in set(
                            tuple(r["invitee"].items()) for r in records
                            if r["invitee"]["email"] and not r["excluded"]):
                        rec = FundingInvitees(funding_record=fr, **dict(invitee))
                        validator = ModelValidator(rec)
                        if not validator.validate():
                            raise ModelException(f"Invalid invitee record: {validator.errors}")
                        rec.save()

                return task

            except Exception:
                db.rollback()
                app.logger.exception("Failed to load funding file.")
                raise

    @classmethod
    def load_from_json(cls, source, filename=None, org=None, task=None):
<<<<<<< HEAD
        """Load data from json file or a string."""
        # import data from file based on its extension; either it is yaml or json
=======
        """Load data from JSON file or a string."""
        # import data from file based on its extension; either it is YAML or JSON
>>>>>>> a3dbed8e
        data = load_yaml_json(filename=filename, source=source)
        records = data["records"] if isinstance(data, dict) else data

        for r in records:
            validation_source_data = copy.deepcopy(r)
            validation_source_data = del_none(validation_source_data)

<<<<<<< HEAD
            # Adding schema valdation for funding
=======
            # Adding schema validation for funding
>>>>>>> a3dbed8e
            validator = Core(
                source_data=validation_source_data,
                schema_files=[os.path.join(SCHEMA_DIR, "funding_schema.yaml")])
            validator.validate(raise_exception=True)

        with db.atomic():
            try:
                if org is None:
                    org = current_user.organisation if current_user else None
                if not task:
                    task = Task.create(org=org, filename=filename, task_type=TaskType.FUNDING)
                else:
                    FundingRecord.delete().where(FundingRecord.task == task).execute()

                for r in records:

                    title = r.get("title", "title", "value")
                    translated_title = r.get("title", "translated-title", "value")
                    translated_title_language_code = r.get("title", "translated-title",
                                                           "language-code")
                    type = r.get("type")
                    organization_defined_type = r.get("organization-defined-type", "value")
                    short_description = r.get("short-description")
                    amount = r.get("amount", "value")
                    currency = r.get("amount", "currency-code")
                    start_date = PartialDate.create(r.get("start-date"))
                    end_date = PartialDate.create(r.get("end-date"))
                    org_name = r.get("organization", "name")
                    city = r.get("organization", "address", "city")
                    region = r.get("organization", "address", "region")
                    country = r.get("organization", "address", "country")
                    disambiguated_org_identifier = r.get("organization",
                                                         "disambiguated-organization",
                                                         "disambiguated-organization-identifier")
                    disambiguation_source = r.get("organization", "disambiguated-organization",
                                                  "disambiguation-source")

                    funding_record = cls.create(
                        task=task,
                        title=title,
                        translated_title=translated_title,
                        translated_title_language_code=translated_title_language_code,
                        type=type,
                        organization_defined_type=organization_defined_type,
                        short_description=short_description,
                        amount=amount,
                        currency=currency,
                        org_name=org_name,
                        city=city,
                        region=region,
                        country=country,
                        disambiguated_org_identifier=disambiguated_org_identifier,
                        disambiguation_source=disambiguation_source,
                        start_date=start_date,
                        end_date=end_date)

                    invitees = r.get("invitees", default=[])
                    if invitees:
                        for invitee in invitees:
                            identifier = invitee.get("identifier")
                            email = invitee.get("email")
                            first_name = invitee.get("first-name")
                            last_name = invitee.get("last-name")
                            orcid_id = invitee.get("ORCID-iD")
                            put_code = invitee.get("put-code")
                            visibility = invitee.get("visibility")

                            FundingInvitees.create(
                                funding_record=funding_record,
                                identifier=identifier,
                                email=email.lower(),
                                first_name=first_name,
                                last_name=last_name,
                                orcid=orcid_id,
                                visibility=visibility,
                                put_code=put_code)
                    else:
                        raise SchemaError(u"Schema validation failed:\n - "
                                          u"Expecting Invitees for which the funding record will be written")

                    contributors = r.get("contributors", "contributor", default=[])
                    if contributors:
                        for contributor in contributors:
                            orcid_id = contributor.get("contributor-orcid", "path")
                            name = contributor.get("credit-name", "value")
                            email = contributor.get("contributor-email", "value")
                            role = contributor.get("contributor-attributes", "contributor-role")

                            FundingContributor.create(
                                funding_record=funding_record,
                                orcid=orcid_id,
                                name=name,
                                email=email,
                                role=role)

                    external_ids = r.get("external-ids", "external-id", default=[])
                    if external_ids:
                        for external_id in external_ids:
                            type = external_id.get("external-id-type")
                            value = external_id.get("external-id-value")
                            url = external_id.get("external-id-url", "value")
                            relationship = external_id.get("external-id-relationship")
                            ExternalId.create(
                                funding_record=funding_record,
                                type=type,
                                value=value,
                                url=url,
                                relationship=relationship)
                    else:
                        raise SchemaError(u"Schema validation failed:\n - An external identifier is required")
                return task

            except Exception:
                db.rollback()
                app.logger.exception("Failed to load funding file.")
                raise

    class Meta:  # noqa: D101,D106
        db_table = "funding_record"
        table_alias = "fr"


class PeerReviewRecord(RecordModel):
    """Peer Review record loaded from Json file for batch processing."""

    task = ForeignKeyField(Task, related_name="peer_review_records", on_delete="CASCADE")
    review_group_id = CharField(max_length=255)
    reviewer_role = CharField(null=True, max_length=255)
    review_url = CharField(null=True, max_length=255)
    review_type = CharField(null=True, max_length=255)
    review_completion_date = PartialDateField(null=True)
    subject_external_id_type = CharField(null=True, max_length=255)
    subject_external_id_value = CharField(null=True, max_length=255)
    subject_external_id_url = CharField(null=True, max_length=255)
    subject_external_id_relationship = CharField(null=True, max_length=255)
    subject_container_name = CharField(null=True, max_length=255)
    subject_type = CharField(null=True, max_length=80)
    subject_name_title = CharField(null=True, max_length=255)
    subject_name_subtitle = CharField(null=True, max_length=255)
    subject_name_translated_title_lang_code = CharField(null=True, max_length=10)
    subject_name_translated_title = CharField(null=True, max_length=255)
    subject_url = CharField(null=True, max_length=255)
    convening_org_name = CharField(null=True, max_length=255)
    convening_org_city = CharField(null=True, max_length=255)
    convening_org_region = CharField(null=True, max_length=255)
    convening_org_country = CharField(null=True, max_length=255)
    convening_org_disambiguated_identifier = CharField(null=True, max_length=255)
    convening_org_disambiguation_source = CharField(null=True, max_length=255)
    is_active = BooleanField(
        default=False, help_text="The record is marked for batch processing", null=True)
    processed_at = DateTimeField(null=True)
    status = TextField(null=True, help_text="Record processing status.")

    @classmethod
    def load_from_csv(cls, source, filename=None, org=None):
        """Load data from CSV/TSV file or a string."""
        if isinstance(source, str):
            source = StringIO(source)
        if filename is None:
            filename = datetime.utcnow().isoformat(timespec="seconds")
        reader = csv.reader(source)
        header = next(reader)

        if len(header) == 1 and '\t' in header[0]:
            source.seek(0)
            reader = csv.reader(source, delimiter='\t')
            header = next(reader)

        if len(header) < 2:
            raise ModelException("Expected CSV or TSV format file.")

        header_rexs = [
            re.compile(ex, re.I) for ex in [
                r"review\s*group\s*id(entifier)?$",
                r"(reviewer)?\s*role$",
                r"review\s*url$",
                r"review\s*type$",
                r"(review\s*completion)?.*date",
                r"subject\s+external\s*id(entifier)?\s+type$",
                r"subject\s+external\s*id(entifier)?\s+value$",
                r"subject\s+external\s*id(entifier)?\s+url$",
                r"subject\s+external\s*id(entifier)?\s+rel(ationship)?$",
                r"subject\s+container\s+name$",
                r"(subject)?\s*type$",
                r"(subject)?\s*(name)?\s*title$",
                r"(subject)?\s*(name)?\s*subtitle$",
                r"(subject)?\s*(name)?\s*(translated)?\s*(title)?\s*lang(uage)?.*(code)?",
                r"(subject)?\s*(name)?\s*translated\s*title$",
                r"(subject)?\s*url$",
                r"(convening)?\s*org(ani[zs]ation)?\s*name$",
                r"(convening)?\s*org(ani[zs]ation)?\s*city",
                r"(convening)?\s*org(ani[zs]ation)?\s*region$",
                r"(convening)?\s*org(ani[zs]ation)?\s*country$",
                r"(convening)?\s*(org(ani[zs]ation)?)?\s*disambiguated\s*id(entifier)?",
                r"(convening)?\s*(org(ani[zs]ation)?)?\s*disambiguation\s*source$",
                "email",
                r"orcid\s*(id)?$",
                "identifier",
                r"first\s*(name)?",
                r"(last|sur)\s*(name)?",
                "put.*code",
                r"(is)?\s*visib(ility|le)?",
                r"(external)?\s*id(entifier)?\s+type$",
                r"((external)?\s*id(entifier)?\s+value|peer\s*review.*id)$",
                r"(external)?\s*id(entifier)?\s*url",
                r"(external)?\s*id(entifier)?\s*rel(ationship)?",
                r"(is)?\s*active$", ]]

        def index(rex):
            """Return first header column index matching the given regex."""
            for i, column in enumerate(header):
                if rex.match(column.strip()):
                    return i
            else:
                return None

        idxs = [index(rex) for rex in header_rexs]

        if all(idx is None for idx in idxs):
            raise ModelException(f"Failed to map fields based on the header of the file: {header}")

        if org is None:
            org = current_user.organisation if current_user else None

        def val(row, i, default=None):
            if len(idxs) <= i or idxs[i] is None or idxs[i] >= len(row):
                return default
            else:
                v = row[idxs[i]].strip()
            return default if v == '' else v

        rows = []
        for row_no, row in enumerate(reader):
            # skip empty lines:
            if len(row) == 0:
                continue
            if len(row) == 1 and row[0].strip() == '':
                continue

            review_group_id = val(row, 0)
            if not review_group_id:
                raise ModelException(
                    f"Review Group ID is mandatory, #{row_no+2}: {row}. Header: {header}")

            convening_org_name = val(row, 16)
            convening_org_city = val(row, 17)
            convening_org_country = val(row, 19)

            if not (convening_org_name and convening_org_city and convening_org_country):
                raise ModelException(
                    f"Information about Convening Organisation (Name, City and Country) is mandatory, "
                    f"#{row_no+2}: {row}. Header: {header}")

            # The uploaded country must be from ISO 3166-1 alpha-2
            if convening_org_country:
                try:
                    convening_org_country = countries.lookup(convening_org_country).alpha_2
                except Exception:
                    raise ModelException(
                        f" (Convening Org Country must be 2 character from ISO 3166-1 alpha-2) in the row "
                        f"#{row_no+2}: {row}. Header: {header}")

            orcid, email = val(row, 23), val(row, 22, "").lower()
            if orcid:
                validate_orcid_id(orcid)
            if email and not validators.email(email):
                raise ValueError(
                    f"Invalid email address '{email}'  in the row #{row_no+2}: {row}")

            external_id_type = val(row, 29)
            external_id_value = val(row, 30)
            if bool(external_id_type) != bool(external_id_value):
                raise ModelException(
                    f"Invalid External ID the row #{row_no}.Type:{external_id_type},Peer Review Id:{external_id_value}")

            review_completion_date = val(row, 4)

            if review_completion_date:
                review_completion_date = PartialDate.create(review_completion_date)
            rows.append(
                dict(
                    peer_review=dict(
                        review_group_id=review_group_id,
                        reviewer_role=val(row, 1),
                        review_url=val(row, 2),
                        review_type=val(row, 3),
                        review_completion_date=review_completion_date,
                        subject_external_id_type=val(row, 5),
                        subject_external_id_value=val(row, 6),
                        subject_external_id_url=val(row, 7),
                        subject_external_id_relationship=val(row, 8),
                        subject_container_name=val(row, 9),
                        subject_type=val(row, 10),
                        subject_name_title=val(row, 11),
                        subject_name_subtitle=val(row, 12),
                        subject_name_translated_title_lang_code=val(row, 13),
                        subject_name_translated_title=val(row, 14),
                        subject_url=val(row, 15),
                        convening_org_name=convening_org_name,
                        convening_org_city=convening_org_city,
                        convening_org_region=val(row, 18),
                        convening_org_country=convening_org_country,
                        convening_org_disambiguated_identifier=val(row, 20),
                        convening_org_disambiguation_source=val(row, 21),
                    ),
                    invitee=dict(
                        email=email,
                        orcid=orcid,
                        identifier=val(row, 24),
                        first_name=val(row, 25),
                        last_name=val(row, 26),
                        put_code=val(row, 27),
                        visibility=val(row, 28),
                    ),
                    external_id=dict(
                        type=external_id_type,
                        value=external_id_value,
                        url=val(row, 31),
                        relationship=val(row, 32))))

        with db.atomic():
            try:
                task = Task.create(org=org, filename=filename, task_type=TaskType.PEER_REVIEW)
                for peer_review, records in groupby(rows, key=lambda row: row["peer_review"].items()):
                    records = list(records)

                    prr = cls(task=task, **dict(peer_review))
                    validator = ModelValidator(prr)
                    if not validator.validate():
                        raise ModelException(f"Invalid record: {validator.errors}")
                    prr.save()

                    for external_id in set(tuple(r["external_id"].items()) for r in records if
                                           r["external_id"]["type"] and r["external_id"]["value"]):
                        ei = PeerReviewExternalId(peer_review_record=prr, **dict(external_id))
                        ei.save()

                    for invitee in set(tuple(r["invitee"].items()) for r in records if r["invitee"]["email"]):
                        rec = PeerReviewInvitee(peer_review_record=prr, **dict(invitee))
                        validator = ModelValidator(rec)
                        if not validator.validate():
                            raise ModelException(f"Invalid invitee record: {validator.errors}")
                        rec.save()

                return task

            except Exception:
                db.rollback()
                app.logger.exception("Failed to load peer review file.")
                raise

    @classmethod
    def load_from_json(cls, source, filename=None, org=None):
        """Load data from JSON file or a string."""
        if isinstance(source, str):
            # import data from file based on its extension; either it is YAML or JSON
            peer_review_data_list = load_yaml_json(filename=filename, source=source)

            for peer_review_data in peer_review_data_list:
                validation_source_data = copy.deepcopy(peer_review_data)
                validation_source_data = del_none(validation_source_data)

                validator = Core(
                    source_data=validation_source_data,
                    schema_files=[os.path.join(SCHEMA_DIR, "peer_review_schema.yaml")])
                validator.validate(raise_exception=True)

            try:
                if org is None:
                    org = current_user.organisation if current_user else None
                task = Task.create(org=org, filename=filename, task_type=TaskType.PEER_REVIEW)

                for peer_review_data in peer_review_data_list:

                    review_group_id = peer_review_data.get("review-group-id") if peer_review_data.get(
                        "review-group-id") else None

                    reviewer_role = peer_review_data.get("reviewer-role") if peer_review_data.get(
                        "reviewer-role") else None

                    review_url = peer_review_data.get("review-url").get("value") if peer_review_data.get(
                        "review-url") else None

                    review_type = peer_review_data.get("review-type") if peer_review_data.get("review-type") else None

                    review_completion_date = PartialDate.create(peer_review_data.get("review-completion-date"))

                    subject_external_id_type = peer_review_data.get("subject-external-identifier").get(
                        "external-id-type") if peer_review_data.get(
                        "subject-external-identifier") else None

                    subject_external_id_value = peer_review_data.get("subject-external-identifier").get(
                        "external-id-value") if peer_review_data.get(
                        "subject-external-identifier") else None

                    subject_external_id_url = peer_review_data.get("subject-external-identifier").get(
                        "external-id-url").get("value") if peer_review_data.get(
                        "subject-external-identifier") and peer_review_data.get("subject-external-identifier").get(
                        "external-id-url") else None

                    subject_external_id_relationship = peer_review_data.get("subject-external-identifier").get(
                        "external-id-relationship") if peer_review_data.get(
                        "subject-external-identifier") else None

                    subject_container_name = peer_review_data.get("subject-container-name").get(
                        "value") if peer_review_data.get(
                        "subject-container-name") else None

                    subject_type = peer_review_data.get("subject-type") if peer_review_data.get(
                        "subject-type") else None

                    subject_name_title = peer_review_data.get("subject-name").get("title").get(
                        "value") if peer_review_data.get(
                        "subject-name") and peer_review_data.get("subject-name").get("title") else None

                    subject_name_subtitle = peer_review_data.get("subject-name").get("subtitle").get(
                        "value") if peer_review_data.get(
                        "subject-name") and peer_review_data.get("subject-name").get("subtitle") else None

                    subject_name_translated_title_lang_code = peer_review_data.get("subject-name").get(
                        "translated-title").get(
                        "language-code") if peer_review_data.get(
                        "subject-name") and peer_review_data.get("subject-name").get("translated-title") else None

                    subject_name_translated_title = peer_review_data.get("subject-name").get(
                        "translated-title").get(
                        "value") if peer_review_data.get(
                        "subject-name") and peer_review_data.get("subject-name").get("translated-title") else None

                    subject_url = peer_review_data.get("subject-url").get("value") if peer_review_data.get(
                        "subject-name") else None

                    convening_org_name = peer_review_data.get("convening-organization").get(
                        "name") if peer_review_data.get(
                        "convening-organization") else None

                    convening_org_city = peer_review_data.get("convening-organization").get("address").get(
                        "city") if peer_review_data.get("convening-organization") and peer_review_data.get(
                        "convening-organization").get("address") else None

                    convening_org_region = peer_review_data.get("convening-organization").get("address").get(
                        "region") if peer_review_data.get("convening-organization") and peer_review_data.get(
                        "convening-organization").get("address") else None

                    convening_org_country = peer_review_data.get("convening-organization").get("address").get(
                        "country") if peer_review_data.get("convening-organization") and peer_review_data.get(
                        "convening-organization").get("address") else None

                    convening_org_disambiguated_identifier = peer_review_data.get(
                        "convening-organization").get("disambiguated-organization").get(
                        "disambiguated-organization-identifier") if peer_review_data.get(
                        "convening-organization") and peer_review_data.get("convening-organization").get(
                        "disambiguated-organization") else None

                    convening_org_disambiguation_source = peer_review_data.get(
                        "convening-organization").get("disambiguated-organization").get(
                        "disambiguation-source") if peer_review_data.get(
                        "convening-organization") and peer_review_data.get("convening-organization").get(
                        "disambiguated-organization") else None

                    peer_review_record = PeerReviewRecord.create(
                        task=task,
                        review_group_id=review_group_id,
                        reviewer_role=reviewer_role,
                        review_url=review_url,
                        review_type=review_type,
                        review_completion_date=review_completion_date,
                        subject_external_id_type=subject_external_id_type,
                        subject_external_id_value=subject_external_id_value,
                        subject_external_id_url=subject_external_id_url,
                        subject_external_id_relationship=subject_external_id_relationship,
                        subject_container_name=subject_container_name,
                        subject_type=subject_type,
                        subject_name_title=subject_name_title,
                        subject_name_subtitle=subject_name_subtitle,
                        subject_name_translated_title_lang_code=subject_name_translated_title_lang_code,
                        subject_name_translated_title=subject_name_translated_title,
                        subject_url=subject_url,
                        convening_org_name=convening_org_name,
                        convening_org_city=convening_org_city,
                        convening_org_region=convening_org_region,
                        convening_org_country=convening_org_country,
                        convening_org_disambiguated_identifier=convening_org_disambiguated_identifier,
                        convening_org_disambiguation_source=convening_org_disambiguation_source)

                    invitees_list = peer_review_data.get("invitees") if peer_review_data.get("invitees") else None

                    if invitees_list:
                        for invitee in invitees_list:
                            identifier = invitee.get("identifier") if invitee.get("identifier") else None
                            email = invitee.get("email") if invitee.get("email") else None
                            first_name = invitee.get("first-name") if invitee.get("first-name") else None
                            last_name = invitee.get("last-name") if invitee.get("last-name") else None
                            orcid_id = invitee.get("ORCID-iD") if invitee.get("ORCID-iD") else None
                            put_code = invitee.get("put-code") if invitee.get("put-code") else None
                            visibility = get_val(invitee, "visibility")

                            PeerReviewInvitee.create(
                                peer_review_record=peer_review_record,
                                identifier=identifier,
                                email=email.lower(),
                                first_name=first_name,
                                last_name=last_name,
                                orcid=orcid_id,
                                visibility=visibility,
                                put_code=put_code)
                    else:
                        raise SchemaError(u"Schema validation failed:\n - "
                                          u"Expecting Invitees for which the peer review record will be written")

                    external_ids_list = peer_review_data.get("review-identifiers").get("external-id") if \
                        peer_review_data.get("review-identifiers") else None
                    if external_ids_list:
                        for external_id in external_ids_list:
                            type = external_id.get("external-id-type")
                            value = external_id.get("external-id-value")
                            url = external_id.get("external-id-url").get("value") if \
                                external_id.get("external-id-url") else None
                            relationship = external_id.get("external-id-relationship")
                            PeerReviewExternalId.create(
                                peer_review_record=peer_review_record,
                                type=type,
                                value=value,
                                url=url,
                                relationship=relationship)
                    else:
                        raise SchemaError(u"Schema validation failed:\n - An external identifier is required")

                return task
            except Exception:
                db.rollback()
                app.logger.exception("Failed to load peer review file.")
                raise

    class Meta:  # noqa: D101,D106
        db_table = "peer_review_record"
        table_alias = "pr"


class WorkRecord(RecordModel):
    """Work record loaded from Json file for batch processing."""

    task = ForeignKeyField(Task, related_name="work_records", on_delete="CASCADE")
    title = CharField(max_length=255)
    sub_title = CharField(null=True, max_length=255)
    translated_title = CharField(null=True, max_length=255)
    translated_title_language_code = CharField(null=True, max_length=10)
    journal_title = CharField(null=True, max_length=255)
    short_description = CharField(null=True, max_length=4000)
    citation_type = CharField(max_length=255)
    citation_value = CharField(max_length=255)
    type = CharField(null=True, max_length=255)
    publication_date = PartialDateField(null=True)
    publication_media_type = CharField(null=True, max_length=255)
    url = CharField(null=True, max_length=255)
    language_code = CharField(null=True, max_length=10)
    country = CharField(null=True, max_length=255)

    is_active = BooleanField(
        default=False, help_text="The record is marked for batch processing", null=True)
    processed_at = DateTimeField(null=True)
    status = TextField(null=True, help_text="Record processing status.")

    @classmethod
    def load_from_csv(cls, source, filename=None, org=None):
        """Load data from CSV/TSV file or a string."""
        if isinstance(source, str):
            source = StringIO(source)
        if filename is None:
            filename = datetime.utcnow().isoformat(timespec="seconds")
        reader = csv.reader(source)
        header = next(reader)

        if len(header) == 1 and '\t' in header[0]:
            source.seek(0)
            reader = csv.reader(source, delimiter='\t')
            header = next(reader)

        if len(header) < 2:
            raise ModelException("Expected CSV or TSV format file.")

        header_rexs = [
            re.compile(ex, re.I) for ex in [
                r"ext(ernal)?\s*id(entifier)?$",
                "title$",
                r"sub.*(title)?$",
                r"translated\s+(title)?",
                r"(translated)?\s*(title)?\s*language\s*(code)?",
                r"journal",
                "type$",
                r"(short\s*|description\s*)+$",
                r"citat(ion)?.*type",
                r"citat(ion)?.*value",
                r"(publication)?.*date",
                r"(publ(ication?))?.*media.*(type)?",
                r"url",
                r"lang(uage)?.*(code)?",
                r"country",
                r"(is)?\s*active$",
                r"orcid\s*(id)?$",
                "name$",
                "role$",
                "email",
                r"(external)?\s*id(entifier)?\s+type$",
                r"((external)?\s*id(entifier)?\s+value|work.*id)$",
                r"(external)?\s*id(entifier)?\s*url",
                r"(external)?\s*id(entifier)?\s*rel(ationship)?",
                "put.*code",
                r"(is)?\s*visib(bility|le)?",
                r"first\s*(name)?",
                r"(last|sur)\s*(name)?",
                "identifier",
                r"excluded?(\s+from(\s+profile)?)?"
            ]
        ]

        def index(rex):
            """Return first header column index matching the given regex."""
            for i, column in enumerate(header):
                if rex.match(column.strip()):
                    return i
            else:
                return None

        idxs = [index(rex) for rex in header_rexs]

        if all(idx is None for idx in idxs):
            raise ModelException(f"Failed to map fields based on the header of the file: {header}")

        if org is None:
            org = current_user.organisation if current_user else None

        def val(row, i, default=None):
            if len(idxs) <= i or idxs[i] is None or idxs[i] >= len(row):
                return default
            else:
                v = row[idxs[i]].strip()
            return default if v == '' else v

        rows = []
        for row_no, row in enumerate(reader):
            # skip empty lines:
            if len(row) == 0:
                continue
            if len(row) == 1 and row[0].strip() == '':
                continue

            work_type = val(row, 6)
            if not work_type:
                raise ModelException(
                    f"Funding type is mandatory, #{row_no+2}: {row}. Header: {header}")

            # The uploaded country must be from ISO 3166-1 alpha-2
            country = val(row, 14)
            if country:
                try:
                    country = countries.lookup(country).alpha_2
                except Exception:
                    raise ModelException(
                        f" (Country must be 2 character from ISO 3166-1 alpha-2) in the row "
                        f"#{row_no+2}: {row}. Header: {header}")

            orcid, email = val(row, 16), val(row, 19, "").lower()
            if orcid:
                validate_orcid_id(orcid)
            if email and not validators.email(email):
                raise ValueError(
                    f"Invalid email address '{email}'  in the row #{row_no+2}: {row}")

            external_id_type = val(row, 20)
            external_id_value = val(row, 21)
            if bool(external_id_type) != bool(external_id_value):
                raise ModelException(
                    f"Invalid external ID the row #{row_no}. Type: {external_id_type}, Value: {external_id_value}")

            name, first_name, last_name = val(row, 17), val(row, 26), val(row, 27)
            if not name and first_name and last_name:
                name = first_name + ' ' + last_name

            # exclude the record from the profile
            excluded = val(row, 29)
            excluded = bool(excluded and excluded.lower() in ["y", "yes", "true", "1"])
            publication_date = val(row, 10)
            if publication_date:
                publication_date = PartialDate.create(publication_date)
            rows.append(
                dict(
                    excluded=excluded,
                    work=dict(
                        # external_identifier = val(row, 0),
                        title=val(row, 1),
                        sub_title=val(row, 2),
                        translated_title=val(row, 3),
                        translated_title_language_code=val(row, 4),
                        journal_title=val(row, 5),
                        type=work_type,
                        short_description=val(row, 7),
                        citation_type=val(row, 8),
                        citation_value=val(row, 9),
                        publication_date=publication_date,
                        publication_media_type=val(row, 11),
                        url=val(row, 12),
                        language_code=val(row, 13),
                        country=val(row, 14),
                        is_active=False,
                    ),
                    contributor=dict(
                        orcid=orcid,
                        name=name,
                        role=val(row, 18),
                        email=email,
                    ),
                    invitee=dict(
                        identifier=val(row, 28),
                        email=email,
                        first_name=first_name,
                        last_name=last_name,
                        orcid=orcid,
                        put_code=val(row, 24),
                        visibility=val(row, 25),
                    ),
                    external_id=dict(
                        type=external_id_type,
                        value=external_id_value,
                        url=val(row, 22),
                        relationship=val(row, 23))))

        with db.atomic():
            try:
                task = Task.create(org=org, filename=filename, task_type=TaskType.WORK)
                for work, records in groupby(rows, key=lambda row: row["work"].items()):
                    records = list(records)

                    wr = cls(task=task, **dict(work))
                    validator = ModelValidator(wr)
                    if not validator.validate():
                        raise ModelException(f"Invalid record: {validator.errors}")
                    wr.save()

                    for contributor in set(
                            tuple(r["contributor"].items()) for r in records
                            if r["excluded"]):
                        fc = WorkContributor(work_record=wr, **dict(contributor))
                        validator = ModelValidator(fc)
                        if not validator.validate():
                            raise ModelException(f"Invalid contributor record: {validator.errors}")
                        fc.save()

                    for external_id in set(
                            tuple(r["external_id"].items()) for r in records
                            if r["external_id"]["type"] and r["external_id"]["value"]):
                        ei = WorkExternalId(work_record=wr, **dict(external_id))
                        ei.save()

                    for invitee in set(
                            tuple(r["invitee"].items()) for r in records
                            if r["invitee"]["email"] and not r["excluded"]):
                        rec = WorkInvitees(work_record=wr, **dict(invitee))
                        validator = ModelValidator(rec)
                        if not validator.validate():
                            raise ModelException(f"Invalid invitee record: {validator.errors}")
                        rec.save()

                return task

            except Exception:
                db.rollback()
                app.logger.exception("Failed to load work file.")
                raise

    @classmethod
    def load_from_json(cls, source, filename=None, org=None):
        """Load data from JSON file or a string."""
        if isinstance(source, str):
            # import data from file based on its extension; either it is YAML or JSON
            work_data_list = load_yaml_json(filename=filename, source=source)

            # TODO: validation of uploaded work file
            for work_data in work_data_list:
                validation_source_data = copy.deepcopy(work_data)
                validation_source_data = del_none(validation_source_data)

                # Adding schema validation for Work
                validator = Core(
                    source_data=validation_source_data,
                    schema_files=[os.path.join(SCHEMA_DIR, "work_schema.yaml")])
                validator.validate(raise_exception=True)

            try:
                if org is None:
                    org = current_user.organisation if current_user else None
                task = Task.create(org=org, filename=filename, task_type=TaskType.WORK)

                for work_data in work_data_list:

                    title = get_val(work_data, "title", "title", "value")
                    sub_title = get_val(work_data, "title", "subtitle", "value")
                    translated_title = get_val(work_data, "title", "translated-title", "value")
                    translated_title_language_code = get_val(work_data, "title", "translated-title", "language-code")
                    journal_title = get_val(work_data, "journal-title", "value")
                    short_description = get_val(work_data, "short-description")
                    citation_type = get_val(work_data, "citation", "citation-type")
                    citation_value = get_val(work_data, "citation", "citation-value")
                    type = get_val(work_data, "type")
                    publication_media_type = get_val(work_data, "publication-date", "media-type")
                    url = get_val(work_data, "url", "value")
                    language_code = get_val(work_data, "language-code")
                    country = get_val(work_data, "country", "value")

                    # Removing key 'media-type' from the publication_date dict. and only considering year, day & month
                    publication_date = PartialDate.create(
                        {date_key: work_data.get("publication-date")[date_key] for date_key in
                         ('day', 'month', 'year')}) if work_data.get("publication-date") else None

                    work_record = WorkRecord.create(
                        task=task,
                        title=title,
                        sub_title=sub_title,
                        translated_title=translated_title,
                        translated_title_language_code=translated_title_language_code,
                        journal_title=journal_title,
                        short_description=short_description,
                        citation_type=citation_type,
                        citation_value=citation_value,
                        type=type,
                        publication_date=publication_date,
                        publication_media_type=publication_media_type,
                        url=url,
                        language_code=language_code,
                        country=country)

                    invitees_list = work_data.get("invitees") if work_data.get("invitees") else None

                    if invitees_list:
                        for invitee in invitees_list:
                            identifier = invitee.get("identifier")
                            email = invitee.get("email")
                            first_name = invitee.get("first-name")
                            last_name = invitee.get("last-name")
                            orcid_id = invitee.get("ORCID-iD")
                            put_code = invitee.get("put-code")
                            visibility = get_val(invitee, "visibility")

                            WorkInvitees.create(
                                work_record=work_record,
                                identifier=identifier,
                                email=email.lower(),
                                first_name=first_name,
                                last_name=last_name,
                                orcid=orcid_id,
                                visibility=visibility,
                                put_code=put_code)
                    else:
                        raise SchemaError(u"Schema validation failed:\n - "
                                          u"Expecting Invitees for which the work record will be written")

                    contributors_list = work_data.get("contributors").get("contributor") if \
                        work_data.get("contributors") else None

                    if contributors_list:
                        for contributor in contributors_list:
                            orcid_id = get_val(contributor, "contributor-orcid", "path")
                            name = get_val(contributor, "credit-name", "value")
                            email = get_val(contributor, "contributor-email", "value")
                            role = get_val(contributor, "contributor-attributes", "contributor-role")
                            contributor_sequence = get_val(contributor, "contributor-attributes",
                                                           "contributor-sequence")

                            WorkContributor.create(
                                work_record=work_record,
                                orcid=orcid_id,
                                name=name,
                                email=email,
                                role=role,
                                contributor_sequence=contributor_sequence)

                    external_ids_list = work_data.get("external-ids").get("external-id") if \
                        work_data.get("external-ids") else None
                    if external_ids_list:
                        for external_id in external_ids_list:
                            type = external_id.get("external-id-type")
                            value = external_id.get("external-id-value")
                            url = get_val(external_id, "external-id-url", "value")
                            relationship = external_id.get("external-id-relationship")
                            WorkExternalId.create(
                                work_record=work_record,
                                type=type,
                                value=value,
                                url=url,
                                relationship=relationship)
                    else:
                        raise SchemaError(u"Schema validation failed:\n - An external identifier is required")

                return task
            except Exception:
                db.rollback()
                app.logger.exception("Failed to load work record file.")
                raise

    class Meta:  # noqa: D101,D106
        db_table = "work_record"
        table_alias = "wr"


class ContributorModel(BaseModel):
    """Common model bits of the contributor records."""

    orcid = OrcidIdField(null=True)
    name = CharField(max_length=120, null=True)
    role = CharField(max_length=120, null=True)
    email = CharField(max_length=120, null=True)

    def to_export_dict(self):
<<<<<<< HEAD
        """Map the contributor record to dict for exprt into JSON/YAML."""
=======
        """Map the contributor record to dict for export into JSON/YAML."""
>>>>>>> a3dbed8e
        return {
                "contributor-attributes": {"contributor-role": self.role},
                "contributor-email": dict(value=self.email),
                "credit-name": dict(value=self.name),
                "contributor-orcid": dict(path=self.orcid), }


class WorkContributor(ContributorModel):
    """Researcher or contributor - related to work."""

    work_record = ForeignKeyField(
        WorkRecord, related_name="work_contributors", on_delete="CASCADE")
    contributor_sequence = CharField(max_length=120, null=True)

    class Meta:  # noqa: D101,D106
        db_table = "work_contributor"
        table_alias = "wc"

    def to_export_dict(self):
<<<<<<< HEAD
        """Map the contributor record to dict for exprt into JSON/YAML."""
=======
        """Map the contributor record to dict for export into JSON/YAML."""
>>>>>>> a3dbed8e
        d = super().to_export_dict()
        d["contributor-attributes"].update({"contributor-sequence": self.contributor_sequence})
        return d


class FundingContributor(ContributorModel):
    """Researcher or contributor - receiver of the funding."""

    funding_record = ForeignKeyField(
        FundingRecord, related_name="contributors", on_delete="CASCADE")

    class Meta:  # noqa: D101,D106
        db_table = "funding_contributor"
        table_alias = "fc"


class InviteesModel(BaseModel):
    """Common model bits of the invitees records."""

    identifier = CharField(max_length=120, null=True)
    email = CharField(max_length=120, null=True)
    first_name = CharField(max_length=120, null=True)
    last_name = CharField(max_length=120, null=True)
    orcid = OrcidIdField(null=True)
    put_code = IntegerField(null=True)
    visibility = CharField(null=True, max_length=100)
    status = TextField(null=True, help_text="Record processing status.")
    processed_at = DateTimeField(null=True)

    def save(self, *args, **kwargs):
        """Consistency validation and saving."""
        if self.is_dirty() and self.email and self.field_is_updated("email"):
            self.email = self.email.lower()
        return super().save(*args, **kwargs)

    def add_status_line(self, line):
        """Add a text line to the status for logging processing progress."""
        ts = datetime.utcnow().isoformat(timespec="seconds")
        self.status = (self.status + "\n" if self.status else '') + ts + ": " + line

    def to_export_dict(self):
        """Get row representation suitable for export to JSON/YAML."""
        return self.to_dict(
            to_dashes=True,
            exclude_nulls=True,
            only=[
                self.__class__.identifier,
                self.__class__.email,
                self.__class__.first_name,
                self.__class__.last_name,
                self.__class__.orcid,
                self.__class__.put_code,
                self.__class__.visibility],
            recurse=False)


class PeerReviewInvitee(InviteesModel):
    """Researcher or Invitee - related to peer review."""

    peer_review_record = ForeignKeyField(
        PeerReviewRecord, related_name="peer_review_invitee", on_delete="CASCADE")

    class Meta:  # noqa: D101,D106
        db_table = "peer_review_invitee"
        table_alias = "pi"


class WorkInvitees(InviteesModel):
    """Researcher or Invitees - related to work."""

    work_record = ForeignKeyField(
        WorkRecord, related_name="work_invitees", on_delete="CASCADE")

    class Meta:  # noqa: D101,D106
        db_table = "work_invitees"
        table_alias = "wi"


class FundingInvitees(InviteesModel):
    """Researcher or Invitees - related to funding."""

    funding_record = ForeignKeyField(
        FundingRecord, related_name="funding_invitees", on_delete="CASCADE")

    class Meta:  # noqa: D101,D106
        db_table = "funding_invitees"
        table_alias = "fi"


class ExternalIdModel(BaseModel):
    """Common model bits of the ExternalId records."""

    relationship_choices = [(v, v.replace('_', ' ').title()) for v in ['', "PART_OF", "SELF"]]
    type_choices = [(v, v.replace("_", " ").replace("-", " ").title()) for v in [
        '', "agr", "ark", "arxiv", "asin", "asin-tld", "authenticusid", "bibcode", "cba",
        "cienciaiul", "cit", "ctx", "dnb", "doi", "eid", "ethos", "grant_number", "handle", "hir",
        "isbn", "issn", "jfm", "jstor", "kuid", "lccn", "lensid", "mr", "oclc", "ol", "osti",
        "other-id", "pat", "pdb", "pmc", "pmid", "rfc", "rrid", "source-work-id", "ssrn", "uri",
        "urn", "wosuid", "zbl"
    ]]

    type = CharField(max_length=255, choices=type_choices)
    value = CharField(max_length=255)
    url = CharField(max_length=200, null=True)
    relationship = CharField(max_length=255, choices=relationship_choices)

    def to_export_dict(self):
        """Map the external ID record to dict for exprt into JSON/YAML."""
        d = {
            "external-id-type": self.type,
            "external-id-value": self.value,
            "external-id-relationship": self.relationship,
        }
        if self.url:
            d["external-id-url"] = {"value": self.url}
        return d


class WorkExternalId(ExternalIdModel):
    """Work ExternalId loaded for batch processing."""

    work_record = ForeignKeyField(
        WorkRecord, related_name="external_ids", on_delete="CASCADE")

    class Meta:  # noqa: D101,D106
        db_table = "work_external_id"
        table_alias = "wei"


class PeerReviewExternalId(ExternalIdModel):
    """Peer Review ExternalId loaded for batch processing."""

    peer_review_record = ForeignKeyField(
        PeerReviewRecord, related_name="external_ids", on_delete="CASCADE")

    class Meta:  # noqa: D101,D106
        db_table = "peer_review_external_id"
        table_alias = "pei"


class ExternalId(ExternalIdModel):
    """Funding ExternalId loaded for batch processing."""

    funding_record = ForeignKeyField(
        FundingRecord, related_name="external_ids", on_delete="CASCADE")

    class Meta:  # noqa: D101,D106
        db_table = "external_id"
        table_alias = "ei"


class Url(BaseModel, AuditMixin):
    """Shortened URLs."""

    short_id = CharField(unique=True, max_length=5)
    url = TextField()

    @classmethod
    def shorten(cls, url):
        """Create a shorten URL or retrieves an exiting one."""
        try:
            u = cls.get(url=url)
        except cls.DoesNotExist:
            while True:
                short_id = ''.join(
                    random.choice(string.ascii_letters + string.digits) for _ in range(5))
                if not cls.select().where(cls.short_id == short_id).exists():
                    break
            u = cls.create(short_id=short_id, url=url)
            return u
        return u


class Funding(BaseModel):
    """Uploaded research Funding record."""

    short_id = CharField(unique=True, max_length=5)
    url = TextField()


class Client(BaseModel, AuditMixin):
    """API Client Application/Consumer.

    A client is the app which wants to use the resource of a user.
    It is suggested that the client is registered by a user on your site,
    but it is not required.
    """

    name = CharField(null=True, max_length=40, help_text="human readable name, not required")
    homepage_url = CharField(null=True, max_length=100)
    description = CharField(
        null=True, max_length=400, help_text="human readable description, not required")
    user = ForeignKeyField(
        User, null=True, on_delete="SET NULL", help_text="creator of the client, not required")
    org = ForeignKeyField(Organisation, on_delete="CASCADE", related_name="client_applications")

    client_id = CharField(max_length=100, unique=True)
    client_secret = CharField(max_length=55, unique=True)
    is_confidential = BooleanField(null=True, help_text="public or confidential")
    grant_type = CharField(max_length=18, default="client_credentials", null=True)
    response_type = CharField(max_length=4, default="code", null=True)

    _redirect_uris = TextField(null=True)
    _default_scopes = TextField(null=True)

    def save(self, *args, **kwargs):  # noqa: D102
        if self.is_dirty() and self.user_id is None and current_user:
            self.user_id = current_user.id
        return super().save(*args, **kwargs)

    @property
    def client_type(self):  # noqa: D102
        if self.is_confidential:
            return 'confidential'
        return 'public'

    @property
    def redirect_uris(self):  # noqa: D102
        if self._redirect_uris:
            return self._redirect_uris.split()
        return []

    @redirect_uris.setter
    def redirect_uris(self, value):
        if value and isinstance(value, str):
            self._redirect_uris = value

    @property
    def callback_urls(self):  # noqa: D102
        return self._redirect_uris

    @callback_urls.setter
    def callback_urls(self, value):
        self._redirect_uris = value

    @property
    def default_redirect_uri(self):  # noqa: D102
        ru = self.redirect_uris
        if not ru:
            return None
        return self.redirect_uris[0]

    @property
    def default_scopes(self):  # noqa: D102
        if self._default_scopes:
            return self._default_scopes.split()
        return []

    def validate_scopes(self, scopes):
        """Validate client requested scopes."""
        return "/webhook" in scopes or not scopes

    def __repr__(self):  # noqa: D102
        return self.name or self.homepage_url or self.description


class Grant(BaseModel):
    """Grant Token / Authorization Code.

    A grant token is created in the authorization flow, and will be destroyed when
    the authorization is finished. In this case, it would be better to store the data
    in a cache, which leads to better performance.
    """

    user = ForeignKeyField(User, on_delete="CASCADE")

    # client_id = db.Column(
    #     db.String(40), db.ForeignKey('client.client_id'),
    #     nullable=False,
    # )
    client = ForeignKeyField(Client, index=True, on_delete="CASCADE")
    code = CharField(max_length=255, index=True)

    redirect_uri = CharField(max_length=255, null=True)
    expires = DateTimeField(null=True)

    _scopes = TextField(null=True)

    # def delete(self):
    #     super().delete().execute()
    #     return self

    @property
    def scopes(self):  # noqa: D102
        if self._scopes:
            return self._scopes.split()
        return []

    @scopes.setter
    def scopes(self, value):  # noqa: D102
        if isinstance(value, str):
            self._scopes = value
        else:
            self._scopes = ' '.join(value)


class Token(BaseModel):
    """Bearer Token.

    A bearer token is the final token that could be used by the client.
    There are other token types, but bearer token is widely used.
    Flask-OAuthlib only comes with a bearer token.
    """

    client = ForeignKeyField(Client, on_delete="CASCADE")
    user = ForeignKeyField(User, null=True, on_delete="SET NULL")
    token_type = CharField(max_length=40)

    access_token = CharField(max_length=100, unique=True)
    refresh_token = CharField(max_length=100, unique=True, null=True)
    expires = DateTimeField(null=True)
    _scopes = TextField(null=True)

    @property
    def scopes(self):  # noqa: D102
        if self._scopes:
            return self._scopes.split()
        return []

    @property
    def expires_at(self):  # noqa: D102
        return self.expires


def readup_file(input_file):
    """Read up the whole content and decode it and return the whole content."""
    raw = input_file.read()
    for encoding in "utf-8-sig", "utf-8", "utf-16":
        try:
            return raw.decode(encoding)
        except UnicodeDecodeError:
            continue
    return raw.decode("latin-1")


def create_tables():
    """Create all DB tables."""
    try:
        db.connect()
    except OperationalError:
        pass

    for model in [
            File,
            Organisation,
            User,
            UserOrg,
            OrcidToken,
            UserOrgAffiliation,
            OrgInfo,
            OrcidApiCall,
            OrcidAuthorizeCall,
            Task,
            Log,
            AffiliationRecord,
            GroupIdRecord,
            OrgInvitation,
            Url,
            UserInvitation,
            FundingRecord,
            WorkRecord,
            WorkContributor,
            WorkExternalId,
            WorkInvitees,
            FundingContributor,
            FundingInvitees,
            ExternalId,
            PeerReviewRecord,
            PeerReviewInvitee,
            PeerReviewExternalId,
            Client,
            Grant,
            Token,
    ]:

        if not model.table_exists():
            model.create_table()


def create_audit_tables():
    """Create all DB audit tables for PostgreSQL DB."""
    try:
        db.connect()
    except OperationalError:
        pass

    if isinstance(db, PostgresqlDatabase):
        with open(os.path.join(os.path.dirname(__file__), "sql", "auditing.sql"), 'br') as input_file:
            sql = readup_file(input_file)
            db.commit()
            with db.get_cursor() as cr:
                cr.execute(sql)
            db.commit()


def drop_tables():
    """Drop all model tables."""
    for m in (File, User, UserOrg, OrcidToken, UserOrgAffiliation, OrgInfo, OrgInvitation,
              OrcidApiCall, OrcidAuthorizeCall, FundingContributor, FundingInvitees, FundingRecord,
              PeerReviewInvitee, PeerReviewExternalId, PeerReviewRecord, WorkInvitees,
              WorkExternalId, WorkContributor, WorkRecord, AffiliationRecord, ExternalId, Url,
              UserInvitation, Task, Organisation):
        if m.table_exists():
            try:
                m.drop_table(fail_silently=True, cascade=m._meta.database.drop_cascade)
            except OperationalError:
                pass


def load_yaml_json(filename, source):
<<<<<<< HEAD
    """Create a common way of loading json or yaml file."""
    _, ext = os.path.splitext(filename)
    if ext.lower() in [".yaml", ".yml"]:
        data = yaml.load(source)
=======
    """Create a common way of loading JSON or YAML file."""
    _, ext = os.path.splitext(filename)
    if ext.lower() in [".yaml", ".yml"]:
        data = json.loads(json.dumps(yaml.load(source)), object_pairs_hook=NestedDict)
>>>>>>> a3dbed8e
    else:
        data = json.loads(source, object_pairs_hook=NestedDict)

    # Removing None for correct schema validation
    if not isinstance(data, list) and not (isinstance(data, dict) and "records" in data):
        raise SchemaError(
            u"Schema validation failed:\n - Expecting a list of Records")
    return data


def del_none(d):
    """
    Delete keys with the value ``None`` in a dictionary, recursively.

    So that the schema validation will not fail, for elements that are none
    """
    for key, value in list(d.items()):
        if value is None:
            del d[key]
        elif isinstance(value, list):
            for item in value:
                if isinstance(item, dict):
                    del_none(item)
        elif isinstance(value, dict):
            del_none(value)
    return d


def get_val(d, *keys, default=None):
    """To get the value from uploaded fields."""
    if isinstance(d, NestedDict):
        return d.get(*keys, default=default)
    for k in keys:
        if not d:
            break
        d = d.get(k, default)
    return d<|MERGE_RESOLUTION|>--- conflicted
+++ resolved
@@ -396,11 +396,7 @@
             if isinstance(v, PartialDate):
                 o[k] = str(v)
             elif k == "task_type":
-<<<<<<< HEAD
-                o[k] = TaskType(v).name
-=======
                 o[k] = v.name
->>>>>>> a3dbed8e
         if to_dashes:
             return self.__to_dashes(o)
         return o
@@ -1400,7 +1396,6 @@
         ("external_id", "external.*|.*identifier"),
     ]
 
-<<<<<<< HEAD
     @classmethod
     def load(cls, data, task=None, task_id=None, filename=None, override=True,
              skip_schema_validation=False, org=None):
@@ -1447,73 +1442,6 @@
         return task
 
 
-class TaskType(IntEnum):
-    """Enum used to represent Task type."""
-
-    AFFILIATION = 0  # Affilation of employment/education
-    FUNDING = 1  # Funding
-    WORK = 2
-    PEER_REVIEW = 3
-    SYNC = 11
-
-    def __eq__(self, other):
-        if isinstance(other, TaskType):
-            return self.value == other.value
-        elif isinstance(other, int):
-            return self.value == other
-        return (self.name == other or self.name == getattr(other, "name", None))
-
-    def __hash__(self):
-        return hash(self.name)
-
-=======
->>>>>>> a3dbed8e
-    @classmethod
-    def load(cls, data, task=None, task_id=None, filename=None, override=True,
-             skip_schema_validation=False, org=None):
-        """Load afffiliation record task form JSON/YAML. Data shoud be already deserialize."""
-        if isinstance(data, str):
-            data = json.loads(data) if filename.lower().endswith(".json") else yaml.load(data)
-        if org is None:
-            org = current_user.organisation if current_user else None
-        if not skip_schema_validation:
-            jsonschema.validate(data, affiliation_task_schema)
-        if not task and task_id:
-            task = Task.select().where(Task.id == task_id).first()
-        if not task and "id" in data:
-            task_id = int(data["id"])
-            task = Task.select().where(Task.id == task_id).first()
-        with db.atomic():
-            try:
-                if not task:
-                    filename = (filename or data.get("filename")
-                                or datetime.utcnow().isoformat(timespec="seconds"))
-                    task = Task.create(
-                            org=org, filename=filename, task_type=TaskType.AFFILIATION)
-                elif override:
-                    AffiliationRecord.delete().where(AffiliationRecord.task == task).execute()
-                record_fields = AffiliationRecord._meta.fields.keys()
-                for r in data.get("records"):
-                    if "id" in r and not override:
-                        rec = AffiliationRecord.get(int(r["id"]))
-                    else:
-                        rec = AffiliationRecord(task=task)
-                    for k, v in r.items():
-                        if k == "id":
-                            continue
-                        k = k.replace('-', '_')
-                        if k in record_fields and rec._data.get(k) != v:
-                            rec._data[k] = PartialDate.create(v) if k.endswith("date") else v
-                            rec._dirty.add(k)
-                    if rec.is_dirty():
-                        rec.save()
-            except:
-                db.rollback()
-                app.logger.exception("Failed to load affiliation record task file.")
-                raise
-        return task
-
-
 class FundingRecord(RecordModel):
     """Funding record loaded from JSON file for batch processing."""
 
@@ -1540,11 +1468,7 @@
     status = TextField(null=True, help_text="Record processing status.")
 
     def to_export_dict(self):
-<<<<<<< HEAD
-        """Map the funding record to dict for exprt into JSON/YAML."""
-=======
         """Map the funding record to dict for export into JSON/YAML."""
->>>>>>> a3dbed8e
         org = self.task.org
         d = {
             "type": self.type,
@@ -1774,13 +1698,8 @@
 
     @classmethod
     def load_from_json(cls, source, filename=None, org=None, task=None):
-<<<<<<< HEAD
-        """Load data from json file or a string."""
-        # import data from file based on its extension; either it is yaml or json
-=======
         """Load data from JSON file or a string."""
         # import data from file based on its extension; either it is YAML or JSON
->>>>>>> a3dbed8e
         data = load_yaml_json(filename=filename, source=source)
         records = data["records"] if isinstance(data, dict) else data
 
@@ -1788,11 +1707,7 @@
             validation_source_data = copy.deepcopy(r)
             validation_source_data = del_none(validation_source_data)
 
-<<<<<<< HEAD
-            # Adding schema valdation for funding
-=======
             # Adding schema validation for funding
->>>>>>> a3dbed8e
             validator = Core(
                 source_data=validation_source_data,
                 schema_files=[os.path.join(SCHEMA_DIR, "funding_schema.yaml")])
@@ -2706,11 +2621,7 @@
     email = CharField(max_length=120, null=True)
 
     def to_export_dict(self):
-<<<<<<< HEAD
-        """Map the contributor record to dict for exprt into JSON/YAML."""
-=======
         """Map the contributor record to dict for export into JSON/YAML."""
->>>>>>> a3dbed8e
         return {
                 "contributor-attributes": {"contributor-role": self.role},
                 "contributor-email": dict(value=self.email),
@@ -2730,11 +2641,7 @@
         table_alias = "wc"
 
     def to_export_dict(self):
-<<<<<<< HEAD
-        """Map the contributor record to dict for exprt into JSON/YAML."""
-=======
         """Map the contributor record to dict for export into JSON/YAML."""
->>>>>>> a3dbed8e
         d = super().to_export_dict()
         d["contributor-attributes"].update({"contributor-sequence": self.contributor_sequence})
         return d
@@ -3145,17 +3052,10 @@
 
 
 def load_yaml_json(filename, source):
-<<<<<<< HEAD
-    """Create a common way of loading json or yaml file."""
-    _, ext = os.path.splitext(filename)
-    if ext.lower() in [".yaml", ".yml"]:
-        data = yaml.load(source)
-=======
     """Create a common way of loading JSON or YAML file."""
     _, ext = os.path.splitext(filename)
     if ext.lower() in [".yaml", ".yml"]:
         data = json.loads(json.dumps(yaml.load(source)), object_pairs_hook=NestedDict)
->>>>>>> a3dbed8e
     else:
         data = json.loads(source, object_pairs_hook=NestedDict)
 
