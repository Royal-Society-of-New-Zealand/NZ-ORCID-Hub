# -*- coding: utf-8 -*-  # noqa
"""Quequeing."""

import logging
from time import sleep, time

from flask import abort
from flask_login import current_user
from flask_rq2 import RQ

from . import app, models

REDIS_URL = app.config["REDIS_URL"] = app.config.get("RQ_REDIS_URL")
__redis_available = bool(REDIS_URL)
<<<<<<< HEAD
# or (app.config.get("RQ_CONNECTION_CLASS") != "fakeredis.FakeStrictRedis") or not (app.config.get("RQ_ASYNC"))
=======

>>>>>>> c6b6e56e

if __redis_available:
    try:
        import rq_dashboard
        from rq import Queue as _Queue
        import redis
        with redis.Redis.from_url(REDIS_URL, socket_connect_timeout=1) as r:
            r.ping()

        class ThrottledQueue(_Queue):
            """Queue with throttled deque."""

            # Default rate limit per sec (20 messages/sec)
            # NB! the rate should be greater than 1.0
            DEFAULT_RATE = 20.0
            rate = DEFAULT_RATE
            _allowance = rate
            _last_check = time()

            @classmethod
            def dequeue_any(cls, *args, **kwargs):
                """Dequeue the messages with throttling."""
                current = time()
                time_passed = current - cls._last_check
                cls._last_check = time()
                cls._allowance += time_passed * cls.rate
                if cls._allowance > cls.rate:
                    cls._allowance = cls.rate
                if cls._allowance < 1.0:
                    # wait...
                    sleep(1.0 - (cls._allowance / cls.rate))
                    cls._allowance = cls.rate
                return _Queue.dequeue_any(*args, **kwargs)

        # app.config.from_object(rq_dashboard.default_settings)
    except:
        __redis_available = False

if not __redis_available:
    app.config.RQ_CONNECTION_CLASS = app.config["RQ_CONNECTION_CLASS"] = "fakeredis.FakeStrictRedis"
    app.config.RQ_ASYNC = app.config["RQ_ASYNC"] = False

    if "RQ_QUEUE_CLASS" in app.config:
        del(app.config["RQ_QUEUE_CLASS"])
    if "REDIS_URL" in app.config:
        del(app.config["REDIS_URL"])
    if "RQ_REDIS_URL" in app.config:
        del(app.config["RQ_REDIS_URL"])

rq = RQ(app)


if __redis_available:
    @rq_dashboard.blueprint.before_request
    def restrict_rq(*args, **kwargs):
        """Restrict access to RQ-Dashboard."""
        if not current_user.is_authenticated:
            abort(401)
        if not current_user.has_role(models.Role.SUPERUSER):
            abort(403)

    app.register_blueprint(rq_dashboard.blueprint, url_prefix="/rq")
    logging.getLogger("rq.worker").addHandler(logging.StreamHandler())<|MERGE_RESOLUTION|>--- conflicted
+++ resolved
@@ -12,11 +12,7 @@
 
 REDIS_URL = app.config["REDIS_URL"] = app.config.get("RQ_REDIS_URL")
 __redis_available = bool(REDIS_URL)
-<<<<<<< HEAD
 # or (app.config.get("RQ_CONNECTION_CLASS") != "fakeredis.FakeStrictRedis") or not (app.config.get("RQ_ASYNC"))
-=======
-
->>>>>>> c6b6e56e
 
 if __redis_available:
     try:
