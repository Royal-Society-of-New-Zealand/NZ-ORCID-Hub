--- conflicted
+++ resolved
@@ -26,6 +26,7 @@
 ACTIVITIES_UPDATE = "/activities/update"
 READ_LIMITED = "/read-limited"
 AUTHENTICATE = "/authenticate"
+PERSON_UPDATE = "/person/update"
 
 
 class OrcidRESTClientObject(rest.RESTClientObject):
@@ -118,18 +119,6 @@
 
     def get_record(self):
         """Fetch record details. (The generated one is broken)."""
-<<<<<<< HEAD
-        header_params = {
-            "Accept":
-            self.api_client.select_header_content_type([
-                'application/vnd.orcid+xml; qs=5', 'application/orcid+xml; qs=3',
-                'application/xml', 'application/vnd.orcid+json; qs=4',
-                'application/orcid+json; qs=2', 'application/json'
-            ])
-        }
-=======
-        # import pdb; pdb.set_trace()
->>>>>>> 44e3c523
         try:
             resp, code, headers = self.api_client.call_api(
                 f"/v2.0/{self.user.orcid}",
