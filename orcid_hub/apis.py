--- conflicted
+++ resolved
@@ -1,11 +1,5 @@
 """HUB API."""
 
-<<<<<<< HEAD
-=======
-import yaml
-from yaml.representer import SafeRepresenter
-from yaml.dumper import Dumper
->>>>>>> ecc6d7d3
 from datetime import datetime
 
 import jsonschema
@@ -20,11 +14,13 @@
 from flask_restful import Resource, reqparse
 from flask_swagger import swagger
 from werkzeug.exceptions import NotFound
+from yaml.dumper import Dumper
+from yaml.representer import SafeRepresenter
 
 from . import api, app, data_api, db, models, oauth
 from .login_provider import roles_required
-from .models import (EMAIL_REGEX, ORCID_ID_REGEX, AffiliationRecord, OrcidToken, PartialDate, Role, Task, TaskType,
-                     User, UserOrg)
+from .models import (EMAIL_REGEX, ORCID_ID_REGEX, AffiliationRecord, OrcidToken, PartialDate, Role,
+                     Task, TaskType, User, UserOrg, validate_orcid_id)
 from .schemas import affiliation_task_schema
 
 
@@ -1001,23 +997,13 @@
     version, orcid, *rest = path.split('/')
     # TODO: verify the version
     # TODO: verify ORCID ID value
-
-    if not ORCID_ID_REGEX.match(orcid):
-        return jsonify({
-            # "body": request.data,
-            "args": request.args,
-            "path": request.path,
-            "call": path
-        })
+    try:
+        validate_orcid_id(orcid)
+    except Exception as ex:
+        return jsonify({"error": str(ex), "message": "Missing or invalid ORCID iD."}), 404
     token = OrcidToken.select().join(User).where(User.orcid == orcid).first()
     if not token:
-        return jsonify({
-            # "body": request.data,
-            "args": request.args,
-            "path": request.path,
-            "call": path,
-            "message": "The user hasn't granted acceess to the user profile"
-        }), 404
+        return jsonify({"message": "The user hasn't granted acceess to the user profile"}), 404
 
     orcid_api_host_url = app.config["ORCID_API_HOST_URL"]
     # CHUNK_SIZE = 1024
@@ -1041,6 +1027,7 @@
 
     # TODO: verify if flask can create chunked responses: Transfer-Encoding: chunked
     proxy_headers = [(h, v) for h, v in resp.raw.headers.items() if h not in ["Transfer-Encoding", ]]
+    # import pdb; pdb.set_trace()
     proxy_resp = Response(
         stream_with_context(generate()), headers=proxy_headers, status=resp.status_code)
     return proxy_resp