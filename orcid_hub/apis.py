"""HUB API."""

<<<<<<< HEAD
=======
import yaml
from yaml.representer import SafeRepresenter
from yaml.dumper import Dumper
>>>>>>> 7bcaa566
from datetime import datetime

import jsonschema
import requests
import yaml
from flask import Response, abort, current_app, jsonify, render_template, request, stream_with_context, url_for
from flask.views import MethodView
from flask_login import current_user, login_user
from flask_peewee.rest import RestResource
from flask_peewee.utils import slugify
from flask_peewee_swagger.swagger import Swagger
from flask_restful import Resource, reqparse
from flask_swagger import swagger
from werkzeug.exceptions import NotFound
from yaml.dumper import Dumper
from yaml.representer import SafeRepresenter

from . import api, app, data_api, db, models, oauth
from .login_provider import roles_required
from .models import (EMAIL_REGEX, ORCID_ID_REGEX, AffiliationRecord, OrcidToken, PartialDate, Role,
                     Task, TaskType, User, UserOrg, validate_orcid_id)
from .schemas import affiliation_task_schema


def prefers_yaml():
    """Test if the client prefers YAML."""
    best = request.accept_mimetypes.best_match(["text/yaml", "application/x-yaml"])
    return (best in [
        "text/yaml",
        "application/x-yaml",
    ] and request.accept_mimetypes[best] > request.accept_mimetypes["application/json"])


class AppRestResource(RestResource):
    """Application REST Resource."""

    allowed_methods = ["GET", "PATCH", "POST", "PUT", "DELETE"]

    def get_api_name(self):
        """Pluralize the name based on the model."""
        return slugify(self.model.__name__ + 's')

    def response_forbidden(self):  # pragma: no cover
        """Handle denied access. Return both status code and an error message."""
        return jsonify({"error": 'Forbidden'}), 403

    def response_bad_method(self):  # pragma: no cover
        """Handle ivalid method ivokation. Return both status code and an error message."""
        return jsonify({"error": f'Unsupported method "{request.method}"'}), 405

    def response_bad_request(self):  # pragma: no cover
        """Handle 'bad request'. Return both status code and an error message."""
        return jsonify({"error": 'Bad request'}), 400

    def api_detail(self, pk, method=None):
        """Handle 'data not found'. Return both status code and an error message."""
        try:
            return super().api_detail(pk, method)
        except NotFound:  # pragma: no cover
            return jsonify({"error": 'Not found'}), 404

    def check_get(self, obj=None):
        """Pre-authorizing a GET request."""
        return True

    def check_post(self, obj=None):  # pragma: no cover
        """Pre-authorizing a POST request."""
        return True

    def check_put(self, obj):  # pragma: no cover
        """Pre-authorizing a PUT request."""
        return True

    def check_delete(self, obj):  # pragma: no cover
        """Pre-authorizing a DELETE request."""
        return True


class UserResource(AppRestResource):
    """User resource."""

    exclude = (
        "password",
        "email",
    )


data_api.register(models.Organisation, AppRestResource)
data_api.register(models.Task, AppRestResource)
data_api.register(models.User, UserResource)
data_api.setup()


common_spec = {
    "security": [{
        "application": ["read", "write"]
    }],
    "securityDefinitions": {
        "application": {
            "flow": "application",
            "scopes": {
                "read": "allows reading resources",
                "write": "allows modifying resources"
            },
            "tokenUrl": "/oauth/token",
            "type": "oauth2"
        }
    },
}

data_api_swagger = Swagger(data_api, swagger_version="2.0", extras=common_spec)
data_api_swagger.setup()


@app.route('/api/me')
@app.route("/api/v0.1/me")
@oauth.require_oauth()
def me():
    """Get the token user data."""
    user = request.oauth.user
    return jsonify(email=user.email, name=user.name)


class AppResource(Resource):
    """Common application resource."""

    decorators = [
        oauth.require_oauth(),
    ]

    def dispatch_request(self, *args, **kwargs):
        """Do some pre-handling and post-handling."""
        resp = super().dispatch_request(*args, **kwargs)
        if isinstance(resp, tuple) and len(resp) == 2:
            if isinstance(resp[0], Response) and isinstance(resp[1], int):
                resp[0].status_code = resp[1]
                return resp[0]
        return resp

    def httpdate(self, dt):
        """Return a string representation of a date according to RFC 1123 (HTTP/1.1).

        The supplied date must be in UTC.
        """
        weekday = ["Mon", "Tue", "Wed", "Thu", "Fri", "Sat", "Sun"][dt.weekday()]
        month = [
            "Jan", "Feb", "Mar", "Apr", "May", "Jun", "Jul", "Aug", "Sep", "Oct", "Nov", "Dec"
        ][dt.month - 1]
        return "%s, %02d %s %04d %02d:%02d:%02d GMT" % (weekday, dt.day, month, dt.year, dt.hour,
                                                        dt.minute, dt.second)

    @property
    def is_yaml_request(self):
        """Test if the requst body content type is YAML."""
        return request.content_type in ["text/yaml", "application/x-yaml"]


class TaskResource(AppResource):
    """Common task ralated reource."""

    available_task_types = [t.name for t in TaskType]

    def dispatch_request(self, *args, **kwargs):
        """Do some pre-handling..."""
        parser = reqparse.RequestParser()
        parser.add_argument(
            "type", type=str, help="Task type: " + ", ".join(self.available_task_types))
        parser.add_argument(
            "filename", type=str, help="Filename of the task.")
        parsed_args = parser.parse_args()
        task_type = parsed_args.get("type")
        self.filename = parsed_args.get("filename")
        self.task_type = None if task_type is None else TaskType[task_type]
        return super().dispatch_request(*args, **kwargs)

    def jsonify_task(self, task):
        """Create JSON response with the task payload."""
        if isinstance(task, int):
            login_user(request.oauth.user)
            try:
                task = Task.get(id=task)
            except Task.DoesNotExist:
                return jsonify({"error": "The task doesn't exist."}), 404
            if task.created_by != current_user:
                return jsonify({"error": "Access denied."}), 403
        if request.method != "HEAD":
            task_dict = task.to_dict(
                recurse=False,
                to_dashes=True,
                exclude=[Task.created_by, Task.updated_by, Task.org, Task.task_type])
            task_dict["task-type"] = TaskType(task.task_type).name
            if TaskType(task.task_type) == TaskType.AFFILIATION:
                # import pdb; pdb.set_trace()
                records = task.affiliationrecord_set
            else:
                records = task.funding_records
            task_dict["records"] = [
                r.to_dict(to_dashes=True, recurse=False, exclude=[AffiliationRecord.task])
                for r in records
            ]
            resp = jsonify(task_dict)
        else:
            resp = jsonify({"updated-at": task.updated_at})
        resp.headers["Last-Modified"] = self.httpdate(task.updated_at or task.created_at)
        return resp

    def delete_task(self, task_id):
        """Delete the task."""
        login_user(request.oauth.user)
        try:
            task = Task.get(id=task_id)
        except Task.DoesNotExist:
            return jsonify({"error": "The task doesn't exist."}), 404
        except Exception as ex:
            app.logger.exception(f"Failed to find the task with ID: {task_id}")
            return jsonify({"error": "Unhandled except occured.", "exception": ex}), 400

        if task.created_by != current_user:
            abort(403)
        task.delete_instance()
        return {"message": "The task was successfully deletd."}

    def handle_affiliation_task(self, task_id=None):
        """Handle PUT, POST, or PATCH request. Request body expected to be encoded in JSON."""
        login_user(request.oauth.user)

        if self.is_yaml_request:
            try:
                data = yaml.load(request.data)
            except Exception as ex:
                return jsonify({
                    "error": "Ivalid request format. Only JSON, CSV, or TSV are acceptable.",
                    "message": str(ex)
                }), 415
        else:
            data = request.get_json()

        if not data:
            return jsonify({"error": "Ivalid request format. Only JSON, CSV, or TSV are acceptable."}), 415
        try:
            if request.method != "PATCH":
                jsonschema.validate(data, affiliation_task_schema)
        except jsonschema.exceptions.ValidationError as ex:
            return jsonify({"error": "Validation error.", "message": ex.message}), 422
        except Exception as ex:
            return jsonify({"error": "Unhandled except occured.", "exception": ex}), 400
        if "records" not in data:
            return jsonify({"error": "Validation error.", "message": "Missing affiliation records."}), 422

        with db.atomic():
            try:
                filename = (data.get("filename") or self.filename or datetime.utcnow().isoformat(timespec="seconds"))
                if task_id:
                    try:
                        task = Task.get(id=task_id)
                    except Task.DoesNotExist:
                        return jsonify({"error": "The task doesn't exist."}), 404
                    if task.created_by != current_user:
                        return jsonify({"error": "Access denied."}), 403
                else:
                    task = Task.create(filename=filename, user=current_user, org=current_user.organisation)

                if request.method == "POST" and task_id:
                    AffiliationRecord.delete().where(AffiliationRecord.task_id == task_id).execute()

                record_fields = AffiliationRecord._meta.fields.keys()
                for row in data["records"]:
                    if "id" in row and request.method in ["PUT", "PATCH"]:
                        rec = AffiliationRecord.get(id=row["id"])
                    else:
                        rec = AffiliationRecord(task=task)

                    # import pdb; pdb.set_trace()
                    for k, v in row.items():
                        if k == "id":
                            continue
                        k = k.replace('-', '_')
                        if k in record_fields and rec._data.get(k) != v:
                            rec._data[k] = PartialDate.create(v) if k.endswith("date") else v
                            rec._dirty.add(k)
                    if rec.is_dirty():
                        rec.save()

            except Exception as ex:
                db.rollback()
                app.logger.exception("Failed to hadle affiliation API request.")
                return jsonify({"error": "Unhandled except occured.", "exception": str(ex)}), 400

        return self.jsonify_task(task)


class TaskList(TaskResource):
    """Task list services."""

    def get(self, *args, **kwargs):
        """
        Retrieve the list of all submitted task.

        ---
        tags:
          - "tasks"
        summary: "Retrieve the list of all submitted task."
        description: "Retrieve the list of all submitted task."
        produces:
          - "application/json"
          - "text/yaml"
        parameters:
          - name: "type"
            in: "path"
            description: "The task type: AFFILIATION, FUNDING."
            required: false
            type: "string"
        responses:
          200:
            description: "successful operation"
            schema:
              id: TaskListApiResponse
              type: array
              items:
                type: object
          403:
            description: "Access Denied"
        """
        tasks = [
                t.to_dict(
                    recurse=False,
                    to_dashes=True,
                    exclude=[Task.created_by, Task.updated_by, Task.org, Task.task_type])
                for t in Task.select()
        ]
        return yamlfy(tasks) if prefers_yaml() else jsonify(tasks)


class AffiliationListAPI(TaskResource):
    """Affiliation list API."""

    def post(self, *args, **kwargs):
        """Upload the affiliation task.

        ---
        tags:
          - "affiliations"
        summary: "Post the affiliation list task."
        description: "Post the affiliation list task."
        consumes:
        - application/json
        - text/csv
        - text/yaml
        definitions:
        - schema:
            id: AffiliationTask
            properties:
              id:
                type: integer
                format: int64
              filename:
                type: string
              task-type:
                type: string
                enum:
                - AFFILIATION
                - FUNDING
              created-at:
                type: string
                format: date-time
              expires-at:
                type: string
                format: date-time
              completed-at:
                type: string
                format: date-time
              records:
                type: array
                items:
                  type: object
                  $ref: "#/definitions/AffiliationTaskRecord"
        - schema:
            id: AffiliationTaskRecord
            properties:
              id:
                type: integer
                format: int64
              put-code:
                type: string
              external-id:
                type: string
              is-active:
                type: boolean
              email:
                type: string
                required: true
              first-name:
                type: string
                required: true
              last-name:
                type: string
                required: true
              role:
                type: string
              organisation:
                type: string
              department:
                type: string
              city:
                type: string
              state:
                type: string
              country:
                type: string
              disambiguated-id:
                type: string
              disambiguated-source:
                type: string
              affiliation-type:
                type: string
                required: true
              start-date:
                type: string
                required: false
              end-date:
                type: string
                required: false
              processed-at:
                type: string
                format: date-time
                required: false
              status:
                type: string
                required: false
              orcid:
                type: string
                format: "^[0-9]{4}-?[0-9]{4}-?[0-9]{4}-?[0-9]{4}$"
                description: "User ORCID ID"
                required: false
        produces:
        - application/json
        parameters:
        - name: "filename"
          in: "path"
          description: "The batch process filename."
          required: false
          type: "string"
        - name: body
          in: body
          description: "Affiliation task."
          required: true
          schema:
            $ref: "#/definitions/AffiliationTask"
        responses:
          200:
            description: "successful operation"
            schema:
              $ref: "#/definitions/AffiliationTask"
          403:
            description: "Access Denied"
        """
        login_user(request.oauth.user)
        if request.content_type in ["text/csv", "text/tsv"]:
            task = Task.load_from_csv(request.data.decode("utf-8"), filename=self.filename)
            return self.jsonify_task(task)
        return self.handle_affiliation_task()


class AffiliationAPI(TaskResource):
    """Affiliation task services."""

    def get(self, task_id):
        """
        Retrieve the specified affiliation task.

        ---
        tags:
          - "affiliations"
        summary: "Retrieve the specified affiliation task."
        description: "Retrieve the specified affiliation task."
        produces:
          - "application/json"
        parameters:
          - name: "task_id"
            in: "path"
            description: "Affiliation task ID."
            required: true
            type: "integer"
        responses:
          200:
            description: "successful operation"
            schema:
              $ref: "#/definitions/AffiliationTask"
          403:
            description: "Access Denied"
        """
        return self.jsonify_task(task_id)

    def post(self, task_id):
        """Upload the task and completely override the affiliation task.

        ---
        tags:
          - "affiliations"
        summary: "Update the affiliation task."
        description: "Update the affiliation task."
        consumes:
          - application/json
          - text/yaml
        definitions:
        parameters:
          - name: "task_id"
            in: "path"
            description: "Affiliation task ID."
            required: true
            type: "integer"
          - in: body
            name: affiliationTask
            description: "Affiliation task."
            schema:
              $ref: "#/definitions/AffiliationTask"
        produces:
          - "application/json"
        responses:
          200:
            description: "successful operation"
            schema:
              $ref: "#/definitions/AffiliationTask"
          403:
            description: "Access Denied"
        """
        return self.handle_affiliation_task(task_id)

    def put(self, task_id):
        """Update the affiliation task.

        ---
        tags:
          - "affiliations"
        summary: "Update the affiliation task."
        description: "Update the affiliation task."
        consumes:
          - application/json
          - text/yaml
        parameters:
          - name: "task_id"
            in: "path"
            description: "Affiliation task ID."
            required: true
            type: "integer"
          - in: body
            name: affiliationTask
            description: "Affiliation task."
            schema:
              $ref: "#/definitions/AffiliationTask"
        produces:
          - "application/json"
        responses:
          200:
            description: "successful operation"
            schema:
              $ref: "#/definitions/AffiliationTask"
          403:
            description: "Access Denied"
        """
        return self.handle_affiliation_task(task_id)

    def patch(self, task_id):
        """Update the affiliation task.

        ---
        tags:
          - "affiliations"
        summary: "Update the affiliation task."
        description: "Update the affiliation task."
        consumes:
          - application/json
          - text/yaml
        parameters:
          - name: "task_id"
            in: "path"
            description: "Affiliation task ID."
            required: true
            type: "integer"
          - in: body
            name: affiliationTask
            description: "Affiliation task."
            schema:
              $ref: "#/definitions/AffiliationTask"
        produces:
          - "application/json"
        responses:
          200:
            description: "successful operation"
            schema:
              $ref: "#/definitions/AffiliationTask"
          403:
            description: "Access Denied"
        """
        return self.handle_affiliation_task(task_id)

    def delete(self, task_id):
        """Delete the specified affiliation task.

        ---
        tags:
          - "affiliations"
        summary: "Delete the specified affiliation task."
        description: "Delete the specified affiliation task."
        parameters:
          - name: "task_id"
            in: "path"
            description: "Affiliation task ID."
            required: true
            type: "integer"
        produces:
          - "application/json"
        responses:
          200:
            description: "Successful operation"
          403:
            description: "Access Denied"
        """
        return self.delete_task(task_id)

    def head(self, task_id):
        """Handle HEAD request.

        ---
        tags:
          - "affiliations"
        summary: "Return task update time-stamp."
        description: "Return task update time-stamp."
        parameters:
          - name: "task_id"
            in: "path"
            description: "Affiliation task ID."
            required: true
            type: "integer"
        produces:
          - "application/json"
        responses:
          200:
            description: "Successful operation"
          403:
            description: "Access Denied"
        """
        return self.jsonify_task(task_id)


api.add_resource(TaskList, "/api/v0.1/tasks")
api.add_resource(AffiliationListAPI, "/api/v0.1/affiliations")
api.add_resource(AffiliationAPI, "/api/v0.1/affiliations/<int:task_id>")


class UserListAPI(AppResource):
    """User list data service."""

    def get(self, identifier=None):
        """
        Return the list of the user belonging to the organisation.

        ---
        tags:
          - "users"
        summary: "Retrieve the list of all users."
        description: "Retrieve the list of all users."
        produces:
          - "application/json"
        responses:
          200:
            description: "successful operation"
            schema:
              id: UserListApiResponse
              properties:
                users:
                  type: array
                  items:
                    type: "object"
                    properties:
                      name:
                        type: string
                      orcid:
                        type: "string"
                        description: "User ORCID ID"
                      email:
                        type: "string"
                      eppn:
                        type: "string"
          400:
            description: "Invalid identifier supplied"
          403:
            description: "Access Denied"
        """
        login_user(request.oauth.user)
        return jsonify({
            "users": [
                u.to_dict(recurse=False, to_dashes=True)
                for u in User.select().where(User.organisation == current_user.organisation)
            ]
        })


api.add_resource(UserListAPI, "/api/v0.1/users")


class UserAPI(AppResource):
    """User data service."""

    def get(self, identifier=None):
        """
        Verify if a user with given email address or ORCID ID exists.

        ---
        tags:
          - "users"
        summary: "Get user by user email or ORCID ID"
        description: ""
        produces:
          - "application/json"
        parameters:
          - name: "identifier"
            in: "path"
            description: "The name that needs to be fetched. Use user1 for testing. "
            required: true
            type: "string"
        responses:
          200:
            description: "successful operation"
            schema:
              id: UserApiResponse
              properties:
                found:
                  type: "boolean"
                result:
                  type: "object"
                  properties:
                    orcid:
                      type: "string"
                      format: "^[0-9]{4}-?[0-9]{4}-?[0-9]{4}-?[0-9]{4}$"
                      description: "User ORCID ID"
                    email:
                      type: "string"
                    eppn:
                      type: "string"
          400:
            description: "Invalid identifier supplied"
          403:
            description: "Access Denied"
          404:
            description: "User not found"
        """
        identifier = identifier.strip()
        if EMAIL_REGEX.match(identifier):
            user = User.select().where((User.email == identifier)
                                       | (User.eppn == identifier)).first()
        elif ORCID_ID_REGEX.match(identifier):
            try:
                models.validate_orcid_id(identifier)
            except Exception as ex:
                return jsonify({"error": f"Incorrect identifier value '{identifier}': {ex}"}), 400
            user = User.select().where(User.orcid == identifier).first()
        else:
            return jsonify({"error": f"Incorrect identifier value: {identifier}."}), 400
        if user is None:
            return jsonify({
                "error": f"User with specified identifier '{identifier}' not found."
            }), 404

        if (not UserOrg.select().where(UserOrg.org == request.oauth.client.org,
                                       UserOrg.user == user).exists()
                and user.organisation != request.oauth.client.org):
            return jsonify({"error": "Access Denied"}), 403
        return jsonify({
            "found": True,
            "result": {
                "orcid": user.orcid,
                "email": user.email,
                "eppn": user.eppn
            }
        }), 200


api.add_resource(UserAPI, "/api/v0.1/users/<identifier>")


class TokenAPI(MethodView):
    """ORCID access token service."""

    decorators = [
        oauth.require_oauth(),
    ]

    def get(self, identifier=None):
        """
        Retrieve user access token and refresh token.

        ---
        tags:
          - "token"
        summary: "Retrieves user access and refresh tokens."
        description: ""
        produces:
          - "application/json"
        parameters:
          - name: "identifier"
            in: "path"
            description: "User identifier (either email, eppn or ORCID ID)"
            required: true
            type: "string"
        responses:
          200:
            description: "successful operation"
            schema:
              id: OrcidToken
              properties:
                found:
                  type: "boolean"
                token:
                  type: "object"
                  properties:
                    access_token:
                      type: "string"
                      description: "ORCID API user profile access token"
                    refresh_token:
                      type: "string"
                      description: "ORCID API user profile refresh token"
                    scopes:
                      type: "string"
                      description: "ORCID API user token scopes"
                    issue_time:
                      type: "string"
                    expires_in:
                      type: "integer"
          400:
            description: "Invalid identifier supplied"
          403:
            description: "Access Denied"
          404:
            description: "User not found"
        """
        identifier = identifier.strip()
        if EMAIL_REGEX.match(identifier):
            user = User.select().where((User.email == identifier)
                                       | (User.eppn == identifier)).first()
        elif ORCID_ID_REGEX.match(identifier):
            try:
                models.validate_orcid_id(identifier)
            except Exception as ex:
                return jsonify({"error": f"Incorrect identifier value '{identifier}': {ex}"}), 400
            user = User.select().where(User.orcid == identifier).first()
        else:
            return jsonify({"error": f"Incorrect identifier value: {identifier}."}), 400
        if user is None:
            return jsonify({
                "error": f"User with specified identifier '{identifier}' not found."
            }), 404

        org = request.oauth.client.org
        if (not UserOrg.select().where(UserOrg.org == request.oauth.client.org,
                                       UserOrg.user == user).exists()
                and user.organisation != request.oauth.client.org):
            return jsonify({"error": "Access Denied"}), 403

        try:
            token = OrcidToken.get(user=user, org=org)
        except OrcidToken.DoesNotExist:
            return jsonify({
                "error":
                f"Token for the users {user} ({identifier}) affiliated with {org} not found."
            }), 404

        return jsonify({
            "found": True,
            "token": {
                "access_token": token.access_token,
                "refresh_token": token.refresh_token,
                "issue_time": token.issue_time.isoformat(),
                "expires_in": token.expires_in
            }
        }), 200


app.add_url_rule(
    "/api/v0.1/tokens/<identifier>", view_func=TokenAPI.as_view("tokens"), methods=[
        "GET",
    ])


def get_spec(app):
    """Build API swagger scecifiction."""
    swag = swagger(app)
    swag["info"]["version"] = "0.1"
    swag["info"]["title"] = "ORCID HUB API"
    # swag["basePath"] = "/api/v0.1"
    swag["host"] = request.host  # "dev.orcidhub.org.nz"
    swag["consumes"] = [
        "application/json",
    ]
    swag["produces"] = [
        "application/json",
    ]
    swag["schemes"] = [
        request.scheme,
    ]
    swag["securityDefinitions"] = {
        "application": {
            "type": "oauth2",
            "tokenUrl": url_for("access_token", _external=True),
            "flow": "application",
            "scopes": {
                "write": "allows modifying resources",
                "read": "allows reading resources",
            }
        }
    }
    swag["security"] = [
        {
            "application": [
                "read",
                "write",
            ]
        },
    ]
    return swag


@app.route("/spec.json")
def json_spec():
    """Return the specification of the API."""
    swag = get_spec(app)
    return jsonify(swag)


@app.route("/spec.yml")
@app.route("/spec.yaml")
def yaml_spec():
    """Return the specification of the API."""
    swag = get_spec(app)
    return yamlfy(swag)


@app.route("/spec")
def spec():
    """Return the specification of the API."""
    swag = get_spec(app)
    best = request.accept_mimetypes.best_match(["text/yaml", "application/x-yaml"])
    if (best in (
            "text/yaml",
            "application/x-yaml",
    ) and request.accept_mimetypes[best] > request.accept_mimetypes["application/json"]):
        return yamlfy(swag)
    else:
        return jsonify(swag)


@app.route("/api-docs/")
@roles_required(Role.TECHNICAL)
def api_docs():
    """Show Swagger UI for the latest/current Hub API."""
    url = request.args.get("url", url_for("spec", _external=True))
    return render_template("swaggerui.html", url=url)


@app.route("/db-api-docs/")
@roles_required(Role.SUPERUSER)
def db_api_docs():
    """Show Swagger UI for the latest/current Hub DB API."""
    url = request.args.get("url", url_for("Swagger.model_resources", _external=True))
    return render_template("swaggerui.html", url=url)


class SafeRepresenterWithISODate(SafeRepresenter):
    """Customized representer for datetaime rendering in ISO format."""

    def represent_datetime(self, data):
        """Customize datetime rendering in ISO format."""
        value = data.isoformat(timespec="seconds")
        return self.represent_scalar('tag:yaml.org,2002:timestamp', value)


def yamlfy(*args, **kwargs):
    """Create respose in YAML just like jsonify does it for JSON."""
    yaml.add_representer(datetime, SafeRepresenterWithISODate.represent_datetime, Dumper=Dumper)
    if args and kwargs:
        raise TypeError('yamlfy() behavior undefined when passed both args and kwargs')
    elif len(args) == 1:  # single args are passed directly to dumps()
        data = args[0]
    else:
        data = args or kwargs

    return current_app.response_class((yaml.dump(data), '\n'), mimetype="text/yaml")


@app.route("/orcid/api/<path:path>")
@oauth.require_oauth()
def get(path=None):
    """Handle GET request..."""
    # login_user(request.oauth.user)
    version, orcid, *rest = path.split('/')
    # TODO: verify the version
    # TODO: verify ORCID ID value
    try:
        validate_orcid_id(orcid)
    except Exception as ex:
        return jsonify({"error": str(ex), "message": "Missing or invalid ORCID iD."}), 404
    token = OrcidToken.select().join(User).where(User.orcid == orcid).first()
    if not token:
        return jsonify({"message": "The user hasn't granted acceess to the user profile"}), 404

    orcid_api_host_url = app.config["ORCID_API_HOST_URL"]
    # CHUNK_SIZE = 1024
    # TODO: sanitize headers
    headers = {
        h: v
        for h, v in request.headers
        if h in ["Cache-Control", "User-Agent", "Accept", "Accept-Encoding", "Connection"]
    }
    headers["Authorization"] = f"Bearer {token.access_token}"
    url = f"{orcid_api_host_url}{version}/{orcid}"
    if rest:
        url += '/' + '/'.join(rest)

    resp = requests.get(url, stream=True, headers=headers)

    def generate():
        # for chunk in resp.raw.stream(decode_content=False, amt=CHUNK_SIZE):
        for chunk in resp.raw.stream(decode_content=False):
            yield chunk

    # TODO: verify if flask can create chunked responses: Transfer-Encoding: chunked
    proxy_headers = [(h, v) for h, v in resp.raw.headers.items() if h not in ["Transfer-Encoding", ]]
    # import pdb; pdb.set_trace()
    proxy_resp = Response(
        stream_with_context(generate()), headers=proxy_headers, status=resp.status_code)
    return proxy_resp<|MERGE_RESOLUTION|>--- conflicted
+++ resolved
@@ -1,11 +1,8 @@
 """HUB API."""
 
-<<<<<<< HEAD
-=======
 import yaml
 from yaml.representer import SafeRepresenter
 from yaml.dumper import Dumper
->>>>>>> 7bcaa566
 from datetime import datetime
 
 import jsonschema
