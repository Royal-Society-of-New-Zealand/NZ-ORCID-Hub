--- conflicted
+++ resolved
@@ -3116,10 +3116,6 @@
 @oauth.require_oauth()
 def register_webhook(orcid, callback_url=None):
     """Handle webhook registration for an individual user with direct client call-back."""
-<<<<<<< HEAD
-    login_user(request.oauth.user)
-=======
->>>>>>> 75d7147a
     try:
         validate_orcid_id(orcid)
     except Exception as ex:
