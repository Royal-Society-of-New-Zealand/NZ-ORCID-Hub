# -*- coding: utf-8 -*-
"""Application views."""

import json
import os
import secrets
from collections import namedtuple
from datetime import datetime

from flask import (abort, flash, jsonify, redirect, render_template, request, send_from_directory,
                   url_for)
from flask_admin.actions import action
from flask_admin.contrib.peewee import ModelView
from flask_admin.form import SecureForm
from flask_admin.model import typefmt
from flask_login import current_user, login_required
from jinja2 import Markup
from playhouse.shortcuts import model_to_dict
from orcid_api.rest import ApiException
from werkzeug import secure_filename
from wtforms.fields import BooleanField

from . import admin, app, models, orcid_client, utils
from .config import ORCID_BASE_URL, SCOPE_ACTIVITIES_UPDATE, SCOPE_READ_LIMITED
from .forms import (ApplicationFrom, BitmapMultipleValueField, CredentialForm, FileUploadForm,
                    JsonOrYamlFileUploadForm, OrgRegistrationForm, PartialDateField, RecordForm,
                    UserInvitationForm)
from .login_provider import roles_required
from .models import (Affiliation, AffiliationRecord, CharField, Client, FundingContributor,
                     FundingRecord, Grant, ModelException, OrcidApiCall, OrcidToken, Organisation,
                     OrgInfo, OrgInvitation, PartialDate, Role, Task, TextField, Token, Url, User,
                     UserInvitation, UserOrg, UserOrgAffiliation, db)
# NB! Should be disabled in production
from .pyinfo import info
from .utils import generate_confirmation_token, send_user_invitation

HEADERS = {"Accept": "application/vnd.orcid+json", "Content-type": "application/vnd.orcid+json"}


@app.route("/favicon.ico")
def favicon():
    """Support for the "favicon" legacy: faveicon location in the root directory."""
    return send_from_directory(
        os.path.join(app.root_path, "static", "images"),
        "favicon.ico",
        mimetype="image/vnd.microsoft.icon")


@app.route("/pyinfo")
@roles_required(Role.SUPERUSER)
def pyinfo():
    """Show Python and runtime environment and settings."""
    return render_template("pyinfo.html", **info)


@app.route("/u/<short_id>")
def short_url(short_id):
    """Redirect to the full URL."""
    try:
        u = Url.get(short_id=short_id)
        if request.args:
            return redirect(utils.append_qs(u.url, **request.args))
        return redirect(u.url)
    except Url.DoesNotExist:
        abort(404)


def read_uploaded_file(form):
    """Read up the whole content and deconde it and return the whole content."""
    raw = request.files[form.file_.name].read()
    for encoding in "utf-8", "utf-8-sig", "utf-16":
        try:
            return raw.decode(encoding)
        except UnicodeDecodeError:
            continue
    return raw.decode("latin-1")


class AppModelView(ModelView):
    """ModelView customization."""

    roles_required = Role.SUPERUSER
    export_types = [
        "csv",
        "xls",
        "tsv",
        "yaml",
        "json",
        "xlsx",
        "ods",
        "html",
    ]
    form_base_class = SecureForm
    column_type_formatters = dict(typefmt.BASE_FORMATTERS)
    column_type_formatters.update({
        datetime:
        lambda view, value: Markup(value.strftime("%Y‑%m‑%d&nbsp;%H:%M")),
    })
    column_type_formatters_export = dict(typefmt.EXPORT_FORMATTERS)
    column_type_formatters_export.update({PartialDate: lambda view, value: str(value)})
    column_exclude_list = (
        "updated_at",
        "updated_by",
    )
    form_overrides = dict(start_date=PartialDateField, end_date=PartialDateField)
    form_widget_args = {c: {"readonly": True} for c in column_exclude_list}

    def __init__(self, model=None, *args, **kwargs):
        """Pick the model based on the ModelView class name assuming it is ModelClass + "Admin"."""
        if model is None:
            if hasattr(self, "model"):
                model = self.model
            else:
                model_class_name = self.__class__.__name__.replace("Admin", '')
                model = globals().get(model_class_name)
            if model is None:
                if model_class_name not in dir(models):
                    raise Exception(f"Model class {model_class_name} doesn't exit.")
                model = models.__dict__.get(model_class_name)
        super().__init__(model, *args, **kwargs)

    # TODO: remove whent it gets merged into the upsteem repo (it's a workaround to make
    # joins LEFT OUTERE)
    def _handle_join(self, query, field, joins):
        if field.model_class != self.model:
            model_name = field.model_class.__name__

            if model_name not in joins:
                query = query.join(field.model_class, "LEFT OUTER")
                joins.add(model_name)

        return query

    def get_pk_value(self, model):
        """Get correct value for composite keys."""
        if self.model._meta.composite_key:
            return tuple([
                model._data[field_name] for field_name in self.model._meta.primary_key.field_names
            ])
        return super().get_pk_value(model)

    def get_one(self, id):
        """Fix for composite keys."""
        if self.model._meta.composite_key:
            return self.model.get(**dict(zip(self.model._meta.primary_key.field_names, id)))
        return super().get_one(id)

    def init_search(self):
        """Include linked columns in the search if they are defined with 'liked_table.column'."""
        if self.column_searchable_list:
            for p in self.column_searchable_list:
                if "." in p:
                    m, p = p.split('.')
                    m = getattr(self.model, m).rel_model
                    p = getattr(m, p)

                elif isinstance(p, str):
                    p = getattr(self.model, p)

                # Check type
                if not isinstance(p, (
                        CharField,
                        TextField,
                )):
                    raise Exception('Can only search on text columns. ' +
                                    'Failed to setup search for "%s"' % p)

                self._search_fields.append(p)

        return bool(self._search_fields)

    def is_accessible(self):
        """Verify if the view is accessible for the current user."""
        if not current_user.is_active or not current_user.is_authenticated:
            return False

        if current_user.has_role(self.roles_required):
            return True

        return False

    def inaccessible_callback(self, name, **kwargs):
        """Handle access denial. Redirect to login page if user doesn"t have access."""
        return redirect(url_for("login", next=request.url))

    def get_query(self):
        """Add URL query to the data select for foreign key and select data that user has access to."""
        query = super().get_query()

        if current_user and not current_user.has_role(Role.SUPERUSER) and current_user.has_role(
                Role.ADMIN):
            # Show only rows realted to the curretn organisation the user is admin for.
            # Skip this part for SUPERUSER.
            db_columns = [c.db_column for c in self.model._meta.fields.values()]
            if "org_id" in db_columns or "organisation_id" in db_columns:
                if "org_id" in db_columns:
                    query = query.where(self.model.org_id == current_user.organisation.id)
                else:
                    query = query.where(self.model.organisation_id == current_user.organisation.id)

        if request.args and any(a.endswith("_id") for a in request.args):
            for f in self.model._meta.fields.values():
                if f.db_column.endswith("_id") and f.db_column in request.args:
                    query = query.where(f == int(request.args[f.db_column]))
        return query

    def _get_list_extra_args(self):
        """Workaournd for https://github.com/flask-admin/flask-admin/issues/1512."""
        view_args = super()._get_list_extra_args()
        extra_args = {
            k: v
            for k, v in request.args.items()
            if k not in (
                'page',
                'page_size',
                'sort',
                'desc',
                'search',
            ) and not k.startswith('flt')
        }
        view_args.extra_args = extra_args
        return view_args


class UserAdmin(AppModelView):
    """User model view."""

    edit_template = "admin/user_edit.html"
    roles = {1: "Superuser", 2: "Administrator", 4: "Researcher", 8: "Technical Contact"}

    form_extra_fields = dict(is_superuser=BooleanField("Is Superuser"))
    form_excluded_columns = (
        "roles",
        "created_at",
        "updated_at",
        "created_by",
        "updated_by",
    )
    column_exclude_list = (
        "password",
        "username",
        "first_name",
        "last_name",
    )
    column_formatters = dict(
        roles=lambda v, c, m, p: ", ".join(n for r, n in v.roles.items() if r & m.roles),
        orcid=lambda v, c, m, p: m.orcid.replace("-", "\u2011") if m.orcid else "")
    column_searchable_list = (
        "name",
        "orcid",
        "email",
        "eppn",
        "organisation.name",
    )
    form_overrides = dict(roles=BitmapMultipleValueField)
    form_args = dict(roles=dict(choices=roles.items()))

    form_ajax_refs = {
        "organisation": {
            "fields": (Organisation.name, "name")
        },
    }
    can_export = True

    def update_model(self, form, model):
        """Added prevalidation of the form."""
        if "roles" not in self.form_excluded_columns and form.roles.data != model.roles:
            if bool(form.roles.data & Role.ADMIN) != UserOrg.select().where(
                (UserOrg.user_id == model.id) & UserOrg.is_admin).exists():  # noqa: E125
                if form.roles.data & Role.ADMIN:
                    flash(f"Cannot add ADMIN role to {model} "
                          "since there is no organisation the user is an administrator for.",
                          "danger")
                else:
                    flash(f"Cannot revoke ADMIN role from {model} "
                          "since there is an organisation the user is an administrator for.",
                          "danger")
                form.roles.data = model.roles
                return False
            if bool(form.roles.data & Role.TECHNICAL) != Organisation.select().where(
                    Organisation.tech_contact_id == model.id).exists():
                if model.has_role(Role.TECHNICAL):
                    flash(f"Cannot revoke TECHNICAL role from {model} "
                          "since there is an organisation the user is the technical contact for.",
                          "danger")
                else:
                    flash(f"Cannot add TECHNICAL role to {model} "
                          "since there is no organisation the user is the technical contact for.",
                          "danger")
                form.roles.data = model.roles
                return False

        return super().update_model(form, model)


class OrganisationAdmin(AppModelView):
    """Organisation model view."""

    column_exclude_list = ("orcid_client_id", "orcid_secret", "created_at")
    column_searchable_list = (
        "name",
        "tuakiri_name",
        "city",
    )
    edit_template = "admin/organisation_edit.html"
    form_widget_args = AppModelView.form_widget_args
    form_widget_args["api_credentials_requested_at"] = {"readonly": True}
    form_widget_args["api_credentials_entered_at"] = {"readonly": True}

    def update_model(self, form, model):
        """Handle change of the technical contact."""
        # Technical contact changed:
        if form.tech_contact.data.id != model.tech_contact_id:
            # Revoke the TECHNICAL role if thre is no org the user is tech.contact for.
            if model.tech_contact and model.tech_contact.has_role(
                    Role.TECHNICAL) and not Organisation.select().where(
                        Organisation.tech_contact_id == model.tech_contact_id).exists():
                app.logger.info(r"Revoked TECHNICAL from {model.tech_contact}")
                model.tech_contact.roles &= ~Role.TECHNICAL
                super(User, model.tech_contact).save()

        return super().update_model(form, model)


class OrgInfoAdmin(AppModelView):
    """OrgInfo model view."""

    can_export = True
    column_searchable_list = (
        "name",
        "tuakiri_name",
        "city",
        "first_name",
        "last_name",
        "email",
    )

    @action("invite", "Register Organisation",
            "Are you sure you want to register selected organisations?")
    def action_invite(self, ids):
        """Batch registraion of organisatons."""
        count = 0
        for oi in OrgInfo.select().where(OrgInfo.id.in_(ids)):
            try:
                register_org(
                    email=oi.name,
                    tech_contact=True,
                    via_orcid=(False if oi.tuakiri_name else True),
                    first_name=oi.first_name,
                    last_name=oi.last_name,
                    city=oi.city,
                    country=oi.country,
                    course_or_role=oi.role,
                    disambiguated_id=oi.disambiguated_id,
                    disambiguation_source=oi.disambiguation_source)
                count += 1
            except Exception as ex:
                flash(f"Failed to send an invitation to {oi.email}: {ex}")
                app.logger.exception(f"Failed to send registration invitation to {oi.email}.")

        flash("%d invitations were sent successfully." % count)


class OrcidTokenAdmin(AppModelView):
    """ORCID token model view."""

    column_labels = dict(org="Organisation")
    column_searchable_list = (
        "user.name",
        "user.email",
        "org.name",
    )
    can_export = True
    can_create = False


class OrcidApiCallAmin(AppModelView):
    """ORCID API calls."""

    can_export = True
    can_edit = False
    can_delete = False
    can_create = False
    column_searchable_list = (
        "url",
        "body",
        "response",
        "user.name",
    )


class UserOrgAmin(AppModelView):
    """User Organisations."""

    column_searchable_list = (
        "user.email",
        "org.name",
    )


class TaskAdmin(AppModelView):
    """Task model view."""

    roles_required = Role.SUPERUSER | Role.ADMIN
    list_template = "view_tasks.html"
    column_exclude_list = ("task_type", )
    can_edit = False
    can_create = False
    can_delete = True


class ExternalIdAdmin(AppModelView):
    """ExternalId model view."""

    roles_required = Role.SUPERUSER | Role.ADMIN
    list_template = "funding_externalid_list.html"
    column_exclude_list = ("funding_record", )

    can_edit = True
    can_create = False
    can_delete = False
    can_view_details = True
    can_export = True

    form_widget_args = {"external_id": {"readonly": True}}

    def is_accessible(self):
        """Verify if the external id's view is accessible for the current user."""
        if not super().is_accessible():
            flash("Access denied! You cannot access this task.", "danger")
            return False

        return True


class FundingContributorAdmin(AppModelView):
    """Funding record model view."""

    roles_required = Role.SUPERUSER | Role.ADMIN
    list_template = "funding_contributor_list.html"
    column_exclude_list = ("funding_record", )

    can_edit = True
    can_create = False
    can_delete = False
    can_view_details = True
    can_export = True

    form_widget_args = {"external_id": {"readonly": True}}

    def is_accessible(self):
        """Verify if the funding contributor view is accessible for the current user."""
        if not super().is_accessible():
            flash("Access denied! You cannot access this task.", "danger")
            return False

        return True


class FundingRecordAdmin(AppModelView):
    """Funding record model view."""

    roles_required = Role.SUPERUSER | Role.ADMIN
    list_template = "funding_record_list.html"
    column_exclude_list = (
        "task",
        "organisation",
    )
    column_searchable_list = ("title", )
    column_export_exclude_list = (
        "task",
        "is_active",
    )
    can_edit = True
    can_create = False
    can_delete = False
    can_view_details = True
    can_export = True

    form_widget_args = {"external_id": {"readonly": True}}

    def is_accessible(self):
        """Verify if the task view is accessible for the current user."""
        if not super().is_accessible():
            return False

        # Added the feature for superuser to access task related to all research organiastion
        if current_user.is_superuser:
            return True

        if request.method == "POST" and request.form.get("rowid"):
            # get the first ROWID:
            rowid = int(request.form.get("rowid"))
            task_id = FundingRecord.get(id=rowid).task_id
        else:
            task_id = request.args.get("task_id")
            if not task_id:
                _id = request.args.get("id")
                if not _id:
                    flash("Cannot invoke the task view without task ID", "danger")
                    return False
                else:
                    task_id = FundingRecord.get(id=_id).task_id

        try:
            task = Task.get(id=task_id)
            if task.org.id != current_user.organisation.id:
                flash("Access denied! You cannot access this task.", "danger")
                return False

        except Task.DoesNotExist:
            flash("The task deesn't exist.", "danger")
            return False

        return True

    def get_export_name(self, export_type='csv'):
        """Get export file name using the original imported file name.

        :return: The exported csv file name.
        """
        task_id = request.args.get("task_id")
        if task_id:
            task = Task.get(id=task_id)
            if task:
                filename = os.path.splitext(task.filename)[0]
                return "%s_%s.%s" % (filename, datetime.now().strftime("%Y-%m-%d_%H-%M-%S"),
                                     export_type)
        return super().get_export_name(export_type=export_type)

    @action("activate", "Activate for processing",
            "Are you sure you want to activate the selected records for batch processing?")
    def action_activate(self, ids):
        """Batch registraion of users."""
        try:
            count = self.model.update(is_active=True).where(
                self.model.is_active == False,  # noqa: E712
                self.model.id.in_(ids)).execute()
        except Exception as ex:
            flash(f"Failed to activate the selected records: {ex}")
            app.logger.exception("Failed to activate the selected records")
        else:
            flash(f"{count} records were activated for batch processing.")

    @action("reset", "Reset for processing",
            "Are you sure you want to reset the selected records for batch processing?")
    def action_reset(self, ids):
        """Batch reset of users."""
        try:
<<<<<<< HEAD
            self.model.update(processed_at=None).where(
                self.model.is_active,
                self.model.processed_at.is_null(False), self.model.id.in_(ids)).execute()
            status = "The record was reset at " + datetime.now().isoformat(timespec="seconds")
            count = FundingContributor.update(processed_at=None, status=status).where(
                FundingContributor.funding_record.in_(ids),
                FundingContributor.status.is_null(False)).execute()
=======
            count = self.model.update(processed_at=None).where(
                self.model.is_active, self.model.processed_at.is_null(False),
                self.model.id.in_(ids)).execute()
            FundingContributor.update(processed_at=None).where(
                FundingContributor.funding_record.in_(ids)
                and FundingContributor.processed_at.is_null(False)).execute()
>>>>>>> 14684172
        except Exception as ex:
            flash(f"Failed to activate the selected records: {ex}")
            app.logger.exception("Failed to activate the selected records")

        else:
            flash(f"{count} Funding Contributor records were reset for batch processing.")


class AffiliationRecordAdmin(AppModelView):
    """Affiliation record model view."""

    roles_required = Role.SUPERUSER | Role.ADMIN
    list_template = "affiliation_record_list.html"
    column_exclude_list = (
        "task",
        "organisation",
    )
    column_searchable_list = (
        "first_name",
        "last_name",
        "email",
        "role",
        "department",
        "state",
    )
    column_export_exclude_list = (
        "task",
        "is_active",
    )
    can_edit = True
    can_create = False
    can_delete = False
    can_view_details = True
    can_export = True

    form_widget_args = {"external_id": {"readonly": True}}

    def render(self, template, **kwargs):
        """Pass the task to the render function as an added argument."""
        if "task" not in kwargs:
            kwargs["task"] = Task.get(id=request.args.get("task_id"))

        return super().render(template, **kwargs)

    def is_accessible(self):
        """Verify if the task view is accessible for the current user."""
        if not super().is_accessible():
            return False

        # Added the feature for superuser to access task related to all research organiastion
        if current_user.is_superuser:
            return True

        if request.method == "POST" and request.form.get("rowid"):
            # get the first ROWID:
            rowid = int(request.form.get("rowid"))
            task_id = AffiliationRecord.get(id=rowid).task_id
        else:
            task_id = request.args.get("task_id")
            if not task_id:
                _id = request.args.get("id")
                if not _id:
                    flash("Cannot invoke the task view without task ID", "danger")
                    return False
                else:
                    task_id = AffiliationRecord.get(id=_id).task_id

        try:
            task = Task.get(id=task_id)
            if task.org.id != current_user.organisation.id:
                flash("Access denied! You cannot access this task.", "danger")
                return False

        except Task.DoesNotExist:
            flash("The task deesn't exist.", "danger")
            return False

        return True

    def get_export_name(self, export_type='csv'):
        """Get export file name using the original imported file name.

        :return: The exported csv file name.
        """
        task_id = request.args.get("task_id")
        if task_id:
            task = Task.get(id=task_id)
            if task:
                filename = os.path.splitext(task.filename)[0]
                return "%s_%s.%s" % (filename, datetime.now().strftime("%Y-%m-%d_%H-%M-%S"),
                                     export_type)
        return super().get_export_name(export_type=export_type)

    @action(
        "activate", "Activate for processing",
        "Are you sure you want to activate the selected records for batch processing?\n\nBy clicking \"OK\" "
        +
        "you are affirming that the affiliations to be written are, to the\n best of your knowledge, correct!"
    )
    def action_activate(self, ids):
        """Batch registraion of users."""
        try:
            count = self.model.update(is_active=True).where(
                self.model.is_active == False,  # noqa: E712
                self.model.id.in_(ids)).execute()
        except Exception as ex:
            flash(f"Failed to activate the selected records: {ex}")
            app.logger.exception("Failed to activate the selected records")
        else:
            flash(f"{count} records were activated for batch processing.")

    @action("reset", "Reset for processing",
            "Are you sure you want to reset the selected records for batch processing?")
    def action_reset(self, ids):
        """Batch reset of users."""
        try:
            count = self.model.update(processed_at=None).where(
                self.model.is_active, self.model.processed_at.is_null(False),
                self.model.id.in_(ids)).execute()
        except Exception as ex:
            flash(f"Failed to activate the selected records: {ex}")
            app.logger.exception("Failed to activate the selected records")

        else:
            flash(f"{count} records were activated for batch processing.")


class ViewMembersAdmin(AppModelView):
    """Organisation member model (User beloging to the current org.admin oganisation) view."""

    roles_required = Role.SUPERUSER | Role.ADMIN
    list_template = "viewMembers.html"
    column_list = ("email", "orcid")
    column_searchable_list = (
        "email",
        "orcid",
        "name",
        "first_name",
        "last_name",
    )
    column_export_list = ("email", "eppn", "orcid")
    model = User
    can_edit = False
    can_create = False
    can_delete = False
    can_view_details = False
    can_export = True

    def get_query(self):
        """Get quiery for the user belonging to the organistation of the current user."""
        return current_user.organisation.users


admin.add_view(UserAdmin(User))
admin.add_view(OrganisationAdmin(Organisation))
admin.add_view(OrcidTokenAdmin(OrcidToken))
admin.add_view(OrgInfoAdmin(OrgInfo))
admin.add_view(OrcidApiCallAmin(OrcidApiCall))
admin.add_view(TaskAdmin(Task))
admin.add_view(AffiliationRecordAdmin())
admin.add_view(FundingRecordAdmin())
admin.add_view(FundingContributorAdmin())
admin.add_view(ExternalIdAdmin())
admin.add_view(AppModelView(UserInvitation))
admin.add_view(ViewMembersAdmin(name="viewmembers", endpoint="viewmembers"))

admin.add_view(UserOrgAmin(UserOrg))
admin.add_view(AppModelView(Client))
admin.add_view(AppModelView(Grant))
admin.add_view(AppModelView(Token))

SectionRecord = namedtuple(
    "SectionRecord",
    ["org_name", "city", "state", "country", "department", "role", "start_date", "end_date"])
SectionRecord.__new__.__defaults__ = (None, ) * len(SectionRecord._fields)


@app.template_filter("year_range")
def year_range(entry):
    """Show an interval of employment in years."""
    val = ""
    if entry.get("start_date") is None or entry["start_date"]["year"]["value"] is None:
        val = "unknown"
    else:
        val = entry["start_date"]["year"]["value"]

    val += "-"

    if entry.get("end_date") is None or entry["end_date"]["year"]["value"] is None:
        val += "present"
    else:
        val += entry["end_date"]["year"]["value"]
    return val


@app.template_filter("orcid")
def user_orcid_id_url(user):
    """Render user ORCID Id URL."""
    return ORCID_BASE_URL + user.orcid if user.orcid else ""


@app.template_filter("isodate")
def isodate(d, sep=' '):
    """Render date into format YYYY-mm-dd HH:MM."""
    return d.strftime("%Y‑%m‑%d" + sep + "%H:%M") if d and isinstance(d, (datetime, )) else ''


@app.template_filter("shorturl")
def shorturl(url):
    """Create and render short url."""
    u = Url.shorten(url)
    return url_for("short_url", short_id=u.short_id, _external=True)


@app.route("/activate_all", methods=["POST"])
@roles_required(Role.SUPERUSER, Role.ADMIN, Role.TECHNICAL)
def activate_all():
    """Batch registraion of users."""
    _url = request.args.get("url") or request.referrer
    task_id = request.form.get('task_id')
    task = Task.get(id=task_id)
    try:
        if task.task_type == 0:
            count = AffiliationRecord.update(is_active=True).where(
                AffiliationRecord.task_id == task_id,
                AffiliationRecord.is_active == False).execute()  # noqa: E712
        elif task.task_type == 1:
            count = FundingRecord.update(is_active=True).where(
                FundingRecord.task_id == task_id,
                FundingRecord.is_active == False).execute()  # noqa: E712
    except Exception as ex:
        flash(f"Failed to activate the selected records: {ex}")
        app.logger.exception("Failed to activate the selected records")
    else:
        flash(f"{count} records were activated for batch processing.")
    return redirect(_url)


@app.route("/<int:user_id>/emp/<int:put_code>/delete", methods=["POST"])
@roles_required(Role.ADMIN)
def delete_employment(user_id, put_code=None):
    """Delete an employment record."""
    _url = request.args.get("url") or request.referrer or url_for(
        "employment_list", user_id=user_id)
    if put_code is None and "put_code" in request.form:
        put_code = request.form.get("put_code")
    try:
        user = User.get(id=user_id, organisation_id=current_user.organisation_id)
    except Exception:
        flash("ORCID HUB doent have data related to this researcher", "warning")
        return redirect(url_for('viewmembers.index_view'))
    if not user.orcid:
        flash("The user hasn't yet linked their ORCID record", "danger")
        return redirect(_url)

    orcid_token = None

    try:
        orcid_token = OrcidToken.get(
            user=user,
            org=user.organisation,
            scope=SCOPE_READ_LIMITED[0] + "," + SCOPE_ACTIVITIES_UPDATE[0])
    except Exception:
        flash("The user hasn't authorized you to delete records", "warning")
        return redirect(_url)

    orcid_client.configuration.access_token = orcid_token.access_token
    api_instance = orcid_client.MemberAPIV20Api()

    try:
        # Delete an Employment
        api_instance.delete_employment(user.orcid, put_code)
        app.logger.info("For %r employment record was deleted by %r", user.orcid, current_user)
        flash("Employment record successfully deleted.", "success")
    except ApiException as e:
        message = json.loads(e.body.replace("''", "\"")).get('user-messsage')
        flash("Failed to delete the entry: %s" % message, "danger")
    except Exception as ex:
        app.logger.error("For %r encountered exception: %r", user, ex)
        abort(500, ex)
    return redirect(_url)


@app.route("/<int:user_id>/edu/<int:put_code>/edit", methods=["GET", "POST"])
@app.route("/<int:user_id>/edu/new", methods=["GET", "POST"])
@roles_required(Role.ADMIN)
def education(user_id, put_code=None):
    """Create a new or edit an existing employment record."""
    return edit_section_record(user_id, put_code, "EDU")


@app.route("/<int:user_id>/emp/<int:put_code>/edit", methods=["GET", "POST"])
@app.route("/<int:user_id>/emp/new", methods=["GET", "POST"])
@roles_required(Role.ADMIN)
def employment(user_id, put_code=None):
    """Create a new or edit an existing employment record."""
    return edit_section_record(user_id, put_code, "EMP")


def edit_section_record(user_id, put_code=None, section_type="EMP"):
    """Create a new or edit an existing profile section record."""
    section_type = section_type.upper()[:3]
    _url = (request.args.get("url") or url_for("employment_list", user_id=user_id)
            if section_type == "EMP" else url_for("edu_list", user_id=user_id))

    org = current_user.organisation
    try:
        # TODO: multiple orginisation support
        user = User.get(id=user_id, organisation=org.id)
    except User.DoesNotExist:
        flash("ORCID HUB doent have data related to this researcher", "warning")
        return redirect(_url)

    if not user.orcid:
        flash("The user hasn't yet linked their ORCID record", "danger")
        return redirect(_url)

    orcid_token = None
    try:
        orcid_token = OrcidToken.get(
            user=user, org=org, scope=SCOPE_READ_LIMITED[0] + "," + SCOPE_ACTIVITIES_UPDATE[0])
    except Exception:
        flash("The user hasn't authorized you to Add records", "warning")
        return redirect(_url)
    orcid_client.configuration.access_token = orcid_token.access_token
    api = orcid_client.MemberAPI(user=user)

    # TODO: handle "new"...
    if put_code:
        try:
            # Fetch an Employment
            if section_type == "EMP":
                api_response = api.view_employment(user.orcid, put_code)
            elif section_type == "EDU":
                api_response = api.view_education(user.orcid, put_code)

            _data = api_response.to_dict()
            data = SectionRecord(
                org_name=_data.get("organization").get("name"),
                city=_data.get("organization").get("address").get("city", ""),
                state=_data.get("organization").get("address").get("region", ""),
                country=_data.get("organization").get("address").get("country", ""),
                department=_data.get("department_name", ""),
                role=_data.get("role_title", ""),
                start_date=PartialDate.create(_data.get("start_date")),
                end_date=PartialDate.create(_data.get("end_date")))
        except ApiException as e:
            message = json.loads(e.body.replace("''", "\"")).get('user-messsage')
            app.logger.error(f"Exception when calling MemberAPIV20Api->view_employment: {message}")
        except Exception as ex:
            app.logger.exception(
                "Unhandler error occured while creating or editing a profile record.")
            abort(500, ex)
    else:
        data = SectionRecord(org_name=org.name, city=org.city, country=org.country)

    form = RecordForm.create_form(request.form, obj=data, form_type=section_type)
    if not form.org_name.data:
        form.org_name.data = org.name
    if not form.country.data or form.country.data == "None":
        form.country.data = org.country

    if form.validate_on_submit():
        try:
            put_code, orcid, created = api.create_or_update_affiliation(
                put_code=put_code,
                affiliation=Affiliation[section_type],
                **{f.name: f.data
                   for f in form})
            if put_code and created:
                flash("Record details has been added successfully!", "success")

            affiliation, _ = UserOrgAffiliation.get_or_create(
                user=user,
                organisation=org,
                put_code=put_code,
                department_name=form.department.data,
                department_city=form.city.data,
                role_title=form.role.data)

            form.populate_obj(affiliation)
            if put_code:
                affiliation.put_code = put_code
            else:
                pass
                # affiliation.path = resp.headers["Location"]
                # affiliation.put_code = int(resp.headers["Location"].rsplit("/", 1)[-1])
            affiliation.save()
            return redirect(_url)
        except ApiException as e:
            message = json.loads(e.body.replace("''", "\"")).get('user-messsage')
            flash("Failed to update the entry: %s." % message, "danger")
            app.logger.exception(f"For {user} exception encountered")
        except Exception as ex:
            app.logger.exception(
                "Unhandler error occured while creating or editing a profile record.")
            abort(500, ex)

    return render_template("profile_entry.html", section_type=section_type, form=form, _url=_url)


@app.route("/<int:user_id>/emp/list")
@app.route("/<int:user_id>/emp")
@login_required
def employment_list(user_id):
    """Show the employmen list of the selected user."""
    return show_record_section(user_id, "EMP")


@app.route("/<int:funding_record_id>/FundingContributor/list")
@app.route("/<int:funding_record_id>/FundingContributor")
@login_required
def funding_contributor_list(funding_record_id):
    """Show the funding contributors list of the selected user."""
    return redirect(url_for("fundingcontributor.index_view", funding_record_id=funding_record_id))


@app.route("/<int:funding_record_id>/ExternaId/list")
@app.route("/<int:funding_record_id>/ExternaId")
@login_required
def externalid_list(funding_record_id):
    """Show the External id list of the funding item."""
    return redirect(url_for("externalid.index_view", funding_record_id=funding_record_id))


@app.route("/<int:user_id>/edu/list")
@app.route("/<int:user_id>/edu")
@login_required
def edu_list(user_id):
    """Show the education list of the selected user."""
    return show_record_section(user_id, "EDU")


def show_record_section(user_id, section_type="EMP"):
    """Show all user profile section list."""
    _url = request.args.get("url") or request.referrer or url_for("viewmembers.index_view")

    section_type = section_type.upper()[:3]  # normalize the section type
    try:
        user = User.get(id=user_id, organisation_id=current_user.organisation_id)
    except Exception:
        flash("ORCID HUB doent have data related to this researcher", "warning")
        return redirect(_url)

    if not user.orcid:
        flash("The user hasn't yet linked their ORCID record", "danger")
        return redirect(_url)

    orcid_token = None
    try:
        orcid_token = OrcidToken.get(user=user, org=current_user.organisation)
    except Exception:
        flash("User didn't give permissions to update his/her records", "warning")
        return redirect(_url)

    orcid_client.configuration.access_token = orcid_token.access_token
    # create an instance of the API class
    api_instance = orcid_client.MemberAPIV20Api()
    try:
        # Fetch all entries
        if section_type == "EMP":
            api_response = api_instance.view_employments(user.orcid)
        elif section_type == "EDU":
            api_response = api_instance.view_educations(user.orcid)
    except ApiException as ex:
        message = json.loads(ex.body.replace("''", "\"")).get('user-messsage')
        if ex.status == 401:
            flash("User has revoked the permissions to update his/her records", "warning")
        else:
            flash("Exception when calling MemberAPIV20Api->view_employments: %s\n" % message,
                  "danger")
        return redirect(_url)
    except Exception as ex:
        abort(500, ex)

    # TODO: Organisation has read token
    # TODO: Organisation has access to the employment records
    # TODO: retrieve and tranform for presentation (order, etc)
    try:
        data = api_response.to_dict()
    except Exception as ex:
        flash("User didn't give permissions to update his/her records", "warning")
        flash("Unhandled exception occured while retrieving ORCID data: %s" % ex, "danger")
        app.logger.exception(f"For {user} encountered exception")
        return redirect(_url)
    # TODO: transform data for presentation:
    if section_type == "EMP":
        return render_template(
            "employments.html",
            url=_url,
            data=data,
            user_id=user_id,
            org_client_id=user.organisation.orcid_client_id)
    elif section_type == "EDU":
        return render_template(
            "educations.html",
            url=_url,
            data=data,
            user_id=user_id,
            org_client_id=user.organisation.orcid_client_id)


@app.route("/load/org", methods=["GET", "POST"])
@roles_required(Role.SUPERUSER)
def load_org():
    """Preload organisation data."""
    form = FileUploadForm()
    if form.validate_on_submit():
        row_count = OrgInfo.load_from_csv(read_uploaded_file(form))

        flash("Successfully loaded %d rows." % row_count, "success")
        return redirect(url_for("orginfo.index_view"))

    return render_template("fileUpload.html", form=form, form_title="Organisation")


@app.route("/load/researcher", methods=["GET", "POST"])
@roles_required(Role.ADMIN)
def load_researcher_affiliations():
    """Preload organisation data."""
    form = FileUploadForm()
    if form.validate_on_submit():
        filename = secure_filename(form.file_.data.filename)
        try:
            task = Task.load_from_csv(read_uploaded_file(form), filename=filename)
            flash(f"Successfully loaded {task.record_count} rows.")
            return redirect(url_for("affiliationrecord.index_view", task_id=task.id))
        except (
                ValueError,
                ModelException,
        ) as ex:
            flash(f"Failed to load affiliation record file: {ex}", "danger")
            app.logger.exception("Failed to load affiliation records.")

    return render_template("fileUpload.html", form=form, form_title="Researcher")


@app.route("/load/researcher/funding", methods=["GET", "POST"])
@roles_required(Role.ADMIN)
def load_researcher_funding():
    """Preload organisation data."""
    form = JsonOrYamlFileUploadForm()
    if form.validate_on_submit():
        filename = secure_filename(form.file_.data.filename)
        try:
            task = FundingRecord.load_from_json(read_uploaded_file(form), filename=filename)
            flash(f"Successfully loaded {task.record_funding_count} rows.")
            return redirect(url_for("fundingrecord.index_view", task_id=task.id))
        except Exception as ex:
            flash(f"Failed to load funding record file: {ex}", "danger")
            app.logger.exception("Failed to load funding records.")

    return render_template("fileUpload.html", form=form, form_title="Funding")


@app.route("/orcid_api_rep", methods=["GET", "POST"])
@roles_required(Role.SUPERUSER)
def orcid_api_rep():
    """Show ORCID API invocation report."""
    data = db.execute_sql("""
    WITH rd AS (
        SELECT date_trunc("minute", call_datetime) AS d, count(*) AS c
        FROM orcid_api_call
        GROUP BY date_trunc("minute", call_datetime))
    SELECT date_trunc("day", d) AS d, max(c) AS c
    FROM rd GROUP BY DATE_TRUNC("day", d) ORDER BY 1
    """).fetchall()

    return render_template("orcid_api_call_report.html", data=data)


def register_org(org_name,
                 email=None,
                 org_email=None,
                 tech_contact=True,
                 via_orcid=False,
                 first_name=None,
                 last_name=None,
                 orcid_id=None,
                 city=None,
                 state=None,
                 country=None,
                 course_or_role=None,
                 disambiguated_id=None,
                 disambiguation_source=None,
                 **kwargs):
    """Register research organisaion."""
    email = (email or org_email).lower()
    try:
        User.get(User.email == email)
    except User.DoesNotExist:
        pass
    finally:
        try:
            org = Organisation.get(name=org_name)
        except Organisation.DoesNotExist:
            org = Organisation(name=org_name)
            if via_orcid:
                org.state = state
                org.city = city
                org.country = country
                org.disambiguated_id = disambiguated_id
                org.disambiguation_source = disambiguation_source

        try:
            org_info = OrgInfo.get(name=org.name)
        except OrgInfo.DoesNotExist:
            pass
        else:
            org.tuakiri_name = org_info.tuakiri_name

        try:
            org.save()
        except Exception as ex:
            app.logger.exception("Failed to save organisation data")
            raise

        try:
            user = User.get(email=email)
            user.organisation = org
            user.confirmed = True
        except User.DoesNotExist:
            user = User.create(
                email=email,
                confirmed=True,  # In order to let the user in...
                organisation=org)

        user.roles |= Role.ADMIN
        if via_orcid:
            if not user.orcid and orcid_id:
                user.orcid = orcid_id
            if not user.first_name and first_name:
                user.first_name = first_name
            if not user.last_name and last_name:
                user.last_name = last_name

        try:
            user.save()
        except Exception as ex:
            app.logger.exception("Failed to save user data")
            raise

        if tech_contact:
            user.roles |= Role.TECHNICAL
            org.tech_contact = user
            try:
                user.save()
                org.save()
            except Exception as ex:
                app.logger.exception(
                    "Failed to assign the user as the technical contact to the organisation")
                raise
        try:
            user_org = UserOrg.get(user=user, org=org)
            user_org.is_admin = True
            try:
                user_org.save()
            except Exception as ex:
                app.logger.exception(
                    "Failed to assign the user as an administrator to the organisation")
                raise
        except UserOrg.DoesNotExist:
            user_org = UserOrg.create(user=user, org=org, is_admin=True)

        app.logger.info(f"Ready to send an ivitation to '{org_name} <{email}>'.")
        token = generate_confirmation_token(email=email, org_name=org_name)
        # TODO: for via_orcid constact direct link to ORCID with callback like to HUB
        if via_orcid:
            short_id = Url.shorten(
                url_for("orcid_login", invitation_token=token,
                        _next=url_for("onboard_org"))).short_id
            invitation_url = url_for("short_url", short_id=short_id, _external=True)
        else:
            invitation_url = url_for("login", _external=True)

        utils.send_email(
            "email/org_invitation.html",
            recipient=(org_name, email),
            reply_to=(current_user.name, current_user.email),
            cc_email=(current_user.name, current_user.email),
            invitation_url=invitation_url,
            org_name=org_name,
            user=user)

        org.is_email_sent = True
        try:
            org.save()
        except Exception as ex:
            app.logger.exception("Failed to save organisation data")
            raise

        OrgInvitation.create(
            inviter_id=current_user.id, invitee_id=user.id, email=user.email, org=org, token=token)


# TODO: user can be admin for multiple org and org can have multiple admins:
# TODO: user shoud be assigned exclicitly organization
# TODO: OrgAdmin ...
# TODO: gracefully handle all exceptions (repeated infitation, user is
# already an admin for the organization etc.)
@app.route("/invite/organisation", methods=["GET", "POST"])
@roles_required(Role.SUPERUSER)
def invite_organisation():
    """Invite an organisation to register.

    Flow:
        * Hub administrort (super user) invokes the page,
        * Fills in the form with the organisation and organisation technica contatct data (including an email address);
        * Submits the form;
        * A secure registration token gets ceated;
        * An email message with confirmation link gets created and sent off to the technical contact.
    """
    form = OrgRegistrationForm()
    if form.validate_on_submit():
        params = {f.name: f.data for f in form}
        try:
            org_name = params.get("org_name")
            email = params.get("org_email").lower()

            if params.get("tech_contact"):
                try:
                    org = Organisation.get(name=org_name)
                    if org.tech_contact and org.tech_contact.email != email:
                        flash(f"The current tech.conact {org.tech_contact.name} "
                              f"({org.tech_contact.email}) will be revoked.", "warning")
                except Organisation.DoesNotExist:
                    pass

            register_org(**params)
            org = Organisation.get(name=org_name)
            user = User.get(email=email)
            if org.confirmed:
                if user.is_tech_contact_of(org):
                    flash("New Technical contact has been Invited Successfully! "
                          "An email has been sent to the Technical contact", "success")
                    app.logger.info(
                        f"For Organisation '{org_name}' , "
                        f"New Technical Contact '{email}' has been invited successfully.")
                else:
                    flash("New Organisation Admin has been Invited Successfully! "
                          "An email has been sent to the Organisation Admin", "success")
                    app.logger.info(
                        f"For Organisation '{org_name}' , "
                        f"New Organisation Admin '{email}' has been invited successfully.")
            else:
                flash("Organisation Invited Successfully! "
                      "An email has been sent to the organisation contact", "success")
                app.logger.info(f"Organisation '{org_name}' successfully invited. "
                                f"Invitation sent to '{email}'.")
        except Exception as ex:
            app.logger.exception(f"Failed to send registration invitation with {params}.")
            flash(f"Failed to send registration invitation: {ex}.", "danger")

    return render_template(
        "registration.html", form=form, org_info={r.name: r.to_dict()
                                                  for r in OrgInfo.select()})


@app.route("/user/<int:user_id>/organisations", methods=["GET", "POST"])
@roles_required(Role.SUPERUSER)
def user_organisations(user_id):
    """Manage user organisaions."""
    user_orgs = (Organisation.select(
        Organisation.id, Organisation.name,
        (Organisation.tech_contact_id == user_id).alias("is_tech_contact"), UserOrg.is_admin).join(
            UserOrg, on=((UserOrg.org_id == Organisation.id) & (UserOrg.user_id == user_id)))
                 .naive())
    return render_template("user_organisations.html", user_orgs=user_orgs)


@app.route("/invite/user", methods=["GET", "POST"])
@roles_required(Role.SUPERUSER, Role.ADMIN)
def invite_user():
    """Invite a researcher to join the hub."""
    form = UserInvitationForm()
    org = current_user.organisation
    if request.method == "GET":
        form.organisation.data = org.name
        form.disambiguated_id.data = org.disambiguated_id
        form.disambiguation_source.data = org.disambiguation_source
        form.city.data = org.city
        form.state.data = org.state
        form.country.data = org.country

    while form.validate_on_submit():
        resend = form.resend.data
        email = form.email_address.data.lower()
        affiliations = 0
        if form.is_student.data:
            affiliations = Affiliation.EDU
        if form.is_employee.data:
            affiliations |= Affiliation.EMP
        try:
            ui = UserInvitation.get(org=org, email=email)
            flash(
                f"An invitation to affiliate with {org} had been already sent to {email} earlier "
                f"at {isodate(ui.sent_at)}.", "warning" if resend else "danger")
            if not form.resend.data:
                break
        except UserInvitation.DoesNotExist:
            pass

        ui = send_user_invitation(
            current_user,
            org,
            email=email,
            affiliations=affiliations,
            **{f.name: f.data
               for f in form})
        flash(f"An invitation to {ui.email} was {'resent' if resend else 'sent'} successfully.",
              "success")
        break

    return render_template("user_invitation.html", form=form)


@app.route(
    "/settings/applications/<int:app_id>", methods=[
        "GET",
        "POST",
    ])
@app.route(
    "/settings/applications", methods=[
        "GET",
        "POST",
    ])
@roles_required(Role.SUPERUSER, Role.ADMIN)
def application(app_id=None):
    """Register an application client."""
    form = ApplicationFrom()
    if app_id:
        client = Client.select().where(Client.id == app_id).first()
    else:
        client = Client.select().where(Client.user_id == current_user.id).first()
    if client:
        flash(
            f"You aready have registered application '{client.name}' and issued API credentials.",
            "warning")
        return redirect(url_for("api_credentials", app_id=client.id))

    if form.validate_on_submit():
        client = Client(org_id=current_user.organisation.id)
        form.populate_obj(client)
        client.client_id = secrets.token_hex(10)
        client.client_secret = secrets.token_urlsafe(20)
        client.save()
        print(form, form.register, form.cancel)
        return redirect(url_for("api_credentials", app_id=client.id))

    return render_template("application.html", form=form)


@app.route(
    "/settings/credentials/<int:app_id>", methods=[
        "GET",
        "POST",
    ])
@app.route(
    "/settings/credentials", methods=[
        "GET",
        "POST",
    ])
@roles_required(Role.SUPERUSER, Role.ADMIN)
def api_credentials(app_id=None):
    """Manage API credentials."""
    if app_id:
        client = Client.select().where(Client.id == app_id).first()
    else:
        client = Client.select().where(Client.user_id == current_user.id).first()
    if not client:
        return redirect(url_for("application"))
    form = CredentialForm(obj=client)

    return render_template("api_credentials.html", form=form)


@app.route("/hub/api/v0.1/users/<int:user_id>/orgs/<int:org_id>")
@app.route("/hub/api/v0.1/users/<int:user_id>/orgs/")
@roles_required(Role.SUPERUSER, Role.ADMIN)
def user_orgs(user_id, org_id=None):
    """Retrive all linked to the user organisations."""
    try:
        u = User.get(id=user_id)
        if org_id:
            org = u.organisations.where(Organisation.id == org_id).first()
            if org:
                return jsonify(model_to_dict(org))
            return jsonify({"error": f"Not Found Organisation with ID: {org_id}"}), 404
        return jsonify({"user-orgs": list(u.organisations.dicts())})
    except User.DoesNotExist:
        return jsonify({"error": f"Not Found user with ID: {user_id}"}), 404
    except Exception as ex:
        app.logger.exception(f"Failed to retrieve user (ID: {user_id}) organisations.")
        return jsonify({
            "error": f"Failed to retrieve user (ID: {user_id}) organisations: {ex}."
        }), 500


@app.route(
    "/hub/api/v0.1/users/<int:user_id>/orgs/<int:org_id>",
    methods=[
        "DELETE",
        "PATCH",
        "POST",
        "PUT",
    ])
@app.route(
    "/hub/api/v0.1/users/<int:user_id>/orgs/", methods=[
        "DELETE",
        "PATCH",
        "POST",
        "PUT",
    ])
@roles_required(Role.SUPERUSER, Role.ADMIN)
def user_orgs_org(user_id, org_id=None):
    """Add an organisation to the user.

    Recieves:
    {"id": N, "is_admin": true/false, "is_tech_contact": true/false, ...}

    Where: id - the organisation ID.

    If the user is already linked to the organisation, the entry gets only updated.

    If another user is the tech.contact of the organisation, the existing user
    should be demoted.

    Returns: user_org entry

    """
    data = request.json
    if not org_id and not (data and data.get("id")):
        return jsonify({"error": "NOT DATA"}), 400
    if not org_id:
        org_id = data.get("id")
    if request.method == "DELETE":
        UserOrg.delete().where((UserOrg.user_id == user_id) & (UserOrg.org_id == org_id)).execute()
        user = User.get(id=user_id)
        if user.organisation_id == org_id:
            user.organisation_id = None
            user.save()
        return jsonify({
            "user-org": data,
            "status": "DELETED",
        })
    else:
        org = Organisation.get(id=org_id)
        uo, created = UserOrg.get_or_create(user_id=user_id, org_id=org_id)
        if "is_admin" in data and uo.is_admin != data["is_admin"]:
            uo.is_admin = data["is_admin"]
            uo.save()
        if "is_tech_contact" in data:
            user = User.get(id=user_id)
            if data["is_tech_contact"]:
                org.tech_contact = user
            elif org.tech_contact == user:
                org.tech_contact_id = None
            org.save()
        return jsonify({
            "org": model_to_dict(org, recurse=False),
            "user_org": model_to_dict(uo, recurse=False),
            "status": ("CREATED" if created else "UPDATED"),
        }), (201 if created else 200)<|MERGE_RESOLUTION|>--- conflicted
+++ resolved
@@ -547,7 +547,6 @@
     def action_reset(self, ids):
         """Batch reset of users."""
         try:
-<<<<<<< HEAD
             self.model.update(processed_at=None).where(
                 self.model.is_active,
                 self.model.processed_at.is_null(False), self.model.id.in_(ids)).execute()
@@ -555,14 +554,6 @@
             count = FundingContributor.update(processed_at=None, status=status).where(
                 FundingContributor.funding_record.in_(ids),
                 FundingContributor.status.is_null(False)).execute()
-=======
-            count = self.model.update(processed_at=None).where(
-                self.model.is_active, self.model.processed_at.is_null(False),
-                self.model.id.in_(ids)).execute()
-            FundingContributor.update(processed_at=None).where(
-                FundingContributor.funding_record.in_(ids)
-                and FundingContributor.processed_at.is_null(False)).execute()
->>>>>>> 14684172
         except Exception as ex:
             flash(f"Failed to activate the selected records: {ex}")
             app.logger.exception("Failed to activate the selected records")
