"""Application views."""

import csv
import itertools
import json
import math
import mimetypes
import os
import peewee
import secrets
import shutil
import traceback
from datetime import datetime
from io import BytesIO


import requests
import tablib
import yaml

from flask import (Response, abort, flash, jsonify, redirect, render_template, request, send_file,
                   send_from_directory, stream_with_context, url_for)
from flask_admin._compat import csv_encode
from flask_admin.actions import action
from flask_admin.babel import gettext
from flask_admin.base import expose
from flask_admin.contrib.peewee import ModelView, filters
from flask_admin.contrib.peewee.form import CustomModelConverter
from flask_admin.contrib.peewee.view import save_inline
from flask_admin.form import SecureForm, rules
from flask_admin.helpers import get_redirect_target
from flask_admin.model import BaseModelView, typefmt
from flask_login import current_user, login_required
from flask_rq2.job import FlaskJob
try:
    from jinja2 import Markup
except ImportError:
    from markupsafe import Markup
from orcid_api_v3.rest import ApiException
from playhouse.shortcuts import model_to_dict
from peewee import SQL
from werkzeug.utils import secure_filename
from wtforms.fields import BooleanField
from urllib.parse import parse_qs, urlparse
from wtforms import validators, Form
from wtforms.fields import HiddenField, SelectField

from . import SENTRY_DSN, admin, app, cache, limiter, models, orcid_client, rq, utils
from .apis import yamlfy
from .forms import (AddressForm, ApplicationFrom, BitmapMultipleValueField, CredentialForm, EmailTemplateForm,
                    ExternalIdentifierForm, FileUploadForm, FundingForm, GroupIdForm, LogoForm, OrgRegistrationForm,
                    OtherNameKeywordForm, PartialDateField, PeerReviewForm, ProfileSyncForm,
                    RecordForm, ResearcherUrlForm, UserInvitationForm, WebhookForm, WorkForm,
                    validate_orcid_id_field)
from .login_provider import roles_required
from .models import (JOIN, Affiliation, AffiliationRecord, AffiliationExternalId, CharField,
                     Client, Delegate, ExternalId, FixedCharField, File, FundingContributor,
                     FundingInvitee, FundingRecord, Grant, GroupIdRecord, Invitee, MessageRecord,
                     ModelExceptionError, NestedDict, OtherIdRecord, OrcidApiCall, OrcidToken,
                     Organisation, OrgInfo, OrgInvitation, PartialDate, PropertyRecord,
                     PeerReviewExternalId, PeerReviewInvitee, PeerReviewRecord, RecordInvitee, Role, Task,
                     TaskType, TextField, Token, Url, User, UserInvitation, UserOrg,
                     UserOrgAffiliation, WorkContributor, WorkExternalId, WorkInvitee, WorkRecord,
                     db)
# NB! Should be disabled in production
from .pyinfo import info
from .utils import get_next_url, read_uploaded_file, send_user_invitation

HEADERS = {"Accept": "application/vnd.orcid+json", "Content-type": "application/vnd.orcid+json"}
ORCID_BASE_URL = app.config["ORCID_BASE_URL"]
MAIL_SUPPORT_ADDRESS = app.config["MAIL_SUPPORT_ADDRESS"]


@app.errorhandler(401)
def unauthorized(e):
    """Handle Unauthorized (401)."""
    _next = get_next_url()
    if _next:
        flash(
            "You have not been authenticated, or do not have the necessary permissions to access this page",
            "danger")
        return redirect(_next)
    return render_template("401.html"), 401


@app.errorhandler(403)
def forbidden(e):
    """Handle Forbidden (403)."""
    _next = get_next_url()
    if _next:
        flash("Page Not Found", "danger")
        flash(
            "You might not have the necessary permissions to access this page.",
            "danger")
        return redirect(_next)
    return render_template("403.html"), 403


@app.errorhandler(404)
def page_not_found(e):
    """Handle nonexistin pages."""
    _next = get_next_url()
    if _next:
        flash("Page Not Found", "danger")
        return redirect(_next)
    return render_template("404.html"), 404


@app.errorhandler(500)
def internal_error(error):
    """Handle internal error."""
    trace = traceback.format_exc()
    if SENTRY_DSN:
        from sentry_sdk import last_event_id
        return render_template(
            "500.html",
            trace=trace,
            error_message=str(error),
            sentry_event_id=last_event_id())
    else:
        return render_template("500.html", trace=trace, error_message=str(error))


@app.route("/unsubscribe/<token>")
def unsubscribe(token):
    """Show unsubscribe page."""
    flash("If you wish to unsubscribe from all notifications, please contact the Hub admin", "info")
    return redirect(url_for("index"))


@app.route("/favicon.ico")
def favicon():
    """Support for the "favicon" legacy: favicon location in the root directory."""
    return send_from_directory(
        os.path.join(app.root_path, "static", "images"),
        "favicon.ico",
        mimetype="image/vnd.microsoft.icon")


@app.route("/status")
@limiter.limit("30/minute")
def status():
    """Check the application health status attempting to connect to the DB.

    NB! This entry point should be protected and accessible
    only form the application monitoring servers.
    """
    try:
        now = db.execute_sql(
                "SELECT current_timestamp" if isinstance(db, peewee.SqliteDatabase) else "SELECT now()").fetchone()[0]
        total, used, free = shutil.disk_usage(__file__)
        free = round(free * 100 / total)
        return jsonify({
            "status": "Connection successful.",
            "db-timestamp": now if isinstance(now, str) else now.isoformat(),
            "free-storage-percent": free
        }), 200 if free > 10 else 418
    except Exception as ex:
        return jsonify({
            "status": "Error",
            "message": str(ex),
        }), 503  # Service Unavailable


@app.route("/pyinfo/<message>")
@app.route("/pyinfo")
@roles_required(Role.SUPERUSER)
def pyinfo(message=None):
    """Show Python and runtime environment and settings or test exception handling."""
    if message:
        raise Exception(message)
    return render_template("pyinfo.html", **info)


@app.route("/u/<short_id>")
def short_url(short_id):
    """Redirect to the full URL."""
    try:
        u = Url.get(short_id=short_id)
        if request.args:
            return redirect(utils.append_qs(u.url, **request.args))
        return redirect(u.url)
    except Url.DoesNotExist:
        abort(404)


def orcid_link_formatter(view, context, model, name):
    """Format ORCID ID for ModelViews."""
    if not model.orcid:
        return ""
    return Markup(f'<a href="{ORCID_BASE_URL}{model.orcid}" target="_blank">{model.orcid}</a>')


class AppCustomModelConverter(CustomModelConverter):
    """Customized field mapping to revove the extra validator.

    This is a workaround for https://github.com/coleifer/wtf-peewee/issues/48.
    TODO: remove it as soon as the issue gets resoved.
    """

    def convert(self, model, field, field_args):
        """Remove the 'Required' validator if the model field is optional."""
        fi = super().convert(model, field, field_args)
        if field.null and field.choices:
            for v in fi.field.kwargs.get("validators", []):
                if isinstance(v, validators.Required):
                    fi.field.kwargs["validators"].remove(v)
                    break

        return fi


class AppModelView(ModelView):
    """ModelView customization."""

    # def get_column_name(self, field):
    #     """
    #         Return a human-readable column name.

    #         :param field:
    #             Model field name.
    #     """
    #     if self.column_labels and field in self.column_labels:
    #         return self.column_labels[field]
    #     else:
    #         model_field = self.model._meta.fields.get(field)
    #         return self._prettify_name(
    #             model_field.verbose_name if model_field and model_field.verbose_name else field)

    roles = {1: "Superuser", 2: "Administrator", 4: "Researcher", 8: "Technical Contact"}
    column_editable_list = ["name", "is_active", "email", "role", "city", "region", "value", "url", "display_index"]
    roles_required = Role.SUPERUSER
    export_types = [
        "csv",
        "xls",
        "tsv",
        "yaml",
        "json",
        "xlsx",
        "ods",
        "html",
    ]
    form_args = dict(
            roles=dict(choices=roles.items()),
            email=dict(validators=[validators.email()]),
            orcid=dict(validators=[validate_orcid_id_field]))

    if app.config["ENV"] not in ["dev", "test", "dev0", ] and not app.debug:
        form_base_class = SecureForm

    column_formatters = dict(
        roles=lambda v, c, m, p: ", ".join(n for r, n in v.roles.items() if r & m.roles),
        orcid=orcid_link_formatter)
    column_default_sort = ("id", True)
    column_labels = dict(org="Organisation", orcid="ORCID iD", identifier="Local Identifier")
    column_type_formatters = dict(typefmt.BASE_FORMATTERS)
    column_type_formatters.update({datetime: lambda view, value: isodate(value)})
    column_type_formatters_export = dict(typefmt.EXPORT_FORMATTERS)
    column_type_formatters_export.update({PartialDate: lambda view, value: str(value)})
    column_formatters_export = dict(orcid=lambda v, c, m, p: m.orcid)
    column_exclude_list = (
        "updated_at",
        "updated_by",
    )
    form_overrides = dict(start_date=PartialDateField,
                          end_date=PartialDateField,
                          proposal_start_date=PartialDateField,
                          proposal_end_date=PartialDateField)
    form_widget_args = {c: {"readonly": True} for c in column_exclude_list}
    form_excluded_columns = ["created_at", "updated_at", "created_by", "updated_by"]
    model_form_converter = AppCustomModelConverter
    column_display_pk = False

    def __init__(self, model=None, *args, **kwargs):
        """Pick the model based on the ModelView class name assuming it is ModelClass + "Admin"."""
        if model is None:
            if hasattr(self, "model"):
                model = self.model
            else:
                model_class_name = self.__class__.__name__.replace("Admin", '')
                model = globals().get(model_class_name)
            if model is None:
                if model_class_name not in dir(models):
                    raise Exception(f"Model class {model_class_name} doesn't exit.")
                model = models.__dict__.get(model_class_name)
        super().__init__(model, *args, **kwargs)

    # TODO: remove when it gets merged into the upstream repo (it's a workaround to make
    # joins LEFT OUTER)
    def _handle_join(self, query, field, joins):
        if field.model != self.model:
            model_name = field.model.__name__
            foreign_keys, _ = self.model._meta.get_rel_for_model(field.model)

            if model_name not in joins:
                # TODO: find a simple way of getting to the right joining forein key
                if len(foreign_keys) > 1:
                    query = query.join(field.model, JOIN.LEFT_OUTER, on=foreign_keys[0])
                else:
                    query = query.join(field.model, JOIN.LEFT_OUTER)
                joins.add(model_name)

        return query

    def get_one(self, rec_id):
        """Handle missing data."""
        try:
            return super().get_one(rec_id)
        except self.model.DoesNotExist:
            flash(f"The record with given ID: {rec_id} doesn't exist or it has been deleted.", "danger")
            abort(404)

    def init_search(self):
        """Include linked columns in the search if they are defined with 'liked_table.column'."""
        if self.column_searchable_list:
            for p in self.column_searchable_list:

                if isinstance(p, str):
                    if "." in p:
                        m, p = p.split('.')
                        m = getattr(self.model, m).rel_model
                        p = getattr(m, p)
                    else:
                        p = getattr(self.model, p)

                # Check type
                if not isinstance(p, (
                        CharField,
                        TextField,
                )):
                    raise Exception(
                        f'Can only search on text columns. Failed to setup search for "{p}"')

                self._search_fields.append(p)

        return bool(self._search_fields)

    def is_accessible(self):
        """Verify if the view is accessible for the current user."""
        if not current_user.is_active or not current_user.is_authenticated:
            return False

        if current_user.has_role(self.roles_required):
            return True

        return False

    def inaccessible_callback(self, name, **kwargs):
        """Handle access denial. Redirect to login page if user doesn"t have access."""
        return redirect(url_for("index", next=request.url))

    def get_query(self):
        """Add URL query to the data select for foreign key and select data that user has access to."""
        query = super().get_query()

        if current_user and not current_user.has_role(Role.SUPERUSER) and current_user.has_role(
                Role.ADMIN):
            # Show only rows related to the current organisation the user is admin for.
            # Skip this part for SUPERUSER.
            column_names = [c.column_name for c in self.model._meta.fields.values()]
            if "org_id" in column_names or "organisation_id" in column_names:
                if "org_id" in column_names:
                    query = query.where(self.model.org_id == current_user.organisation.id)
                else:
                    query = query.where(self.model.organisation_id == current_user.organisation.id)

        if request.args and any(a.endswith("_id") for a in request.args):
            for f in self.model._meta.fields.values():
                if f.column_name.endswith("_id") and f.column_name in request.args:
                    query = query.where(f == int(request.args[f.column_name]))
        return query

    def _get_list_extra_args(self):
        """Workaround for https://github.com/flask-admin/flask-admin/issues/1512."""
        view_args = super()._get_list_extra_args()
        extra_args = {
            k: v
            for k, v in request.args.items()
            if k not in (
                "page",
                "page_size",
                "sort",
                "desc",
                "search",
            ) and not k.startswith("flt")
        }
        view_args.extra_args = extra_args
        return view_args


class AuditLogModelView(AppModelView):
    """Audit Log model view."""

    can_edit = False
    can_delete = False
    can_create = False
    can_view_details = False
    column_default_sort = [("ts", True), ("id", True)]

    def __init__(self, model, *args, **kwargs):
        """Set up the search list."""
        self.column_searchable_list = [
            f for f in model._meta.fields.values() if isinstance(f, (CharField, FixedCharField, TextField))
        ]
        self.column_filters = [
            filters.DateBetweenFilter(column=model.ts, name="Time-stamp"),
            filters.FilterEqual(
                column=model.op,
                options=[("U", "Updated"), ("D", "Deleted")],
                name="Operation"),
        ]

        super().__init__(model, *args, **kwargs)


class MailLogAdmin(AppModelView):
    """Mail Log model view."""

    can_edit = False
    can_delete = False
    can_create = False
    can_view_details = True

    column_searchable_list = (
        "org.name",
        "error",
        "recipient",
        "subject",
    )


class UserMergeFrom(Form):
    ids = HiddenField()
    target = SelectField(
            "Target:",
            coerce=int,
            description="Choose the targed user",
            validate_choice=False)


class UserMergeMixin:
    """User merge mixin."""
    list_template = 'admin/user_list.html'

    @action("merge", "Merge Users")
    def merge(self, ids):
        """Batch merge of users - redirect to the index view with a modal dialog to select the target."""
        ids = request.form.getlist("rowid")
        if User.select().where(User.id.in_(ids), User.orcid.is_null(False)).count() > 1:
            flash("Only one user among the users to be merged can have an ORCID iD. "
                  "Please correct the selection and try again.", "error")
            return
        url = get_redirect_target() or self.get_url('.index_view')
        return redirect(url, code=307)

    @expose("/", methods=["POST"])
    def index(self):
        if request.method == "POST":
            url = get_redirect_target() or self.get_url(".index_view")
            ids = request.form.getlist("rowid")
            if ids and len(ids) > 1:
                joined_ids = ",".join(ids)
                change_form = UserMergeFrom()
                change_form.ids.data = joined_ids
                change_form.target.choices = [
                        (u.id, u.full_name_with_email) for u in User.select().where(User.id.in_(ids))
                ]
                self._template_args["url"] = url
                self._template_args["change_form"] = change_form
                self._template_args["change_modal"] = True
            else:
                flash("Please select at least 2 users.", "error")

            return self.index_view()

    @expose("/merge_users/", methods=["POST"])
    def merge_users_view(self):
        if request.method == "POST":
            count = 0
            url = get_redirect_target() or self.get_url(".index_view")
            change_form = UserMergeFrom(request.form)
            if change_form.validate():
                ids = list(map(int, change_form.ids.data.split(",")))
                target = change_form.target.data
                ids.remove(target)
                with db.atomic() as transaction:
                    try:
                        target = User.get(target)
                        users = User.select().where(User.id.in_(ids))
                        for u in list(users):
                            target.merge(u)
                            count += 1
                    except Exception as ex:
                        transaction.rollback()
<<<<<<< HEAD
                        flash(f"Failed to merge users: {ex}", "denger")
=======
                        flash(f"Failed to merge users: {ex}", "error")
>>>>>>> dd100fcc
                        app.logger.exception("Failed to merge users.")
                        count = 0
                if count != 0:
                    flash(f"{count + 1} users merged", "info")
                return redirect(url)
            else:
                # Form didn"t validate
                self._template_args["url"] = url
                self._template_args["change_form"] = change_form
                self._template_args["change_modal"] = True
                return self.index_view()



class UserAdmin(UserMergeMixin, AppModelView):
    """User model view."""

    roles = {1: "Superuser", 2: "Administrator", 4: "Researcher", 8: "Technical Contact"}
    edit_template = "admin/user_edit.html"

    form_extra_fields = dict(is_superuser=BooleanField("Is Superuser"))
    form_excluded_columns = (
        "roles",
        "created_at",
        "updated_at",
        "created_by",
        "updated_by",
    )
    column_exclude_list = (
        "password",
        "username",
        "first_name",
        "last_name",
    )
    column_searchable_list = (
        "name",
        "orcid",
        "email",
        "eppn",
        "organisation.name",
    )
    form_overrides = dict(roles=BitmapMultipleValueField)
    form_ajax_refs = {
        "organisation": {
            "fields": (Organisation.name, "name")
        },
    }
    can_export = True


class OrganisationAdmin(AppModelView):
    """Organisation model view."""

    column_formatters = {
        "logo":
        lambda v, c, m, p: Markup(
            '<img style="max-height: 100px; max-width: 100px;" src="'
            f"""{url_for('logo_image', token=m.logo.token)}" alt="the logo of {m.name}">""") if m.logo else ''
    }
    column_exclude_list = (
        "orcid_client_id",
        "orcid_secret",
        "created_at",
        "updated_at",
        "created_by",
        "updated_by",
        "email_template",
        "email_template_enabled",
    )
    form_excluded_columns = AppModelView.form_excluded_columns[:]
    form_excluded_columns.append("logo")
    column_searchable_list = (
        "name",
        "saml_name",
        "city",
    )
    form_ajax_refs = {
        "tech_contact": {
            "fields": (User.name, User.email),
            "page_size": 5
        },
    }
    edit_template = "admin/organisation_edit.html"
    form_widget_args = AppModelView.form_widget_args
    form_widget_args["api_credentials_requested_at"] = {"readonly": True}
    form_widget_args["api_credentials_entered_at"] = {"readonly": True}

    def update_model(self, form, model):
        """Handle change of the technical contact."""
        # Technical contact changed:
        if form.tech_contact.data and form.tech_contact.data.id != model.tech_contact_id:
            # Revoke the TECHNICAL role if thre is no org the user is tech.contact for.
            if model.tech_contact and model.tech_contact.has_role(
                    Role.TECHNICAL) and not Organisation.select().where(
                        Organisation.tech_contact_id == model.tech_contact_id,
                        Organisation.id != model.id).exists():
                app.logger.info(r"Revoked TECHNICAL from {model.tech_contact}")
                model.tech_contact.roles &= ~Role.TECHNICAL
                model.tech_contact.save()

        return super().update_model(form, model)


class OrgInfoAdmin(AppModelView):
    """OrgInfo model view."""

    can_export = True
    column_searchable_list = (
        "name",
        "saml_name",
        "city",
        "first_name",
        "last_name",
        "email",
    )
    form_rules = [
        rules.FieldSet(["name", "saml_name"], "Naming"),
        rules.FieldSet(["title", "first_name", "last_name", "role", "email", "phone", "is_public"],
                       "Technical Contact"),
        rules.FieldSet(["country", "city"], "Address"),
        rules.FieldSet(["disambiguated_id", "disambiguation_source"], "Disambiguation Data"),
    ]

    @action("invite", "Register Organisation",
            "Are you sure you want to register selected organisations?")
    def action_invite(self, ids):
        """Batch registration of organisations."""
        count = 0
        for oi in OrgInfo.select().where(OrgInfo.id.in_(ids)):
            try:
                register_org(
                    org_name=oi.name,
                    email=oi.email,
                    tech_contact=True,
                    via_orcid=(False if oi.saml_name else True),
                    first_name=oi.first_name,
                    last_name=oi.last_name,
                    city=oi.city,
                    country=oi.country,
                    course_or_role=oi.role,
                    disambiguated_id=oi.disambiguated_id,
                    disambiguation_source=oi.disambiguation_source)
                count += 1
            except Exception as ex:
                flash(f"Failed to send an invitation to {oi.email}: {ex}")
                app.logger.exception(f"Failed to send registration invitation to {oi.email}.")

        flash("%d invitations were sent successfully." % count)


class OrcidTokenAdmin(AppModelView):
    """ORCID token model view."""

    column_searchable_list = (
        "access_token",
        "user.name",
        "user.email",
        "org.name",
    )
    can_export = True
    can_create = True

    form_ajax_refs = {
        "user": {
            "fields": (User.name, User.email),
            "page_size": 5
        },
        "org": {
            "fields": (Organisation.name, Organisation.saml_name),
            "page_size": 5
        },
    }
    column_filters = ["scopes"]


class OrcidApiCallAmin(AppModelView):
    """ORCID API calls."""

    column_list = [
        "method", "called_at", "url", "query_params", "body", "status", "put_code",
        "response", "response_time_ms"
    ]
    column_default_sort = ("id", True)
    can_export = True
    can_edit = False
    can_delete = False
    can_create = False
    can_view_details = True
    column_searchable_list = (
        "url",
        "body",
        "response",
        "user.name",
    )
    column_formatters = AppModelView.column_formatters
    column_formatters_detail = dict()

    @staticmethod
    def truncate_value(v, c, m, p):
        """Truncate very long strings."""
        value = getattr(m, p)
        return value[:100] + " ..." if value and len(value) > 100 else value


OrcidApiCallAmin.column_formatters.update(dict(
    body=OrcidApiCallAmin.truncate_value, response=OrcidApiCallAmin.truncate_value))


class UserInvitationAdmin(AppModelView):
    """User Invitations."""

    can_export = True
    can_edit = False
    can_delete = False
    can_create = False
    column_searchable_list = (
        "email",
        "organisation",
        "department",
        "first_name",
        "last_name",
        "token",
        "inviter.name",
    )


class OrgInvitationAdmin(AppModelView):
    """User Invitations."""

    can_export = True
    can_edit = False
    can_delete = False
    can_create = False
    column_searchable_list = (
        "email",
        "org.name",
        "token",
        "inviter.name",
    )


class UserOrgAmin(AppModelView):
    """User Organisations."""

    column_searchable_list = (
        "user.email",
        "org.name",
    )


class TaskAdmin(AppModelView):
    """Task model view."""

    roles_required = Role.SUPERUSER | Role.ADMIN
    list_template = "view_tasks.html"
    can_edit = False
    can_create = False
    can_delete = True
    column_searchable_list = [
        "filename", "created_by.email", "created_by.name", "created_by.first_name",
        "created_by.last_name", "org.name"
    ]
    column_list = [
        "task_type", "filename", "created_at", "org", "completed_at", "created_by", "expires_at",
        "expiry_email_sent_at", "completed_count"
    ]
    # form_excluded_columns = [
    #     "is_deleted", "completed_at", "expires_at", "expiry_email_sent_at", "organisation"
    # ]

    column_filters = (
        filters.DateBetweenFilter(column=Task.created_at, name="Uploaded Date"),
        filters.FilterEqual(column=Task.task_type, options=models.TaskType.options(), name="Task Type"),
    )
    column_formatters = dict(
        task_type=lambda v, c, m, p: m.task_type.name.replace('_', ' ').title() if m.task_type else "N/A",
        completed_count=lambda v, c, m, p: (
            '' if not m.record_count else f"{m.completed_count} / {m.record_count} ({m.completed_percent:.1f}%)"),
    )

    @action("activate", "Activate for processing",
            """Are you sure you want to activate the selected tasks for batch processing?

            NB! By clicking "OK" you are affirming that the all selected task records to be written are,
            to the best of your knowledge, correct.""")
    def activate(self, ids):
        """Acitave or reset and enqueue all records of selected tasks."""
        self.activate_or_reset(ids)

    @action("reset", "Reset for processing",
            """Are you sure you want to reset every record in selected task batch for processing?

            NB! By clicking "OK" you are affirming that all the records of seleced tasks to be written are,
            to the best of your knowledge, correct!""")
    def reset(self, ids):
        """Acitave or reset and enqueue all records of selected tasks."""
        self.activate_or_reset(ids)

    def activate_or_reset(self, ids):
        """Acitave or reset and enqueue all records of selected tasks."""
        count = 0
        for t in Task.select().where(Task.id.in_(ids)):
            try:
                count += utils.activate_all_records(t) if request.form.get(
                    "action") == "activate" else utils.reset_all_records(t)
            except Exception as ex:
                flash(f"Failed to activate the selected records: {ex}", "danger")
            else:
                flash(f"{count} records were activated for batch processing.", "info")


class RecordModelView(AppModelView):
    """Task record model view."""

    roles_required = Role.SUPERUSER | Role.ADMIN
    list_template = "record_list.html"

    column_exclude_list = (
        "task",
        "organisation",
    )
    form_excluded_columns = [
        "task",
        "organisation",
        "processed_at",
        "status",
    ]
    column_export_exclude_list = (
        "task",
    )
    can_edit = True
    can_create = False
    can_delete = True
    can_view_details = True
    can_export = True

    form_widget_args = {"external_id": {"readonly": True}, "task": {"readonly": True}}

    def render(self, template, **kwargs):
        """Pass the task to the render function as an added argument."""
        if template == self.list_template and "task" not in kwargs:
            task_id = request.args.get("task_id")
            if task_id:
                try:
                    kwargs["task"] = Task.get(id=task_id)
                except Task.DoesNotExist:
                    flash(f"The task with ID: {task_id} doesn't exist.", "danger")
                    abort(404)
            else:
                return redirect(request.args.get("url") or url_for("task.index_view"))
        return super().render(template, **kwargs)

    def is_accessible(self):
        """Verify if the task view is accessible for the current user."""
        if not super().is_accessible():
            return False

        # Added the feature for superuser to access task related to all research organiastion
        if current_user.is_superuser:
            return True

        if request.method == "POST" and request.form.get("rowid"):
            # get the first ROWID:
            rowid = int(request.form.get("rowid"))
            task_id = self.model.get(id=rowid).task_id
        else:
            task_id = self.current_task_id
            if not task_id:
                _id = request.args.get("id")
                if not _id:
                    flash("Cannot invoke the task view without task ID", "danger")
                    flash("Missing or incorrect task ID value", "danger")
                    return False
                else:
                    task_id = self.model.get(id=_id).task_id

        try:
            task = Task.get(id=task_id)
            if task.org.id != current_user.organisation.id:
                flash("Access denied! You cannot access this task.", "danger")
                return False

        except Task.DoesNotExist:
            flash("The task doesn't exist.", "danger")
            abort(404)

        except ValueError as ex:
            flash(str(ex), "danger")
            return False

        return True

    def get_export_name(self, export_type='csv'):
        """Get export file name using the original imported file name.

        :return: The exported csv file name.
        """
        task_id = request.args.get("task_id")
        if task_id:
            try:
                task = Task.get(id=task_id)
                filename = os.path.splitext(task.filename)[0]
                return "%s_%s.%s" % (filename, datetime.utcnow().strftime("%Y-%m-%d_%H-%M-%S"),
                                     export_type)
            except Task.DoesNotExist:
                flash("The batch task doesn't exist", "danger")
                abort(404)

        return super().get_export_name(export_type=export_type)

    @models.lazy_property
    def record_processing_func(self):
        """Record processing function."""
        return getattr(utils, f"process_{self.model.underscore_name()}s")

    def enqueue_record(self, record_id):
        """Enqueue the specified record or all active and not yet processed ones."""
        self.record_processing_func.queue(record_id=record_id)

    @action("activate", "Activate for processing",
            """Are you sure you want to activate the selected records for batch processing?
            By clicking "OK" you are affirming that the selected records to be written are,
            to the best of your knowledge, correct!""")
    def action_activate(self, ids):
        """Batch registraion of users."""
        try:
            status = "The record was activated at " + datetime.now().isoformat(timespec="seconds")
            count = self.model.update(is_active=True, status=status).where(
                ((self.model.is_active.is_null()) | (self.model.is_active == False)),  # noqa: E712
                self.model.id.in_(ids)).execute()
            if self.model == AffiliationRecord:
                records = self.model.select().where(self.model.id.in_(ids)).order_by(
                    self.model.email, self.model.orcid)
                for _, chunk in itertools.groupby(records, lambda r: (r.email, r.orcid, )):
                    self.enqueue_record([r.id for r in chunk])
            else:
                for record_id in ids:
                    self.enqueue_record(record_id)

        except Exception as ex:
            flash(f"Failed to activate the selected records: {ex}")
            app.logger.exception("Failed to activate the selected records")
        else:
            flash(f"{count} records were activated for batch processing.")

    @action("reset", "Reset for processing",
            "Are you sure you want to reset the selected records for batch processing?")
    def action_reset(self, ids):
        """Reset batch task records."""
        status = "The record was reset at " + datetime.utcnow().isoformat(timespec="seconds")
        task_id = None
        with db.atomic() as transaction:
            try:
                if request.method == "POST" and request.form.get("rowid"):
                    # get the first ROWID:
                    rowid = int(request.form.get("rowid"))
                    task_id = self.model.get(id=rowid).task_id
                else:
                    task_id = request.form.get('task_id')
                task = Task.get(id=task_id)

                count = self.model.update(
                    processed_at=None, status=status).where(self.model.is_active,
                                                            self.model.id.in_(ids)).execute()

                if task.is_raw:
                    invitee_ids = [i.id for i in Invitee.select().join(
                        RecordInvitee).join(MessageRecord).where(MessageRecord.id.in_(ids))]
                    count = Invitee.update(
                        processed_at=None, status=status).where(Invitee.id.in_(invitee_ids)).execute()
                    emails = Invitee.select(Invitee.email).where(Invitee.id.in_(invitee_ids))
                elif hasattr(self.model, "invitees"):
                    im = self.model.invitees.rel_model
                    count = im.update(
                        processed_at=None, status=status).where(im.record.in_(ids)).execute()
                    emails = im.select(im.email).where(im.record_id.in_(ids))
                else:
                    emails = self.model.select(self.model.email).where(self.model.id.in_(ids))
                # Delete the userInvitation token for selected reset items.
                UserInvitation.delete().where(UserInvitation.email.in_(emails)).execute()

                for record_id in ids:
                    self.enqueue_record(record_id)

            except Exception as ex:
                transaction.rollback()
                flash(f"Failed to activate the selected records: {ex}")
                app.logger.exception("Failed to activate the selected records")

            else:
                task.expires_at = None
                task.expiry_email_sent_at = None
                task.completed_at = None
                task.save()
                flash(
                    f"{count} {task.task_type.name} records were reset and/or updated for batch processing."
                )

    def create_form(self):
        """Prefill form with organisation default values."""
        form = super().create_form()
        if request.method == "GET":
            org = current_user.organisation
            if hasattr(form, "org_name"):
                form.org_name.data = org.name
            if hasattr(form, "city"):
                form.city.data = org.city
            if hasattr(form, "region"):
                form.region.data = org.region
            if hasattr(form, "country"):
                form.country.data = org.country
            if hasattr(form, "disambiguated_id"):
                form.disambiguated_id.data = org.disambiguated_id
            if hasattr(form, "disambiguation_source"):
                form.disambiguation_source.data = org.disambiguation_source
        return form

    @property
    def current_task_id(self):
        """Get task_id form the query pameter task_id or url."""
        try:
            task_id = request.args.get("task_id")
            if task_id:
                return int(task_id)
            url = request.args.get("url")
            if not url:
                flash("Missing return URL.", "danger")
                return False
            qs = parse_qs(urlparse(url).query)
            task_id = qs.get("task_id", [None])[0]
            if task_id:
                return int(task_id)
        except:
            return None

    def create_model(self, form):
        """Link model to the current task."""
        task_id = self.current_task_id
        if not task_id:
            flash("Missing task ID.", "danger")
            return False

        try:
            model = self.model(task_id=task_id)
            form.populate_obj(model)
            self._on_model_change(form, model, True)
            model.save()

            # For peewee have to save inline forms after model was saved
            save_inline(form, model)
        except Exception as ex:
            if not self.handle_view_exception(ex):
                flash(f"Failed to create record: {ex}", "danger")
                app.log.exception("Failed to create record.")

            return False
        else:
            self.after_model_change(form, model, True)
        if model.is_active:
            self.enqueue_record(model.id)

        return model

    def update_model(self, form, model):
        """Handle change of the record. Enqueue the record if got activated."""
        is_active = model.is_active
        update_resp = super().update_model(form, model)
        if update_resp and not is_active and model.is_active:
            self.enqueue_record(model.id)
        return update_resp


class RecordChildAdmin(AppModelView):
    """Batch processing record child model common bits."""

    roles_required = Role.SUPERUSER | Role.ADMIN
    list_template = "record_child_list.html"

    can_edit = True
    can_create = True
    can_delete = True
    can_view_details = True

    column_exclude_list = ["record"]
    form_excluded_columns = ["record", "record", "status", "processed_at"]
    column_details_exclude_list = ["record"]

    def is_accessible(self):
        """Verify if the view is accessible for the current user."""
        if not super().is_accessible():
            flash("Access denied! You cannot access this record.", "danger")
            return False

        return True

    @property
    def current_record_id(self):
        """Get record_id form the query pameter record_id or url."""
        try:
            record_id = request.args.get("record_id")
            if record_id:
                return int(record_id)
            url = request.values.get("url") or request.referrer
            if not url:
                flash("Missing return URL.", "danger")
                return None
            qs = parse_qs(urlparse(url).query)
            record_id = qs.get("record_id", [None])[0]
            if record_id:
                return int(record_id)
        except:
            return None

    def create_model(self, form):
        """Link model to the current record."""
        record_id = self.current_record_id
        if not record_id:
            flash("Missing record ID.", "danger")
            return False

        try:
            model = self.model()
            form.populate_obj(model)
            if self.model != Invitee:
                model.record_id = record_id
            self._on_model_change(form, model, True)
            model.save()
            if self.model == Invitee:
                model.records.add(record_id)

            # For peewee have to save inline forms after model was saved
            save_inline(form, model)
        except Exception as ex:
            if not self.handle_view_exception(ex):
                flash(f"Failed to create record: {ex}", "danger")
                app.log.exception("Failed to create record.")

            return False
        else:
            self.after_model_change(form, model, True)

        return model


class ExternalIdAdmin(RecordChildAdmin):
    """Combine ExternalId model view."""

    can_edit = True
    can_create = True
    can_delete = True
    can_view_details = True

    form_widget_args = {"external_id": {"readonly": True}}

    def is_accessible(self):
        """Verify if the external id's view is accessible for the current user."""
        if not super().is_accessible():
            flash("Access denied! You cannot access this task.", "danger")
            return False

        return True


class InviteeAdmin(RecordChildAdmin):
    """Combine Invitees record model view."""

    @action("reset", "Reset for processing",
            "Are you sure you want to reset the selected records for batch processing?")
    def action_reset(self, ids):
        """Batch reset of users."""
        rec_id = self.current_record_id
        with db.atomic() as transaction:
            try:
                status = " The record was reset at " + datetime.utcnow().isoformat(timespec="seconds")
                count = self.model.update(
                    processed_at=None, status=status).where(self.model.id.in_(ids)).execute()
                if self.model == Invitee and MessageRecord.select().where(MessageRecord.id == rec_id).exists():
                    rec_class = MessageRecord
                else:
                    rec_class = self.model.record.rel_model
                rec_class.update(
                    processed_at=None, status=status).where(
                    rec_class.is_active, rec_class.id == rec_id).execute()
                getattr(utils, f"process_{rec_class.underscore_name()}s").queue(rec_id)
            except Exception as ex:
                transaction.rollback()
                flash(f"Failed to activate the selected records: {ex}")
                app.logger.exception("Failed to activate the selected records")
            else:
                flash(f"{count} invitee records were reset for batch processing.")

    def get_query(self):
        """Build the query for the record related inivtee list."""
        query = super().get_query()
        if self.model == Invitee:
            record_id = self.current_record_id
            query = query.join(self.model.records.get_through_model()).join(MessageRecord).where(
                MessageRecord.id == record_id)
            # query = query.where(MessageRecord.id == record_id).join(
            #     self.model.records.get_through_model()).joint(MessageRecord)
        return query


class CompositeRecordModelView(RecordModelView):
    """Common view for Funding, Work and Peer review model."""

    column_export_exclude_list = (
        "task",
        "status",
        "processed_at",
        "created_at",
        "updated_at",
    )

    export_types = [
        "tsv",
        "yaml",
        "json",
        "csv",
    ]

    def _export_tablib(self, export_type, return_url):
        """Override export functionality to integrate funding/work/peer review invitees with external ids."""
        if tablib is None:
            flash("Tablib dependency not installed.", "danger")
            return redirect(return_url)

        filename = self.get_export_name(export_type)
        disposition = 'attachment;filename=%s' % (secure_filename(filename), )

        mimetype, encoding = mimetypes.guess_type(filename)
        if not mimetype:
            mimetype = 'application/octet-stream'
        if encoding:
            mimetype = '%s; charset=%s' % (mimetype, encoding)
        if self.model == PeerReviewRecord:
            self._export_columns = [(v, v.replace('_', '-')) for v in
                                    ['invitees', 'review_group_id', 'review_url', 'reviewer_role', 'review_type',
                                     'review_completion_date', 'subject_external_identifier', 'subject_container_name',
                                     'subject_type', 'subject_name', 'subject_url', 'convening_organization',
                                     'review_identifiers', 'is_active']]
        elif self.model == FundingRecord:
            self._export_columns = [(v, v.replace('_', '-')) for v in
                                    ['invitees', 'title', 'type', 'organization_defined_type', 'short_description',
                                     'amount', 'url', 'start_date', 'end_date', 'organization', 'contributors',
                                     'external_ids', 'is_active']]
        elif self.model == WorkRecord:
            self._export_columns = [(v, v.replace('_', '-')) for v in
                                    ['invitees', 'title', 'journal_title', 'short_description', 'citation', 'type',
                                     'publication_date', 'url', 'language_code', 'country', 'contributors',
                                     'external_ids', 'is_active']]
        ds = tablib.Dataset(headers=[c[1] for c in self._export_columns])

        count, data = self._export_data()

        for row in data:
            vals = self.expected_format(row)
            ds.append(vals)

        try:
            try:
                if export_type == 'json':
                    response_data = json.dumps(json.loads(ds.json), ensure_ascii=False)
                elif export_type == 'yaml':
                    response_data = yaml.safe_dump(json.loads(ds.json.replace("]\\", "]").replace("\\n", " ")),
                                                   allow_unicode=True)
                else:
                    response_data = ds.export(format=export_type)
            except AttributeError:
                response_data = getattr(ds, export_type)
        except (AttributeError, tablib.UnsupportedFormat):
            flash(gettext('Export type "%(type)s not supported.', type=export_type), 'error')
            return redirect(return_url)

        return Response(
            response_data,
            headers={'Content-Disposition': disposition},
            mimetype=mimetype,
        )

    def expected_format(self, row):
        """Get expected export format for funding/work/peer_review records."""
        vals = []
        for c in self._export_columns:
            if c[0] == "invitees":
                invitee_list = []

                for f in row.invitees:
                    invitees_rec = {}
                    invitees_rec['local-identifier'] = self.get_export_value(f, 'identifier')
                    invitees_rec['email'] = self.get_export_value(f, 'email')
                    invitees_rec['first-name'] = self.get_export_value(f, 'first_name')
                    invitees_rec['last-name'] = self.get_export_value(f, 'last_name')
                    invitees_rec['ORCID-iD'] = self.get_export_value(f, 'orcid')
                    invitees_rec['put-code'] = int(self.get_export_value(f, 'put_code')) if \
                        self.get_export_value(f, 'put_code') else None
                    invitees_rec['visibility'] = self.get_export_value(f, 'visibility')
                    invitee_list.append(invitees_rec)
                vals.append(invitee_list)
            elif c[0] in ['review_completion_date', 'start_date', 'end_date', 'publication_date']:
                vals.append(PartialDate.create(self.get_export_value(row, c[0])).as_orcid_dict()
                            if self.get_export_value(row, c[0]) else None)
            elif c[0] == "subject_external_identifier":
                subject_dict = {}
                subject_dict['external-id-type'] = self.get_export_value(row, 'subject_external_id_type')
                subject_dict['external-id-value'] = self.get_export_value(row, 'subject_external_id_value')
                subject_dict['external-id-url'] = dict(value=self.get_export_value(row, 'subject_external_id_url'))
                subject_dict['external-id-relationship'] = self.get_export_value(row,
                                                                                 'subject_external_id_relationship')
                vals.append(subject_dict)
            elif c[0] == "subject_name":
                subject_name_dict = dict()
                translated_title = dict()
                subject_name_dict['title'] = dict(value=self.get_export_value(row, 'subject_name_title'))
                subject_name_dict['subtitle'] = dict(value=self.get_export_value(row, 'subject_name_subtitle'))
                translated_title['language-code'] = self.get_export_value(row,
                                                                          'subject_name_translated_title_lang_code')
                translated_title['value'] = csv_encode(self.get_export_value(row, 'subject_name_translated_title'))
                subject_name_dict['translated-title'] = translated_title
                vals.append(subject_name_dict)
            elif c[0] in ["convening_organization", "organization"]:
                convening_org_dict = dict()
                disambiguated_dict = dict()
                convening_org_dict['name'] = self.get_export_value(row, 'convening_org_name') or self.get_export_value(
                    row, 'org_name')
                convening_org_dict['address'] = dict(
                    city=self.get_export_value(row, 'convening_org_city') or self.get_export_value(row, 'city'),
                    region=self.get_export_value(row, 'convening_org_region') or self.get_export_value(row, 'region'),
                    country=self.get_export_value(row, 'convening_org_country') or self.get_export_value(row,
                                                                                                         'country'))
                disambiguated_dict['disambiguated-organization-identifier'] = \
                    self.get_export_value(row, 'convening_org_disambiguated_identifier') or \
                    self.get_export_value(row, 'disambiguated_id')
                disambiguated_dict['disambiguation-source'] = self.get_export_value(
                    row, 'convening_org_disambiguation_source') or self.get_export_value(row, 'disambiguation_source')
                convening_org_dict['disambiguated-organization'] = disambiguated_dict
                vals.append(convening_org_dict)
            elif c[0] in ["review_identifiers", "external_ids"]:
                external_ids_list = []
                external_dict = {}
                external_ids_data = row.external_ids
                for f in external_ids_data:
                    external_id_dict = {}
                    external_id_dict['external-id-type'] = self.get_export_value(f, 'type')
                    external_id_dict['external-id-value'] = self.get_export_value(f, 'value')
                    external_id_dict['external-id-relationship'] = self.get_export_value(f, 'relationship')
                    external_id_dict['external-id-url'] = dict(value=self.get_export_value(f, 'url'))
                    external_ids_list.append(external_id_dict)
                external_dict['external-id'] = external_ids_list
                vals.append(external_dict)
            elif c[0] == "title":
                title_dict = dict()
                translated_title = dict()
                title_dict['title'] = dict(value=self.get_export_value(row, 'title'))
                if self.model == WorkRecord:
                    title_dict['subtitle'] = dict(value=self.get_export_value(row, 'subtitle'))
                translated_title['language-code'] = self.get_export_value(row, 'translated_title_language_code')
                translated_title['value'] = csv_encode(self.get_export_value(row, 'translated_title'))
                title_dict['translated-title'] = translated_title
                vals.append(title_dict)
            elif c[0] == "amount":
                amount_dict = dict()
                amount_dict['currency-code'] = self.get_export_value(row, 'currency')
                amount_dict['value'] = csv_encode(self.get_export_value(row, 'amount'))
                vals.append(amount_dict)
            elif c[0] == "citation":
                citation_dict = dict()
                if self.get_export_value(row, 'citation_type'):
                    citation_dict['citation-type'] = self.get_export_value(row, 'citation_type')
                    citation_dict['citation-value'] = csv_encode(self.get_export_value(row, 'citation_value'))
                vals.append(citation_dict)
            elif c[0] == "contributors":
                contributors_list = []
                contributors_dict = {}
                contributors_data = row.contributors
                for f in contributors_data:
                    contributor_dict = {}
                    contributor_dict['contributor-attributes'] = {'contributor-role': self.get_export_value(f, 'role')}
                    if self.model == WorkRecord:
                        contributor_dict['contributor-attributes'].update(
                            {'contributor-sequence': self.get_export_value(f, 'contributor_sequence')})
                    contributor_dict['contributor-email'] = dict(value=self.get_export_value(f, 'email'))
                    contributor_dict['credit-name'] = dict(value=self.get_export_value(f, 'name'))
                    contributor_dict['contributor-orcid'] = dict(path=self.get_export_value(f, 'orcid'))
                    contributors_list.append(contributor_dict)
                contributors_dict['contributor'] = contributors_list
                vals.append(contributors_dict)
            else:
                requires_nested_value = ['review_url', 'subject_container_name', 'subject_url', 'journal_title', 'url',
                                         'organization_defined_type', 'country']
                if c[0] in requires_nested_value:
                    vals.append(dict(value=self.get_export_value(row, c[0])))
                else:
                    vals.append(csv_encode(self.get_export_value(row, c[0])))
        return vals

    @expose('/export/<export_type>/')
    def export(self, export_type):
        """Check the export type whether it is csv, tsv or other format."""
        return_url = get_redirect_target() or self.get_url('.index_view')

        if not self.can_export or (export_type not in self.export_types):
            flash(gettext('Permission denied.'), 'error')
            return redirect(return_url)

        if export_type == 'csv' or export_type == 'tsv':
            return self._export_csv(return_url, export_type)
        else:
            return self._export_tablib(export_type, return_url)

    def _export_csv(self, return_url, export_type):
        """Export a CSV or tsv of records as a stream."""
        delimiter = ","
        if export_type == 'tsv':
            delimiter = "\t"

        # Grab parameters from URL
        view_args = self._get_list_extra_args()

        # Map column index to column name
        sort_column = self._get_column_by_idx(view_args.sort)
        if sort_column is not None:
            sort_column = sort_column[0]

        # Get count and data
        count, query = self.get_record_list(
            0,
            sort_column,
            view_args.sort_desc,
            view_args.search,
            view_args.filters,
            page_size=self.export_max_rows,
            execute=False)

        # https://docs.djangoproject.com/en/1.8/howto/outputting-csv/
        class Echo(object):
            """An object that implements just the write method of the file-like interface."""

            def write(self, value):
                """Write the value by returning it, instead of storing in a buffer."""
                return value

        writer = csv.writer(Echo(), delimiter=delimiter)

        def generate():
            # Append the column titles at the beginning
            titles = [csv_encode(c[1]) for c in self._export_columns]
            yield writer.writerow(titles)

            for row in query:
                vals = [csv_encode(self.get_export_value(row, c[0]))
                        for c in self._export_columns]
                yield writer.writerow(vals)

        filename = self.get_export_name(export_type=export_type)

        disposition = 'attachment;filename=%s' % (secure_filename(filename), )

        return Response(
            stream_with_context(generate()),
            headers={'Content-Disposition': disposition},
            mimetype='text/' + export_type)


class FundingRecordAdmin(CompositeRecordModelView):
    """Funding record model view."""

    column_exclude_list = ("task", "translated_title_language_code", "short_description", "disambiguation_source")
    can_create = True
    column_searchable_list = ("title",)
    list_template = "funding_record_list.html"
    column_export_list = (
        "funding_id",
        "local_identifier",
        "put_code",
        "title",
        "translated_title",
        "translated_title_language_code",
        "type",
        "organization_defined_type",
        "short_description",
        "amount",
        "url",
        "currency",
        "start_date",
        "end_date",
        "org_name",
        "city",
        "region",
        "country",
        "disambiguated_id",
        "disambiguation_source",
        "visibility",
        "orcid",
        "email",
        "first_name",
        "last_name",
        "external_id_type",
        "external_id_url",
        "external_id_relationship",
        "status",
        "is_active")

    def get_record_list(self, page, sort_column, sort_desc, search, filters, execute=True, page_size=None):
        """Return records and realated to the record data."""
        count, query = self.get_list(
            0,
            sort_column,
            sort_desc,
            search,
            filters,
            page_size=page_size,
            execute=False)

        ext_ids = [r.id for r in
                   ExternalId.select(models.fn.min(ExternalId.id).alias("id")).join(FundingRecord).where(
                       FundingRecord.task == self.current_task_id).group_by(FundingRecord.id).objects()]

        return count, query.select(
            self.model,
            FundingInvitee.email,
            FundingInvitee.orcid,
            FundingInvitee.identifier.alias("local_identifier"),
            FundingInvitee.first_name,
            FundingInvitee.last_name,
            FundingInvitee.put_code,
            FundingInvitee.visibility,
            ExternalId.type.alias("external_id_type"),
            ExternalId.value.alias("funding_id"),
            ExternalId.url.alias("external_id_url"),
            ExternalId.relationship.alias("external_id_relationship"),
        ).join(
            ExternalId,
            JOIN.LEFT_OUTER,
            on=(ExternalId.record_id == self.model.id)).where(ExternalId.id << ext_ids).join(
            FundingInvitee,
            JOIN.LEFT_OUTER,
            on=(FundingInvitee.record_id == self.model.id)).objects()


class WorkRecordAdmin(CompositeRecordModelView):
    """Work record model view."""

    column_exclude_list = ("task", "translated_title_language_code", "short_description", "citation_value")
    can_create = True
    column_searchable_list = ("title",)
    list_template = "work_record_list.html"
    form_overrides = dict(publication_date=PartialDateField)

    column_export_list = [
        "work_id",
        "put_code",
        "title",
        "subtitle",
        "translated_title",
        "translated_title_language_code",
        "journal_title",
        "short_description",
        "citation_type",
        "citation_value",
        "type",
        "publication_date",
        "url",
        "language_code",
        "country",
        "visibility",
        "orcid",
        "email",
        "local_identifier",
        "first_name",
        "last_name",
        "external_id_type",
        "external_id_url",
        "external_id_relationship",
        "status",
        "is_active"
    ]

    def get_record_list(self, page, sort_column, sort_desc, search, filters, execute=True, page_size=None):
        """Return records and realated to the record data."""
        count, query = self.get_list(
            0,
            sort_column,
            sort_desc,
            search,
            filters,
            page_size=page_size,
            execute=False)

        ext_ids = [r.id for r in
                   WorkExternalId.select(models.fn.min(WorkExternalId.id).alias("id")).join(WorkRecord).where(
                       WorkRecord.task == self.current_task_id).group_by(WorkRecord.id).objects()]

        return count, query.select(
            self.model,
            WorkInvitee.email,
            WorkInvitee.orcid,
            WorkInvitee.identifier.alias("local_identifier"),
            WorkInvitee.first_name,
            WorkInvitee.last_name,
            WorkInvitee.put_code,
            WorkInvitee.visibility,
            WorkExternalId.type.alias("external_id_type"),
            WorkExternalId.value.alias("work_id"),
            WorkExternalId.url.alias("external_id_url"),
            WorkExternalId.relationship.alias("external_id_relationship"),
        ).join(
            WorkExternalId,
            JOIN.LEFT_OUTER,
            on=(WorkExternalId.record_id == self.model.id)).where(WorkExternalId.id << ext_ids).join(
            WorkInvitee,
            JOIN.LEFT_OUTER,
            on=(WorkInvitee.record_id == self.model.id)).objects()


class PeerReviewRecordAdmin(CompositeRecordModelView):
    """Peer Review record model view."""

    column_exclude_list = (
        "task", "subject_external_id_type", "external_id_type", "convening_org_disambiguation_source")
    can_create = True
    column_searchable_list = ("review_group_id", )
    list_template = "peer_review_record_list.html"
    form_overrides = dict(review_completion_date=PartialDateField)

    form_rules = [
        rules.FieldSet([
            "review_group_id", "reviewer_role", "review_url", "review_type",
            "review_completion_date"
        ], "Review Group"),
        rules.FieldSet([
            "subject_external_id_type", "subject_external_id_value", "subject_external_id_url",
            "subject_external_id_relationship", "subject_container_name", "subject_type",
            "subject_name_title", "subject_name_subtitle",
            "subject_name_translated_title_lang_code", "subject_name_translated_title",
            "subject_url"
        ], "Subject"),
        rules.FieldSet([
            "convening_org_name", "convening_org_city", "convening_org_region",
            "convening_org_country", "convening_org_disambiguated_identifier",
            "convening_org_disambiguation_source"
        ], "Convening Organisation"),
        "is_active",
    ]

    column_export_list = [
        "review_group_id",
        "reviewer_role",
        "review_url",
        "review_type",
        "review_completion_date",
        "subject_external_id_type",
        "subject_external_id_value",
        "subject_external_id_url",
        "subject_external_id_relationship",
        "subject_container_name",
        "subject_type",
        "subject_name_title",
        "subject_name_subtitle",
        "subject_name_translated_title_lang_code",
        "subject_name_translated_title",
        "subject_url",
        "convening_org_name",
        "convening_org_city",
        "convening_org_region",
        "convening_org_country",
        "convening_org_disambiguated_identifier",
        "convening_org_disambiguation_source",
        "email",
        "orcid",
        "local_identifier",
        "first_name",
        "last_name",
        "put_code",
        "visibility",
        "external_id_type",
        "peer_review_id",
        "external_id_url",
        "external_id_relationship",
        "is_active"
    ]

    def get_record_list(self,
                        page,
                        sort_column,
                        sort_desc,
                        search,
                        filters,
                        execute=True,
                        page_size=None):
        """Return records and realated to the record data."""
        count, query = self.get_list(
            0, sort_column, sort_desc, search, filters, page_size=page_size, execute=False)

        ext_ids = [r.id for r in
                   PeerReviewExternalId.select(models.fn.min(PeerReviewExternalId.id).alias("id")).join(
                       PeerReviewRecord).where(
                       PeerReviewRecord.task == self.current_task_id).group_by(PeerReviewRecord.id).objects()]

        return count, query.select(
            self.model,
            PeerReviewInvitee.email,
            PeerReviewInvitee.orcid,
            PeerReviewInvitee.identifier.alias("local_identifier"),
            PeerReviewInvitee.first_name,
            PeerReviewInvitee.last_name,
            PeerReviewInvitee.put_code,
            PeerReviewInvitee.visibility,
            PeerReviewExternalId.type.alias("external_id_type"),
            PeerReviewExternalId.value.alias("peer_review_id"),
            PeerReviewExternalId.url.alias("external_id_url"),
            PeerReviewExternalId.relationship.alias("external_id_relationship"),
        ).join(
            PeerReviewExternalId,
            JOIN.LEFT_OUTER,
            on=(PeerReviewExternalId.record_id == self.model.id)).where(PeerReviewExternalId.id << ext_ids).join(
                PeerReviewInvitee,
                JOIN.LEFT_OUTER,
                on=(PeerReviewInvitee.record_id == self.model.id)).objects()


class AffiliationRecordAdmin(CompositeRecordModelView):
    """Affiliation record model view."""

    can_create = True
    column_exclude_list = (
        "task",
        "organisation",
    )
    column_searchable_list = (
        "first_name",
        "last_name",
        "email",
        "role",
        "department",
        "region",
        "status",
    )
    column_export_list = [
        "is_active",
        "put_code",
        "local_id",
        "processed_at",
        "status",
        "first_name",
        "last_name",
        "email",
        "visibility",
        "orcid",
        "organisation",
        "affiliation_type",
        "role",
        "department",
        "start_date",
        "end_date",
        "city",
        "region",
        "country",
        "disambiguated_id",
        "disambiguation_source",
        "delete_record",
        "visibility",
        "url",
        "display_index",
        "external_id_type",
        "external_id_value",
        "external_id_url",
        "external_id_relationship",
    ]
    form_widget_args = {"task": {"readonly": True}}

    def validate_form(self, form):
        """Validate the input."""
        if request.method == "POST" and hasattr(form, "orcid") and hasattr(
                form, "email") and hasattr(form, "put_code"):
            if not (form.orcid.data or form.email.data or form.put_code.data):
                flash(
                    "Either <b>email</b>, <b>ORCID iD</b>, or <b>put-code</b> should be provided.",
                    "danger")
                return False
        return super().validate_form(form)

    @expose("/export/<export_type>/")
    def export(self, export_type):
        """Check the export type whether it is csv, tsv or other format."""
        if export_type not in ["json", "yaml", "yml"]:
            return super().export(export_type)
        return_url = get_redirect_target() or self.get_url(".index_view")

        task_id = self.current_task_id
        if not task_id:
            flash("Missing task ID.", "danger")
            return redirect(return_url)

        if not self.can_export or (export_type not in self.export_types):
            flash("Permission denied.", "danger")
            return redirect(return_url)

        data = Task.get(int(task_id)).to_dict()
        if export_type == "json":
            resp = jsonify(data)
        else:
            resp = yamlfy(data)

        resp.headers[
            "Content-Disposition"] = f"attachment;filename={secure_filename(self.get_export_name(export_type))}"
        return resp

    def get_record_list(self,
                        page,
                        sort_column,
                        sort_desc,
                        search,
                        filters,
                        execute=True,
                        page_size=None):
        """Return records and realated to the record data."""
        count, query = self.get_list(
            0, sort_column, sort_desc, search, filters, page_size=page_size, execute=False)

        ext_ids = [r.id for r in
                   AffiliationExternalId.select(models.fn.min(AffiliationExternalId.id).alias("id")).join(
                       AffiliationRecord).where(
                       AffiliationRecord.task == self.current_task_id).group_by(AffiliationRecord.id).objects()]

        return count, query.select(
            self.model,
            AffiliationExternalId.type.alias("external_id_type"),
            AffiliationExternalId.value.alias("external_id_value"),
            AffiliationExternalId.url.alias("external_id_url"),
            AffiliationExternalId.relationship.alias("external_id_relationship"),
        ).join(
            AffiliationExternalId,
            JOIN.LEFT_OUTER,
            on=((AffiliationExternalId.record_id == self.model.id) & (AffiliationExternalId.id << ext_ids))).objects()


class ProfilePropertyRecordAdmin(RecordModelView):
    """Researcher Url, Other Name, and Keyword record model view."""

    can_create = True
    form_widget_args = {"task": {"readonly": True}}

    def __init__(self, model_class, *args, **kwargs):
        """Set up model specific attributes."""
        self.column_searchable_list = [
            f for f in ["content", "name", "value", "first_name", "last_name", "email"]
            if f in model_class._meta.fields
        ]
        super().__init__(model_class, *args, **kwargs)

    def validate_form(self, form):
        """Validate the input."""
        if request.method == "POST" and hasattr(form, "orcid") and hasattr(
                form, "email") and hasattr(form, "put_code"):
            if not (form.orcid.data or form.email.data or form.put_code.data):
                flash(
                    "Either <b>email</b>, <b>ORCID iD</b>, or <b>put-code</b> should be provided.",
                    "danger")
                return False
        return super().validate_form(form)

    @expose("/export/<export_type>/")
    def export(self, export_type):
        """Check the export type whether it is csv, tsv or other format."""
        if export_type not in ["json", "yaml", "yml"]:
            return super().export(export_type)
        return_url = get_redirect_target() or self.get_url(".index_view")

        task_id = self.current_task_id
        if not task_id:
            flash("Missing task ID.", "danger")
            return redirect(return_url)

        if not self.can_export or (export_type not in self.export_types):
            flash("Permission denied.", "danger")
            return redirect(return_url)

        data = Task.get(int(task_id)).to_dict()
        if export_type == "json":
            resp = jsonify(data)
        else:
            resp = yamlfy(data)

        resp.headers[
            "Content-Disposition"] = f"attachment;filename={secure_filename(self.get_export_name(export_type))}"
        return resp


class ViewMembersAdmin(UserMergeMixin, AppModelView):
    """Organisation member model (User beloging to the current org.admin oganisation) view."""

    roles_required = Role.SUPERUSER | Role.ADMIN
    list_template = "viewMembers.html"
    edit_template = "admin/member_edit.html"
    form_columns = ["name", "orcid", "email", "eppn"]
    form_widget_args = {c: {"readonly": True} for c in form_columns if c != "email"}
    column_list = ["email", "orcid", "created_at", "updated_at", "orcid_updated_at"]
    column_formatters_export = dict(orcid=lambda v, c, m, p: m.orcid)
    column_exclude_list = None
    column_searchable_list = ["email", "orcid", "name", "first_name", "last_name"]
    column_export_list = ("email", "eppn", "orcid")
    model = User
    can_edit = True
    can_create = False
    can_delete = True
    can_view_details = False
    can_export = True
    column_filters = (
        filters.DateBetweenFilter(column=User.created_at, name="Registration Date"),
        filters.DateBetweenFilter(column=User.updated_at, name="Update Date"),
        filters.DateBetweenFilter(column=User.orcid_updated_at, name="ORCID Update Date"),
    )
    column_labels = {"created_at": "Registered At"}

    def get_query(self):
        """Get quiery for the user belonging to the organistation of the current user."""
        return current_user.organisation.users

    def _order_by(self, query, joins, order):
        """Add ID for determenistic order of rows if sorting is by NULLable field."""
        query, joins = super()._order_by(query, joins, order)
        # add ID only if all fields are NULLable (exlcude ones given by str):
        if all(not isinstance(f, str) and f.null for (f, _) in order):
            query = query.order_by(*query._order_by,
                                   self.model.id.desc() if order[0][1] else self.model.id)
        return query, joins

    def get_one(self, rec_id):
        """Limit access only to the userers belonging to the current organisation."""
        try:
            user = User.get(id=rec_id)
            if not user.organisations.where(UserOrg.org == current_user.organisation).exists():
                flash("Access Denied!", "danger")
                abort(403)
            return user
        except User.DoesNotExist:
            flash(f"The user with given ID: {rec_id} doesn't exist or it was deleted.", "danger")
            abort(404)

    def delete_model(self, model):
        """Delete a row and revoke all access tokens issues for the organisation."""
        org = current_user.organisation
        token_revoke_url = app.config["ORCID_BASE_URL"] + "oauth/revoke"

        if UserOrg.select().where(UserOrg.user_id == model.id, UserOrg.org_id == org.id,
                                  UserOrg.is_admin).exists():
            flash(
                f"Failed to delete record for {model}, As User appears to be one of the admins. "
                f"Please contact {MAIL_SUPPORT_ADDRESS} for support", "danger")
            return False

        for token in OrcidToken.select().where(OrcidToken.org == org, OrcidToken.user == model):
            try:
                resp = requests.post(token_revoke_url,
                                     headers={"Accepts": "application/json"},
                                     data=dict(client_id=org.orcid_client_id,
                                               client_secret=org.orcid_secret,
                                               token=token.access_token))

                if resp.status_code != 200:
                    flash("Failed to revoke token {token.access_token}: {ex}", "danger")
                    return False

                token.delete_instance(recursive=True)

            except Exception as ex:
                flash(f"Failed to revoke token {token.access_token}: {ex}", "danger")
                app.logger.exception('Failed to delete record.')
                return False

        user_org = UserOrg.select().where(UserOrg.user == model, UserOrg.org == org).first()
        try:
            self.on_model_delete(model)
            if model.organisations.count() < 2:
                model.delete_instance()
            else:
                if model.organisation == user_org.org:
                    model.organisation = model.organisations.first()
                    model.save()
                user_org.delete_instance()

        except Exception as ex:
            if not self.handle_view_exception(ex):
                flash(gettext('Failed to delete record. %(error)s', error=str(ex)), 'danger')
                app.logger.exception('Failed to delete record.')

            return False
        else:
            self.after_model_delete(model)
        return True

    @action("delete", "Delete", "Are you sure you want to delete selected records?")
    def action_delete(self, ids):
        """Delete a record for selected entries."""
        try:
            model_pk = getattr(self.model, self._primary_key)
            count = 0

            query = self.model.select().where(model_pk << ids)

            for m in query:
                if self.delete_model(m):
                    count += 1
            if count:
                flash(
                    gettext(
                        'Record was successfully deleted.%(count)s records were successfully deleted.',
                        count=count), 'success')
        except Exception as ex:
            flash(gettext('Failed to delete records. %(error)s', error=str(ex)), 'danger')

    @action(
        "export_affiliations", "Export Affiliation Records",
        "Are you sure you want to retrieve and export selected records affiliation entries from ORCID?"
    )
    def action_export_affiliations(self, ids):
        """Export all user profile section list (either 'Education' or 'Employment')."""
        tokens = OrcidToken.select(User, OrcidToken).join(
            User, on=(OrcidToken.user_id == User.id)).where(
                OrcidToken.user_id << ids,
                OrcidToken.scopes.contains(orcid_client.READ_LIMITED))
        if not current_user.is_superuser:
            tokens = tokens.where(OrcidToken.org_id == current_user.organisation.id)

        records = []
        for t in tokens:

            try:
                api = orcid_client.MemberAPIV3(user=t.user, access_token=t.access_token)
                profile = api.get_record()
                if not profile:
                    continue
            except ApiException as ex:
                if ex.status == 401:
                    flash(f"User {t.user} has revoked the permissions to update their records",
                          "warning")
                else:
                    flash(
                        "Exception when calling ORCID API: \n"
                        + json.loads(ex.body.replace("''", "\"")).get('user-messsage'), "danger")
            except Exception as ex:
                abort(500, ex)

            records = itertools.chain(
                *[[(t.user, s.get(f"{rt}-summary")) for ag in
                   profile.get("activities-summary", f"{rt}s", "affiliation-group", default=[])
                   for s in ag.get("summaries")] for rt in ["employment", "education", "distinction", "membership",
                                                            "service", "qualification", "invited-position"]])

        # https://docs.djangoproject.com/en/1.8/howto/outputting-csv/
        class Echo(object):
            """An object that implements just the write method of the file-like interface."""

            def write(self, value):
                """Write the value by returning it, instead of storing in a buffer."""
                return '' if value is None or value == "None" else value

        writer = csv.writer(Echo(), delimiter=",")

        def generate():
            titles = [
                csv_encode(c) for c in [
                    "Put Code", "First Name", "Last Name", "Email", "ORCID iD", "Affiliation Type",
                    "Role", "Department", "Start Date", "End Date", "City", "Region", "Country",
                    "Disambiguated Id", "Disambiguation Source"
                ]
            ]
            yield writer.writerow(titles)

            for row in records:
                u, r = row

                _, orcid, affiliation_type, put_code = r.get("path").split("/")
                yield writer.writerow(
                    csv_encode(v or '') for v in [
                        r.get("put-code"), u.first_name, u.last_name, u.email, orcid,
                        affiliation_type,
                        r.get("role-title"),
                        r.get("department-name"),
                        PartialDate.create(r.get("start-date")),
                        PartialDate.create(r.get("end-date")),
                        r.get("organization", "address", "city"),
                        r.get("organization", "address", "region"),
                        r.get("organization", "address", "country"),
                        r.get("disambiguated-organization",
                              "disambiguated-organization-identifier"),
                        r.get("disambiguated-organization", "disambiguation-source")
                    ])

        return Response(stream_with_context(generate()),
                        headers={"Content-Disposition": "attachment;filename=affiliations.csv"},
                        mimetype="text/csv")


class GroupIdRecordAdmin(AppModelView):
    """GroupIdRecord model view."""

    roles_required = Role.SUPERUSER | Role.ADMIN
    list_template = "viewGroupIdRecords.html"
    can_edit = True
    can_create = True
    can_delete = True

    form_widget_args = {"organisation": {"disabled": True}}
    column_searchable_list = (
        "name",
        "group_id",
    )
    form_excluded_columns = (
        "processed_at",
        "status",
    )

    def create_form(self, obj=None):
        """Preselect the organisation field with Admin's organisation."""
        form = super().create_form()
        form.organisation.data = current_user.organisation
        return form

    @action("Insert/Update Record", "Insert or Update record",
            "Are you sure you want add or update group id record?")
    def action_insert_update(self, ids):
        """Insert/Update GroupID records."""
        count = 0
        with db.atomic():
            for gid in self.model.select().where(self.model.id.in_(ids)):
                try:
                    org = gid.organisation
                    orcid_token = None
                    gid.status = None
                    try:
                        orcid_token = OrcidToken.get(org=org, scopes='/group-id-record/update')
                    except OrcidToken.DoesNotExist:
                        orcid_token = utils.get_client_credentials_token(org=org, scopes="/group-id-record/update")
                    except Exception as ex:
                        flash("Something went wrong in ORCID call, "
                              f"please contact {MAIL_SUPPORT_ADDRESS} for support", "warning")
                        app.logger.exception(f'Exception occured {ex}')

                    api = orcid_client.MemberAPIV3(org=org, access_token=orcid_token.access_token)

                    put_code, created = api.create_or_update_record_id_group(put_code=gid.put_code,
                                                                             org=org, group_name=gid.name,
                                                                             group_id=gid.group_id,
                                                                             description=gid.description, type=gid.type)

                    if created:
                        gid.add_status_line("The group id record was created.")
                    else:
                        gid.add_status_line("The group id record was updated.")

                    gid.put_code = put_code
                    count += 1
                except ApiException as ex:
                    if ex.status == 404:
                        gid.put_code = None
                    elif ex.status == 401:
                        orcid_token.delete_instance()
                    flash("Something went wrong in ORCID call, Please try again by making by making necessary changes, "
                          "In case you understand the 'user-message' present in the status field or else "
                          f"please contact {MAIL_SUPPORT_ADDRESS} for support", "warning")
                    app.logger.exception(f'Exception occured {ex}')
                    gid.add_status_line(f"ApiException: {ex}")
                except Exception as ex:
                    flash("Something went wrong in ORCID call, "
                          f"Please contact {MAIL_SUPPORT_ADDRESS} for support", "warning")
                    app.logger.exception(f'Exception occured {ex}')
                    gid.add_status_line(f"Exception: {ex}")
                finally:
                    gid.processed_at = datetime.utcnow()
                    gid.save()
        flash("%d Record was processed." % count)


class ResourceRecordAdmin(RecordModelView):
    """Researcher resource administration view."""

    form_rules = [
        # rules.Header("Record"),
        "local_id",
        "is_active",
        "display_index",
        "visibility",
        "put_code",

        rules.FieldSet([
            "identifier",
            "email",
            "orcid",
            "first_name",
            "last_name"
        ], "Invitee"),
        rules.HTML("<hr>"),

        rules.FieldSet([
            "proposal_title",
            "proposal_start_date",
            "proposal_end_date",
            "proposal_url",
            rules.FieldSet([
                "proposal_host_name",
                "proposal_host_city",
                "proposal_host_region",
                "proposal_host_country",
                "proposal_host_disambiguated_id",
                "proposal_host_disambiguation_source",
            ], "Host"),
            rules.FieldSet([
                "proposal_external_id_type",
                "proposal_external_id_value",
                "proposal_external_id_url",
                "proposal_external_id_relationship",
            ], "External ID")
        ], "Proposal"),
        rules.HTML("<hr>"),

        rules.FieldSet([
            "name",
            "type",
            "start_date",
            "end_date",
            "url",

            rules.FieldSet([
                "host_name",
                "host_city",
                "host_region",
                "host_country",
                "host_disambiguated_id",
                "host_disambiguation_source",
            ], "Host"),

            rules.FieldSet([
                "external_id_type",
                "external_id_value",
                "external_id_url",
                "external_id_relationship",
            ], "External ID")
        ], "Resource"),
    ]

    export_column_headers = dict(
        name="Resource Name",
        type="Resource Type",
        start_date="Resource Start date",
        end_date="Resource End date",
        url="Resource URL",
        host_name="Resource Host Name",
        host_city="Resource Host City",
        host_region="Resource Host Region",
        host_country="Resource Host Country",
        host_disambiguated_id="Resource Host Disambiguated ID",
        host_disambiguation_source="Resource Host Disambiguation Source",
        external_id_type="Resource External ID Type",
        external_id_value="Resource External Id Value",
        external_id_url="Resource External ID URL",
        external_id_relationship="Resource External ID Relationship")

    def get_export_columns(self):
        """Create a list of exported columns with labels."""
        return [(c, self.export_column_headers.get(c, n)) for c, n in super().get_export_columns()]

    @expose("/export/<export_type>/")
    def export(self, export_type):
        """Check the export type whether it is csv, tsv or other format."""
        if export_type not in ["json", "yaml", "yml"]:
            return super().export(export_type)
        return_url = get_redirect_target() or self.get_url(".index_view")

        task_id = self.current_task_id
        if not task_id:
            flash("Missing task ID.", "danger")
            return redirect(return_url)

        if not self.can_export or (export_type not in self.export_types):
            flash("Permission denied.", "danger")
            return redirect(return_url)

        data = Task.get(int(task_id)).to_export_dict()
        if export_type == "json":
            resp = jsonify(data)
        else:
            resp = yamlfy(data)

        resp.headers[
            "Content-Disposition"] = f"attachment;filename={secure_filename(self.get_export_name(export_type))}"
        return resp


class MessageRecordAdmin(RecordModelView):
    """Researcher resource administration view."""

    export_types = ["yaml", "json"]
    form_widget_args = dict(message=dict(rows=20))

    @expose("/export/<export_type>/")
    def export(self, export_type):
        """Check the export type whether it is csv, tsv or other format."""
        if export_type not in ["json", "yaml", "yml"]:
            return super().export(export_type)
        return_url = get_redirect_target() or self.get_url(".index_view")

        task_id = self.current_task_id
        if not task_id:
            flash("Missing task ID.", "danger")
            return redirect(return_url)

        if not self.can_export or (export_type not in self.export_types):
            flash("Permission denied.", "danger")
            return redirect(return_url)

        data = Task.get(int(task_id)).to_export_dict()
        if export_type == "json":
            resp = jsonify(data)
        else:
            resp = yamlfy(data)

        resp.headers[
            "Content-Disposition"] = f"attachment;filename={secure_filename(self.get_export_name(export_type))}"
        return resp


admin.add_view(UserAdmin(User))
admin.add_view(OrganisationAdmin(Organisation))
admin.add_view(OrcidTokenAdmin(OrcidToken))
admin.add_view(OrgInfoAdmin(OrgInfo))
admin.add_view(OrcidApiCallAmin(OrcidApiCall))
admin.add_view(UserInvitationAdmin())
admin.add_view(OrgInvitationAdmin())
admin.add_view(MailLogAdmin())

admin.add_view(TaskAdmin(Task))
admin.add_view(AffiliationRecordAdmin())
admin.add_view(RecordChildAdmin(AffiliationExternalId))
admin.add_view(FundingRecordAdmin())
admin.add_view(RecordChildAdmin(FundingContributor))
admin.add_view(InviteeAdmin(FundingInvitee))
admin.add_view(RecordChildAdmin(ExternalId))
admin.add_view(RecordChildAdmin(WorkContributor))
admin.add_view(RecordChildAdmin(WorkExternalId))
admin.add_view(InviteeAdmin(WorkInvitee))
admin.add_view(WorkRecordAdmin())
admin.add_view(PeerReviewRecordAdmin())
admin.add_view(InviteeAdmin(PeerReviewInvitee))
admin.add_view(RecordChildAdmin(PeerReviewExternalId))
admin.add_view(ProfilePropertyRecordAdmin(PropertyRecord))
admin.add_view(ProfilePropertyRecordAdmin(OtherIdRecord))
admin.add_view(ResourceRecordAdmin())
admin.add_view(MessageRecordAdmin())
admin.add_view(InviteeAdmin(Invitee))
admin.add_view(ViewMembersAdmin(name="viewmembers", endpoint="viewmembers"))

admin.add_view(UserOrgAmin(UserOrg))
admin.add_view(AppModelView(Client))
admin.add_view(AppModelView(Grant))
admin.add_view(AppModelView(Token))
admin.add_view(AppModelView(Delegate))
admin.add_view(GroupIdRecordAdmin(GroupIdRecord))

for name, model in models.audit_models().items():
    admin.add_view(AuditLogModelView(model, endpoint=name + "_log"))


@app.template_filter("plural")
def plural(single):
    """Pluralize a noun."""
    return utils.plural(single)


@app.template_filter("year_range")
def year_range(entry):
    """Show an interval of employment in years."""
    val = ""

    start_date = entry.get("start_date") or entry.get("start-date")
    if start_date and start_date["year"]["value"]:
        val = start_date["year"]["value"]
    else:
        val = "unknown"
    val += "-"

    end_date = entry.get("end_date") or entry.get("end-date")
    if end_date and end_date["year"]["value"]:
        val += end_date["year"]["value"]
    else:
        val += "present"
    return val


@app.template_filter("orcid")
def user_orcid_id_url(user):
    """Render user ORCID Id URL."""
    return ORCID_BASE_URL + user.orcid if user.orcid else ""


@app.template_filter("isodate")
def isodate(d, sep="&nbsp;", no_time=False):
    """Render date into format YYYY-mm-dd HH:MM."""
    if d:
        if isinstance(d, datetime):
            ts_format = '' if no_time else f"[{sep}]HH:mm"
            return Markup(
                f"""<time datetime="{d.isoformat(timespec='minutes')}" """
                f"""data-toggle="tooltip" title="{d.isoformat(timespec='minutes', sep=' ')} UTC" """
                f"""data-format="YYYY[&#8209;]MM[&#8209;]DD{ts_format}" />""")
        if isinstance(d, str):
            return Markup(f"""<time datetime="{d}" />""")
    return ''


@app.template_filter("shorturl")
def shorturl(url):
    """Create and render short url."""
    u = Url.shorten(url)
    return url_for("short_url", short_id=u.short_id, _external=True)


@app.route("/activate_all", methods=["POST"])
@roles_required(Role.SUPERUSER, Role.ADMIN, Role.TECHNICAL)
def activate_all():
    """Batch registraion of users."""
    _url = request.args.get("url") or request.referrer
    task_id = request.form.get("task_id")
    task = Task.get(task_id)
    try:
        count = utils.activate_all_records(task)
    except Exception as ex:
        flash(f"Failed to activate the selected records: {ex}")
    else:
        flash(f"{count} records were activated for batch processing.")
    return redirect(_url)


@app.route("/reset_all", methods=["POST"])
@roles_required(Role.SUPERUSER, Role.ADMIN, Role.TECHNICAL)
def reset_all():
    """Batch reset of batch records."""
    _url = request.args.get("url") or request.referrer
    task_id = request.form.get("task_id")
    task = Task.get(task_id)

    try:
        count = utils.reset_all_records(task)
    except Exception as ex:
        flash(f"Failed to reset the selected records: {ex}")
    else:
        flash(f"{count} {task.task_type.name} records were reset for batch processing.", "info")
    return redirect(_url)


@app.route("/section/<int:user_id>/<string:section_type>/<int:put_code>/delete", methods=["POST"])
@roles_required(Role.ADMIN)
def delete_record(user_id, section_type, put_code):
    """Delete an employment, education, peer review, works or funding record."""
    _url = request.referrer or request.args.get("url") or url_for(
        "section", user_id=user_id, section_type=section_type)
    try:
        user = User.get(id=user_id)
    except Exception:
        flash("ORCID HUB doesn't have data related to this researcher", "warning")
        return redirect(url_for('viewmembers.index_view'))
    if not user.orcid:
        flash("The user hasn't yet linked their ORCID record", "danger")
        return redirect(_url)

    orcid_token = None
    if section_type in ["RUR", "ONR", "KWR", "ADR", "EXR"]:
        orcid_token = OrcidToken.select(OrcidToken.access_token).where(OrcidToken.user_id == user.id,
                                                                       OrcidToken.org_id == current_user
                                                                       .organisation_id, OrcidToken.scopes.contains(
                                                                           orcid_client.PERSON_UPDATE)).first()
        if not orcid_token:
            flash("The user hasn't given 'PERSON/UPDATE' permission to delete this record", "warning")
            return redirect(_url)
    else:
        orcid_token = OrcidToken.select(OrcidToken.access_token).where(OrcidToken.user_id == user.id,
                                                                       OrcidToken.org_id == current_user
                                                                       .organisation_id, OrcidToken.scopes.contains(
                                                                           orcid_client.ACTIVITIES_UPDATE)).first()
        if not orcid_token:
            flash("The user hasn't given 'ACTIVITIES/UPDATE' permission to delete this record", "warning")
            return redirect(_url)

    api = orcid_client.MemberAPIV3(user=user, org=current_user.organisation, access_token=orcid_token.access_token)

    try:
        api.delete_section(section_type, put_code)
        app.logger.info(f"For {user.orcid} '{section_type}' record was deleted by {current_user}")
        flash("The record was successfully deleted.", "success")
    except ApiException as e:
        flash(
            "Failed to delete the entry: " + json.loads(e.body.replace(
                "''", "\"")).get('user-messsage'), "danger")
    except Exception as ex:
        app.logger.error("For %r encountered exception: %r", user, ex)
        abort(500, ex)
    return redirect(_url)


@app.route("/section/<int:user_id>/<string:section_type>/<int:put_code>/edit", methods=["GET", "POST"])
@app.route("/section/<int:user_id>/<string:section_type>/new", methods=["GET", "POST"])
@roles_required(Role.ADMIN)
def edit_record(user_id, section_type, put_code=None):
    """Create a new or edit an existing profile section record."""
    section_type = section_type.upper()[:3]
    _url = (request.args.get("url")
            or url_for("section", user_id=user_id, section_type=section_type))

    org = current_user.organisation
    try:
        user = User.get(id=user_id)
    except User.DoesNotExist:
        flash("ORCID HUB doent have data related to this researcher", "warning")
        return redirect(_url)

    if not user.orcid:
        flash("The user hasn't yet linked their ORCID record", "danger")
        return redirect(_url)

    orcid_token = None
    is_person_update = section_type in ["RUR", "ONR", "KWR", "ADR", "EXR"]
    orcid_token = OrcidToken.select(OrcidToken.access_token).where(
        OrcidToken.user_id == user.id, OrcidToken.org_id == org.id,
        OrcidToken.scopes.contains(orcid_client.PERSON_UPDATE if is_person_update else orcid_client
                                   .ACTIVITIES_UPDATE)).first()
    if not orcid_token:
        flash(
            f"""The user hasn't given '{"PERSON/UPDATE" if is_person_update else "ACTIVITIES/UPDATE"}' """
            "permission to you to Add/Update these records", "warning")
        return redirect(_url)

    api = orcid_client.MemberAPIV3(org=org, user=user, access_token=orcid_token.access_token)

    if section_type == "FUN":
        form = FundingForm(form_type=section_type)
    elif section_type == "PRR":
        form = PeerReviewForm(form_type=section_type)
    elif section_type == "WOR":
        form = WorkForm(form_type=section_type)
    elif section_type == "RUR":
        form = ResearcherUrlForm(form_type=section_type)
    elif section_type == "ADR":
        form = AddressForm(form_type=section_type)
    elif section_type == "EXR":
        form = ExternalIdentifierForm(form_type=section_type)
    elif section_type in ["ONR", "KWR"]:
        form = OtherNameKeywordForm(form_type=section_type)
    else:
        form = RecordForm(form_type=section_type)

    grant_data_list = []
    if request.method == "GET":
        data = {}
        if put_code:
            try:
                # Fetch an Employment
                if section_type == "EMP":
                    api_response = api.view_employmentv3(user.orcid, put_code, _preload_content=False)
                elif section_type == "EDU":
                    api_response = api.view_educationv3(user.orcid, put_code, _preload_content=False)
                elif section_type == "DST":
                    api_response = api.view_distinctionv3(user.orcid, put_code, _preload_content=False)
                elif section_type == "MEM":
                    api_response = api.view_membershipv3(user.orcid, put_code, _preload_content=False)
                elif section_type == "SER":
                    api_response = api.view_servicev3(user.orcid, put_code, _preload_content=False)
                elif section_type == "QUA":
                    api_response = api.view_qualificationv3(user.orcid, put_code, _preload_content=False)
                elif section_type == "POS":
                    api_response = api.view_invited_positionv3(user.orcid, put_code, _preload_content=False)
                elif section_type == "FUN":
                    api_response = api.view_fundingv3(user.orcid, put_code, _preload_content=False)
                elif section_type == "WOR":
                    api_response = api.view_workv3(user.orcid, put_code, _preload_content=False)
                elif section_type == "PRR":
                    api_response = api.view_peer_reviewv3(user.orcid, put_code, _preload_content=False)
                elif section_type == "RUR":
                    api_response = api.view_researcher_urlv3(user.orcid, put_code, _preload_content=False)
                elif section_type == "ONR":
                    api_response = api.view_other_namev3(user.orcid, put_code, _preload_content=False)
                elif section_type == "ADR":
                    api_response = api.view_addressv3(user.orcid, put_code, _preload_content=False)
                elif section_type == "EXR":
                    api_response = api.view_external_identifierv3(user.orcid, put_code, _preload_content=False)
                elif section_type == "KWR":
                    api_response = api.view_keywordv3(user.orcid, put_code, _preload_content=False)

                _data = json.loads(api_response.data, object_pairs_hook=NestedDict)

                if section_type == "PRR" or section_type == "WOR":

                    if section_type == "PRR":
                        external_ids_list = _data.get("review-identifiers", "external-id", default=[])
                    else:
                        external_ids_list = _data.get("external-ids", "external-id", default=[])

                    for extid in external_ids_list:
                        external_id_value = (extid.get('external-id-value', default='') or '')
                        external_id_url = (extid.get('external-id-url', 'value', default='') or '')
                        external_id_relationship = (extid.get(
                            'external-id-relationship', default='') or '').lower()
                        external_id_type = (extid.get('external-id-type', default='') or '')

                        grant_data_list.append(dict(grant_number=external_id_value, grant_url=external_id_url,
                                                    grant_relationship=external_id_relationship,
                                                    grant_type=external_id_type))

                    if section_type == "WOR":
                        data = dict(work_type=(_data.get("type", default='') or '').lower(),
                                    title=_data.get("title", "title", "value"),
                                    subtitle=_data.get("title", "subtitle", "value"),
                                    translated_title=_data.get("title", "translated-title", "value"),
                                    translated_title_language_code=_data.get("title", "translated-title",
                                                                             "language-code"),
                                    journal_title=_data.get("journal-title", "value"),
                                    short_description=_data.get("short-description"),
                                    citation_type=(_data.get("citation", "citation-type", default='') or '').lower(),
                                    citation=_data.get("citation", "citation-value"),
                                    url=_data.get("url", "value"),
                                    language_code=_data.get("language-code"),
                                    publication_date=PartialDate.create(_data.get("publication-date")),
                                    country=_data.get("country", "value"),
                                    visibility=(_data.get("visibility", default='') or '').lower())
                    else:
                        data = dict(
                            org_name=_data.get("convening-organization", "name"),
                            disambiguated_id=_data.get("convening-organization", "disambiguated-organization",
                                                       "disambiguated-organization-identifier"),
                            disambiguation_source=_data.get("convening-organization", "disambiguated-organization",
                                                            "disambiguation-source"),
                            city=_data.get("convening-organization", "address", "city"),
                            region=_data.get("convening-organization", "address", "region"),
                            country=_data.get("convening-organization", "address", "country"),
                            reviewer_role=(_data.get("reviewer-role", default='') or '').lower(),
                            review_url=_data.get("review-url", "value"),
                            review_type=(_data.get("review-type", default='') or '').lower(),
                            review_group_id=_data.get("review-group-id", default=''),
                            subject_external_identifier_type=_data.get("subject-external-identifier",
                                                                       "external-id-type"),
                            subject_external_identifier_value=_data.get("subject-external-identifier",
                                                                        "external-id-value"),
                            subject_external_identifier_url=_data.get("subject-external-identifier", "external-id-url",
                                                                      "value"),
                            subject_external_identifier_relationship=(_data.get(
                                "subject-external-identifier", "external-id-relationship", default='') or '').lower(),
                            subject_container_name=_data.get("subject-container-name", "value"),
                            subject_type=(_data.get("subject-type", default='') or '').lower(),
                            subject_title=_data.get("subject-name", "title", "value"),
                            subject_subtitle=_data.get("subject-name", "subtitle"),
                            subject_translated_title=_data.get("subject-name", "translated-title", "value"),
                            subject_translated_title_language_code=_data.get("subject-name", "translated-title",
                                                                             "language-code"),
                            subject_url=_data.get("subject-url", "value"),
                            visibility=(_data.get("visibility", default='') or '').lower(),
                            review_completion_date=PartialDate.create(_data.get("review-completion-date")))
                elif section_type in ["RUR", "ONR", "KWR", "ADR", "EXR"]:
                    data = dict(visibility=(_data.get("visibility", default='') or '').lower(),
                                display_index=_data.get("display-index"))
                    if section_type == "RUR":
                        data.update(dict(name=_data.get("url-name"), value=_data.get("url", "value")))
                    elif section_type == "ADR":
                        data.update(dict(country=_data.get("country", "value")))
                    elif section_type == "EXR":
                        data.update(dict(type=(_data.get("external-id-type", default='') or ''),
                                         value=_data.get("external-id-value"),
                                         url=_data.get("external-id-url", "value"),
                                         relationship=(_data.get("external-id-relationship", default='')
                                                       or '').lower()))
                    else:
                        data.update(dict(content=_data.get("content")))
                else:
                    data = dict(
                        org_name=_data.get("organization", "name"),
                        disambiguated_id=_data.get("organization", "disambiguated-organization",
                                                   "disambiguated-organization-identifier"),
                        disambiguation_source=_data.get("organization", "disambiguated-organization",
                                                        "disambiguation-source"),
                        city=_data.get("organization", "address", "city"),
                        region=_data.get("organization", "address", "region"),
                        country=_data.get("organization", "address", "country"),
                        department=_data.get("department-name"),
                        role=_data.get("role-title"),
                        url=_data.get("url", "value"),
                        visibility=(_data.get("visibility", default='') or '').lower(),
                        start_date=PartialDate.create(_data.get("start-date")),
                        end_date=PartialDate.create(_data.get("end-date")))

                    external_ids_list = _data.get("external-ids", "external-id", default=[])

                    for extid in external_ids_list:
                        external_id_value = extid.get('external-id-value', default='')
                        external_id_url = extid.get('external-id-url', 'value', default='')
                        external_id_relationship = (extid.get(
                            'external-id-relationship', default='') or '').lower()
                        external_id_type = extid.get('external-id-type', default='')
                        if external_id_type and external_id_type.lower() != "grant_number":
                            external_id_type = external_id_type.replace('_', '-')

                        grant_data_list.append(dict(grant_number=external_id_value, grant_url=external_id_url,
                                                    grant_relationship=external_id_relationship,
                                                    grant_type=external_id_type))
                    if section_type == "FUN":
                        data.update(dict(funding_title=_data.get("title", "title", "value"),
                                         funding_translated_title=_data.get("title", "translated-title", "value"),
                                         translated_title_language=_data.get("title", "translated-title",
                                                                             "language-code"),
                                         funding_type=(_data.get("type", default='') or '').lower(),
                                         funding_subtype=_data.get("organization-defined-type", "value"),
                                         funding_description=_data.get("short-description"),
                                         total_funding_amount=_data.get("amount", "value"),
                                         total_funding_amount_currency=_data.get("amount", "currency-code")))
                    else:
                        data.update(dict(display_index=_data.get("display-index")))

            except ApiException as e:
                message = json.loads(e.body.replace("''", "\"")).get('user-messsage')
                app.logger.error(f"Exception when calling ORCID API: {message}")
            except Exception as ex:
                app.logger.exception(
                    "Unhandler error occured while creating or editing a profile record.")
                abort(500, ex)
        else:
            data = dict(
                org_name=org.name,
                disambiguated_id=org.disambiguated_id,
                disambiguation_source=org.disambiguation_source,
                city=org.city,
                country=org.country)

        form.process(data=data)

    if form.validate_on_submit():
        try:
            if section_type == "RUR":
                put_code, orcid, created, visibility = api.create_or_update_researcher_url(
                    put_code=put_code,
                    **{f.name: f.data
                       for f in form})
            elif section_type == "ONR":
                put_code, orcid, created, visibility = api.create_or_update_other_name(
                    put_code=put_code,
                    **{f.name: f.data
                       for f in form})
            elif section_type == "ADR":
                put_code, orcid, created, visibility = api.create_or_update_address(
                    put_code=put_code,
                    **{f.name: f.data
                       for f in form})
            elif section_type == "EXR":
                put_code, orcid, created, visibility = api.create_or_update_person_external_id(
                    put_code=put_code,
                    **{f.name: f.data
                       for f in form})
            elif section_type == "KWR":
                put_code, orcid, created, visibility = api.create_or_update_keyword(
                    put_code=put_code,
                    **{f.name: f.data
                       for f in form})
            else:
                grant_type = request.form.getlist('grant_type')
                grant_number = request.form.getlist('grant_number')
                grant_url = request.form.getlist('grant_url')
                grant_relationship = request.form.getlist('grant_relationship')

                # Skip entries with no grant number:
                grant_data_list = [{
                    'grant_number': gn,
                    'grant_type': gt,
                    'grant_url': gu,
                    'grant_relationship': gr
                } for gn, gt, gu, gr in zip(grant_number, grant_type, grant_url,
                                            grant_relationship) if gn]

                if section_type == "FUN":
                    put_code, orcid, created = api.create_or_update_individual_funding(
                        put_code=put_code,
                        grant_data_list=grant_data_list,
                        **{f.name: f.data
                           for f in form})
                elif section_type == "WOR":
                    put_code, orcid, created = api.create_or_update_individual_work(
                        put_code=put_code,
                        grant_data_list=grant_data_list,
                        **{f.name: f.data
                           for f in form})
                elif section_type == "PRR":
                    put_code, orcid, created = api.create_or_update_individual_peer_review(
                        put_code=put_code,
                        grant_data_list=grant_data_list,
                        **{f.name: f.data
                           for f in form})
                else:
                    put_code, orcid, created, visibility = api.create_or_update_affiliation(
                        put_code=put_code,
                        affiliation=Affiliation[section_type],
                        grant_data_list=grant_data_list,
                        **{f.name: f.data
                           for f in form})

                    affiliation, _ = UserOrgAffiliation.get_or_create(
                        user=user,
                        organisation=org,
                        put_code=put_code)

                    affiliation.department_name = form.department.data
                    affiliation.department_city = form.city.data
                    affiliation.role_title = form.role.data
                    form.populate_obj(affiliation)
                    affiliation.save()
            if put_code and created:
                flash("Record details has been added successfully!", "success")
            else:
                flash("Record details has been updated successfully!", "success")
            return redirect(_url)

        except ApiException as e:
            body = json.loads(e.body)
            message = body.get("user-message")
            dev_message = body.get("developer-message")
            more_info = body.get("more-info")
            flash(f"Failed to update the entry: {message}; {dev_message}", "danger")
            if more_info:
                flash(f'You can find more information at <a href="{more_info}">{more_info}</a>', "info")

            app.logger.exception(f"For {user} exception encountered; {dev_message}")
        except Exception as ex:
            app.logger.exception(
                "Unhandler error occured while creating or editing a profile record.")
            abort(500, ex)
    if not grant_data_list:
        grant_data_list.append(dict(grant_number='', grant_url='',
                                    grant_relationship='',
                                    grant_type=''))
    return render_template("profile_entry.html", section_type=section_type, form=form, _url=_url,
                           grant_data_list=grant_data_list)


@app.route("/section/<int:user_id>/<string:section_type>/list", methods=["GET", "POST"])
@login_required
def section(user_id, section_type="EMP"):
    """Show all user profile section list (either 'Education' or 'Employment')."""
    _url = request.args.get("url") or request.referrer or url_for("viewmembers.index_view")

    section_type = section_type.upper()[:3]  # normalize the section type
    if section_type not in ["EDU", "EMP", "FUN", "PRR", "WOR", "RUR", "ONR", "KWR", "ADR", "EXR", "DST", "MEM", "SER",
                            "QUA", "POS"]:
        flash("Incorrect user profile section", "danger")
        return redirect(_url)

    try:
        user = User.get(id=user_id)
    except Exception:
        flash("ORCID HUB doent have data related to this researcher", "warning")
        return redirect(_url)

    if not user.orcid:
        flash("The user hasn't yet linked their ORCID record", "danger")
        return redirect(_url)

    orcid_token = None
    if request.method == "POST" and section_type in ["RUR", "ONR", "KWR", "ADR", "EXR"]:
        try:
            orcid_token = OrcidToken.select(OrcidToken.access_token).where(
                OrcidToken.user_id == user.id, OrcidToken.org_id == current_user.organisation_id,
                OrcidToken.scopes.contains(orcid_client.PERSON_UPDATE)).first()
            if orcid_token:
                flash(
                    "There is no need to send an invite as you already have the token with 'PERSON/UPDATE' permission",
                    "success")
            else:
                app.logger.info(f"Ready to send an ivitation to '{user.email}'.")
                token = utils.new_invitation_token()

                invitation_url = url_for("orcid_login", invitation_token=token, _external=True)

                ui = UserInvitation.create(
                    is_person_update_invite=True,
                    invitee_id=user.id,
                    inviter_id=current_user.id,
                    org=current_user.organisation,
                    email=user.email,
                    first_name=user.first_name,
                    last_name=user.last_name,
                    organisation=current_user.organisation,
                    disambiguated_id=current_user.organisation.disambiguated_id,
                    disambiguation_source=current_user.organisation.disambiguation_source,
                    affiliations=0,
                    token=token)

                utils.send_email(
                    "email/property_invitation.html",
                    invitation=ui,
                    invitation_url=invitation_url,
                    recipient=(current_user.organisation.name, user.email),
                    reply_to=f"{current_user.name} <{current_user.email}>",
                    cc_email=(current_user.name, current_user.email))
                flash("Invitation requesting 'PERSON/UPDATE' as been sent.", "success")
        except Exception as ex:
            flash(f"Exception occured while sending mails {ex}", "danger")
            app.logger.exception(f"For {user} encountered exception")
            return redirect(_url)
    try:
        if not orcid_token:
            orcid_token = OrcidToken.get(user=user, org=current_user.organisation)
    except Exception:
        flash("User didn't give permissions to update their records", "warning")
        return redirect(_url)

    api = orcid_client.MemberAPIV3(user=user, org=current_user.organisation, access_token=orcid_token.access_token)

    try:
        api_response = api.get_section(section_type)
    except ApiException as ex:
        if ex.status == 401:
            flash("User has revoked the permissions to update their records", "warning")
        else:
            flash(
                "Exception when calling ORCID API: \n" + json.loads(ex.body.replace(
                    "''", "\"")).get('user-messsage'), "danger")
        return redirect(_url)
    except Exception as ex:
        abort(500, ex)

    # TODO: Organisation has read token
    # TODO: Organisation has access to the employment records
    # TODO: retrieve and tranform for presentation (order, etc)
    try:
        data = json.loads(api_response.data, object_pairs_hook=NestedDict)
    except Exception as ex:
        flash("User didn't give permissions to update their records", "warning")
        flash("Unhandled exception occured while retrieving ORCID data: %s" % ex, "danger")
        app.logger.exception(f"For {user} encountered exception")
        return redirect(_url)

    if section_type in ["FUN", "WOR"]:
        records = (fs for g in data.get("group") for fs in g.get({
            "FUN": "funding-summary",
            "WOR": "work-summary",
        }[section_type])) if data.get("group") else None
    elif section_type == "PRR":
        records = (fs for g in data.get("group") for pg in g.get("peer-review-group") for fs in pg.get({
            "PRR": "peer-review-summary",
        }[section_type])) if data.get("group") else None
    elif section_type in ["EDU", "EMP", "DST", "MEM", "SER", "QUA", "POS"]:
        records = (ss.get({"EDU": "education-summary",
                           "EMP": "employment-summary",
                           "DST": "distinction-summary",
                           "MEM": "membership-summary",
                           "SER": "service-summary",
                           "QUA": "qualification-summary",
                           "POS": "invited-position-summary"}[section_type]) for ag in
                   data.get("affiliation-group", default=[]) for ss in ag.get("summaries", default=[]))
    else:
        records = data.get({
            "RUR": "researcher-url",
            "KWR": "keyword",
            "ADR": "address",
            "ONR": "other-name",
            "EXR": "external-identifier",
        }[section_type])

    return render_template(
        "section.html",
        user=user,
        url=_url,
        Affiliation=Affiliation,
        records=records,
        section_type=section_type,
        org_client_id=current_user.organisation.orcid_client_id)


@app.route("/search/group_id_record/list", methods=["GET", "POST"])
@roles_required(Role.ADMIN)
def search_group_id_record():
    """Search groupID record."""
    _url = url_for("groupidrecord.index_view")
    form = GroupIdForm()
    records = []

    if request.method == "GET":
        data = dict(
            page_size="100",
            page="1")

        form.process(data=data)

    if request.method == "POST" and not form.search.data:
        group_id = request.form.get('g_id')
        name = request.form.get('g_name')
        description = request.form.get('description')
        id_type = request.form.get('type')
        put_code = request.form.get('put_code')

        with db.atomic() as transaction:
            try:
                gir, created = GroupIdRecord.get_or_create(organisation=current_user.organisation,
                                                           group_id=group_id, name=name, description=description,
                                                           type=id_type)
                gir.put_code = put_code

                if created:
                    gir.add_status_line(f"Successfully added {group_id} from ORCID.")
                    flash(f"Successfully added {group_id}.", "success")
                else:
                    flash(f"The GroupID Record {group_id} is already existing in your list.", "success")
                gir.save()

            except Exception as ex:
                transaction.rollback()
                flash(f"Failed to save GroupID Record: {ex}", "warning")
                app.logger.exception(f"Failed to save GroupID Record: {ex}")

        return redirect(_url)
    elif form.validate_on_submit():
        try:
            orcid_token = None
            org = current_user.organisation
            try:
                orcid_token = OrcidToken.get(org=org, scopes='/group-id-record/read')
            except OrcidToken.DoesNotExist:
                orcid_token = utils.get_client_credentials_token(org=org, scopes="/group-id-record/read")
            except Exception as ex:
                flash("Something went wrong in ORCID call, "
                      f"please contact {MAIL_SUPPORT_ADDRESS} for support", "warning")
                app.logger.exception(f'Exception occured {ex}')

            api = orcid_client.MemberAPIV3(org=org, access_token=orcid_token.access_token)
            params = {f.name: f.data for f in form if f.data and f.name in ['group_id', 'name', 'page_size', 'page']}
            api_response = api.view_group_id_recordsv3(**params, _preload_content=False)
            if api_response:
                data = json.loads(api_response.data)
                # Currently the api only gives correct response for one entry otherwise it throws 500 exception.
                records.append(data)
        except ApiException as ex:
            if ex.status == 401:
                orcid_token.delete_instance()
                flash("Old token was expired. Please search again so that next time we will fetch latest token",
                      "warning")
            elif ex.status == 500:
                flash(f"ORCID API Exception: {ex}", "warning")
            else:
                flash(f"Something went wrong in ORCID call, Please try again by making necessary changes, "
                      f"In case you understand this message: {ex} or"
                      f" else please contact {MAIL_SUPPORT_ADDRESS} for support", "warning")
                app.logger.warning(f'Exception occured {ex}')

        except Exception as ex:
            app.logger.exception(f'Exception occured {ex}')
            abort(500, ex)

    return render_template("groupid_record_entries.html", form=form, _url=_url, records=records)


@app.route("/load/org", methods=["GET", "POST"])
@roles_required(Role.SUPERUSER)
def load_org():
    """Preload organisation data."""
    form = FileUploadForm()
    if form.validate_on_submit():
        row_count = OrgInfo.load_from_csv(read_uploaded_file(form))

        flash("Successfully loaded %d rows." % row_count, "success")
        return redirect(url_for("orginfo.index_view"))

    return render_template("fileUpload.html", form=form, title="Organisation")


@app.route("/load/task/<task_type>", methods=["GET", "POST"])
@roles_required(Role.ADMIN)
def load_task(task_type):
    """Preload organisation data."""
    task_type = TaskType[task_type]
    record_model = getattr(models, task_type.name.title().replace('_', '') + "Record")
    form = FileUploadForm(extensions=["csv", "tsv", "json", "yaml", "yml"])
    if form.validate_on_submit():
        try:
            filename = secure_filename(form.file_.data.filename)
            content_type = form.file_.data.content_type
            content = read_uploaded_file(form)

            if content_type in ["text/tab-separated-values", "text/csv"] or (
                    filename and filename.lower().endswith(('.csv', '.tsv'))):
                task = record_model.load_from_csv(content, filename=filename)
            else:
                task = record_model.load(content, filename=filename)

            flash(f"Successfully loaded {task.record_count} rows.")
            task_view = ("message" if task.is_raw else task_type.name.lower()) + "record.index_view"
            return redirect(url_for(task_view, task_id=task.id))
        except (
                ValueError,
                ModelExceptionError,
        ) as ex:
            flash(f"Failed to load record file: {ex}", "danger")
            app.logger.exception("Failed to load records.")

    return render_template(
            "fileUpload.html", form=form, task_type=task_type,
            title=f"Researcher {task_type.name.title().replace('_', ' ')} Upload")


@app.route("/load/researcher/funding", methods=["GET", "POST"])
@roles_required(Role.ADMIN)
def load_researcher_funding():
    """Preload organisation data."""
    form = FileUploadForm(extensions=["json", "yaml", "csv", "tsv"])
    if form.validate_on_submit():
        filename = secure_filename(form.file_.data.filename)
        content_type = form.file_.data.content_type
        try:
            if content_type in ["text/tab-separated-values", "text/csv"] or (
                    filename and filename.lower().endswith(('.csv', '.tsv'))):
                task = FundingRecord.load_from_csv(
                    read_uploaded_file(form), filename=filename)
            else:
                task = FundingRecord.load_from_json(read_uploaded_file(form), filename=filename)
            flash(f"Successfully loaded {task.record_count} rows.")
            return redirect(url_for("fundingrecord.index_view", task_id=task.id))
        except Exception as ex:
            flash(f"Failed to load funding record file: {ex.args}", "danger")
            app.logger.exception("Failed to load funding records.")

    return render_template("fileUpload.html", form=form, title="Funding Info Upload")


@app.route("/load/researcher/work", methods=["GET", "POST"])
@roles_required(Role.ADMIN)
def load_researcher_work():
    """Preload researcher's work data."""
    form = FileUploadForm(extensions=["json", "yaml", "csv", "tsv"])
    if form.validate_on_submit():
        filename = secure_filename(form.file_.data.filename)
        content_type = form.file_.data.content_type
        try:
            if content_type in ["text/tab-separated-values", "text/csv"] or (
                    filename and filename.lower().endswith(('.csv', '.tsv'))):
                task = WorkRecord.load_from_csv(
                    read_uploaded_file(form), filename=filename)
            else:
                task = WorkRecord.load_from_json(read_uploaded_file(form), filename=filename)
            flash(f"Successfully loaded {task.record_count} rows.")
            return redirect(url_for("workrecord.index_view", task_id=task.id))
        except Exception as ex:
            flash(f"Failed to load work record file: {ex.args}", "danger")
            app.logger.exception("Failed to load work records.")

    return render_template("fileUpload.html", form=form, title="Work Info Upload")


@app.route("/load/researcher/peer_review", methods=["GET", "POST"])
@roles_required(Role.ADMIN)
def load_researcher_peer_review():
    """Preload researcher's peer review data."""
    form = FileUploadForm(extensions=["json", "yaml", "csv", "tsv"])
    if form.validate_on_submit():
        filename = secure_filename(form.file_.data.filename)
        content_type = form.file_.data.content_type
        try:
            if content_type in ["text/tab-separated-values", "text/csv"] or (
                    filename and filename.lower().endswith(('.csv', '.tsv'))):
                task = PeerReviewRecord.load_from_csv(
                    read_uploaded_file(form), filename=filename)
            else:
                task = PeerReviewRecord.load_from_json(read_uploaded_file(form), filename=filename)
            flash(f"Successfully loaded {task.record_count} rows.")
            return redirect(url_for("peerreviewrecord.index_view", task_id=task.id))
        except Exception as ex:
            flash(f"Failed to load peer review record file: {ex.args}", "danger")
            app.logger.exception("Failed to load peer review records.")

    return render_template("fileUpload.html", form=form, title="Peer Review Info Upload")


@app.route("/load/researcher/properties/<string:property_type>", methods=["GET", "POST"])
@app.route("/load/researcher/properties", methods=["GET", "POST"])
@roles_required(Role.ADMIN)
def load_properties(property_type=None):
    """Preload researcher's property data."""
    form = FileUploadForm(extensions=["json", "yaml", "csv", "tsv"])
    if form.validate_on_submit():
        filename = secure_filename(form.file_.data.filename)
        content_type = form.file_.data.content_type
        try:
            if content_type in ["text/tab-separated-values", "text/csv"] or (
                    filename and filename.lower().endswith(('.csv', '.tsv'))):
                task = PropertyRecord.load_from_csv(read_uploaded_file(form),
                                                    filename=filename,
                                                    file_property_type=property_type)
            else:
                task = PropertyRecord.load_from_json(read_uploaded_file(form),
                                                     filename=filename,
                                                     file_property_type=property_type)
            flash(f"Successfully loaded {task.record_count} rows.")
            return redirect(url_for("propertyrecord.index_view", task_id=task.id))
        except Exception as ex:
            flash(f"Failed to load researcher property record file: {ex}", "danger")
            app.logger.exception("Failed to load researcher property records.")

    return render_template(
        "fileUpload.html",
        form=form,
        title=f"Researcher {property_type.title() if property_type else 'Property'} Upload")


@app.route("/load/researcher/urls", methods=["GET", "POST"])
@roles_required(Role.ADMIN)
def load_researcher_urls():
    """Preload researcher's property data."""
    return load_properties(property_type="URL")


@app.route("/load/other/names", methods=["GET", "POST"])
@roles_required(Role.ADMIN)
def load_other_names():
    """Preload Other Name data."""
    return load_properties(property_type="NAME")


@app.route("/load/keyword", methods=["GET", "POST"])
@roles_required(Role.ADMIN)
def load_keyword():
    """Preload Keywords data."""
    return load_properties(property_type="KEYWORD")


@app.route("/load/country", methods=["GET", "POST"])
@roles_required(Role.ADMIN)
def load_country():
    """Preload Country data."""
    return load_properties(property_type="COUNTRY")


@app.route("/load/other/ids", methods=["GET", "POST"])
@roles_required(Role.ADMIN)
def load_other_ids():
    """Preload researcher's Other IDs data."""
    form = FileUploadForm(extensions=["json", "yaml", "csv", "tsv"])
    if form.validate_on_submit():
        filename = secure_filename(form.file_.data.filename)
        content_type = form.file_.data.content_type
        try:
            if content_type in ["text/tab-separated-values", "text/csv"] or (
                    filename and filename.lower().endswith(('.csv', '.tsv'))):
                task = OtherIdRecord.load_from_csv(
                    read_uploaded_file(form), filename=filename)
            else:
                task = OtherIdRecord.load_from_json(read_uploaded_file(form), filename=filename)
            flash(f"Successfully loaded {task.record_count} rows.")
            return redirect(url_for("otheridrecord.index_view", task_id=task.id))
        except Exception as ex:
            flash(f"Failed to load Other IDs record file: {ex}", "danger")
            app.logger.exception("Failed to load  Other IDs records.")

    return render_template("fileUpload.html", form=form, title="Other IDs Info Upload")


def register_org(org_name,
                 email=None,
                 org_email=None,
                 tech_contact=True,
                 via_orcid=False,
                 first_name=None,
                 last_name=None,
                 orcid_id=None,
                 city=None,
                 region=None,
                 country=None,
                 course_or_role=None,
                 disambiguated_id=None,
                 disambiguation_source=None,
                 **kwargs):
    """Register research organisaion."""
    email = (email or org_email).lower()
    try:
        User.get(User.email == email)
    except User.DoesNotExist:
        pass
    finally:
        try:
            org = Organisation.get(name=org_name)
        except Organisation.DoesNotExist:
            org = Organisation(name=org_name)
            if via_orcid:
                org.region = region
                org.city = city
                org.country = country
                org.disambiguated_id = disambiguated_id
                org.disambiguation_source = disambiguation_source

        try:
            org_info = OrgInfo.get(name=org.name)
        except OrgInfo.DoesNotExist:
            pass
        else:
            org.saml_name = org_info.saml_name

        try:
            org.save()
        except Exception:
            app.logger.exception("Failed to save organisation data")
            raise

        try:
            user = User.get(email=email)
            user.organisation = org
        except User.DoesNotExist:
            user = User.create(
                email=email,
                organisation=org)

        user.roles |= Role.ADMIN
        if tech_contact:
            user.roles |= Role.TECHNICAL

        if via_orcid:
            if not user.orcid and orcid_id:
                user.orcid = orcid_id
            if not user.first_name and first_name:
                user.first_name = first_name
            if not user.last_name and last_name:
                user.last_name = last_name

        try:
            user.save()
        except Exception:
            app.logger.exception("Failed to save user data")
            raise

        try:
            user_org = UserOrg.get(user=user, org=org)
            user_org.is_admin = True
            try:
                user_org.save()
            except Exception:
                app.logger.exception(
                    "Failed to assign the user as an administrator to the organisation")
                raise
        except UserOrg.DoesNotExist:
            user_org = UserOrg.create(user=user, org=org, is_admin=True)

        app.logger.info(f"Ready to send an ivitation to '{org_name} <{email}>'.")
        token = utils.new_invitation_token()
        # TODO: for via_orcid constact direct link to ORCID with callback like to HUB
        if via_orcid:
            invitation_url = url_for("orcid_login", invitation_token=token, _external=True)
        else:
            invitation_url = url_for("index", _external=True)

        oi = OrgInvitation.create(
            inviter_id=current_user.id,
            invitee_id=user.id,
            email=user.email,
            org=org,
            token=token,
            tech_contact=tech_contact,
            url=invitation_url)

        utils.send_email(
            "email/org_invitation.html",
            invitation=oi,
            recipient=(org_name, email),
            reply_to=f"{current_user.name} <{current_user.email}>",
            cc_email=(current_user.name, current_user.email))

        org.is_email_sent = True
        if tech_contact:
            org.tech_contact = user
        try:
            org.save()
        except Exception:
            app.logger.exception("Failed to save organisation data")
            raise


# TODO: user can be admin for multiple org and org can have multiple admins:
# TODO: user shoud be assigned exclicitly organization
# TODO: OrgAdmin ...
# TODO: gracefully handle all exceptions (repeated infitation, user is
# already an admin for the organization etc.)
@app.route("/invite/organisation", methods=["GET", "POST"])
@roles_required(Role.SUPERUSER)
def invite_organisation():
    """Invite an organisation to register.

    Flow:
        * Hub administrort (super user) invokes the page,
        * Fills in the form with the organisation and organisation technica contatct data (including an email address);
        * Submits the form;
        * A secure registration token gets ceated;
        * An email message with confirmation link gets created and sent off to the technical contact.
    """
    form = OrgRegistrationForm()
    if form.validate_on_submit():
        params = {f.name: f.data for f in form}
        try:
            org_name = params.get("org_name")
            email = params.get("org_email").lower()

            if params.get("tech_contact"):
                try:
                    org = Organisation.get(name=org_name)
                    if org.tech_contact and org.tech_contact.email != email:
                        # If the current tech contact is technical contact of more than one organisation,
                        # then dont update the Roles in User table.
                        check_tech_contact_count = Organisation.select().where(
                            Organisation.tech_contact == org.tech_contact).count()
                        if check_tech_contact_count == 1:
                            org.tech_contact.roles &= ~Role.TECHNICAL
                            org.tech_contact.save()
                        flash(f"The current tech.contact {org.tech_contact.name} "
                              f"({org.tech_contact.email}) will be revoked.", "warning")
                except Organisation.DoesNotExist:
                    pass
                except User.DoesNotExist:
                    pass

            register_org(**params)
            org = Organisation.get(name=org_name)
            user = User.get(email=email)
            if org.confirmed:
                if user.is_tech_contact_of(org):
                    flash("New Technical contact has been Invited Successfully! "
                          "An email has been sent to the Technical contact", "success")
                    app.logger.info(
                        f"For Organisation '{org_name}', "
                        f"New Technical Contact '{email}' has been invited successfully.")
                else:
                    flash("New Organisation Admin has been Invited Successfully! "
                          "An email has been sent to the Organisation Admin", "success")
                    app.logger.info(
                        f"For Organisation '{org_name}', "
                        f"New Organisation Admin '{email}' has been invited successfully.")
            else:
                flash("Organisation Invited Successfully! "
                      "An email has been sent to the organisation contact", "success")
                app.logger.info(f"Organisation '{org_name}' successfully invited. "
                                f"Invitation sent to '{email}'.")
        except Exception as ex:
            app.logger.exception(f"Failed to send registration invitation with {params}.")
            flash(f"Failed to send registration invitation: {ex}.", "danger")

    org_info = cache.get("org_info")
    if not org_info:
        org_info = {
            r.name: r.to_dict(only=[
                OrgInfo.email, OrgInfo.first_name, OrgInfo.last_name, OrgInfo.country,
                OrgInfo.city, OrgInfo.disambiguated_id, OrgInfo.disambiguation_source
            ])
            for r in OrgInfo.select(OrgInfo.name, OrgInfo.email, OrgInfo.first_name,
                                    OrgInfo.last_name, OrgInfo.country, OrgInfo.city,
                                    OrgInfo.disambiguated_id, OrgInfo.disambiguation_source)
            | Organisation.select(
                Organisation.name,
                SQL('NULL').alias("email"),
                SQL('NULL').alias("first_name"),
                SQL('NULL').alias("last_name"), Organisation.country, Organisation.city,
                Organisation.disambiguated_id, Organisation.disambiguation_source).join(
                    OrgInfo, JOIN.LEFT_OUTER, on=(
                        OrgInfo.name == Organisation.name)).where(OrgInfo.name.is_null())
        }
        cache.set("org_info", org_info, timeout=60)

    return render_template("registration.html", form=form, org_info=org_info)


@app.route("/invite/user", methods=["GET", "POST"])
@roles_required(Role.SUPERUSER, Role.ADMIN)
def invite_user():
    """Invite a researcher to join the hub."""
    form = UserInvitationForm()
    org = current_user.organisation
    if request.method == "GET":
        form.organisation.data = org.name
        form.disambiguated_id.data = org.disambiguated_id
        form.disambiguation_source.data = org.disambiguation_source
        form.city.data = org.city
        form.region.data = org.region
        form.country.data = org.country

    while form.validate_on_submit():
        resend = form.resend.data
        email = form.email_address.data.lower()
        affiliations = 0
        invited_user = None
        if form.is_student.data:
            affiliations = Affiliation.EDU
        if form.is_employee.data:
            affiliations |= Affiliation.EMP

        invited_user = User.select().where(User.email == email).first()
        if (invited_user and OrcidToken.select().where(
            (OrcidToken.user_id == invited_user.id) & (OrcidToken.org_id == org.id)
                & (OrcidToken.scopes.contains("/activities/update"))).exists()):
            try:
                if affiliations & (Affiliation.EMP | Affiliation.EDU):
                    api = orcid_client.MemberAPIV3(org, invited_user)
                    params = {f.name: f.data for f in form if f.data != ""}
                    for a in Affiliation:
                        if a & affiliations:
                            params["affiliation"] = a
                            params["initial"] = False
                            api.create_or_update_affiliation(**params)
                    flash(
                        f"The ORCID Hub was able to automatically write an affiliation with "
                        f"{invited_user.organisation}, as the nature of the affiliation with {invited_user} "
                        f"organisation does appear to include either Employment or Education.\n ",
                        "success")
                else:
                    flash(
                        f"The ORCID Hub was not able to automatically write an affiliation with "
                        f"{invited_user.organisation}, as the nature of the affiliation with {invited_user} "
                        f"organisation does not appear to include either Employment or Education.\n "
                        f"Please select 'staff' or 'student' checkbox present on this page.", "warning")
            except Exception as ex:
                flash(f"Something went wrong: {ex}", "danger")
                app.logger.exception("Failed to create affiliation record")
        else:
            try:
                ui = UserInvitation.get(org=org, email=email)
                flash(
                    f"An invitation to affiliate with {org} had been already sent to {email} earlier "
                    f"at {isodate(ui.sent_at)}.", "warning" if resend else "danger")
                if not form.resend.data:
                    break
            except UserInvitation.DoesNotExist:
                pass

            inviter = current_user._get_current_object()
            job = send_user_invitation.queue(
                inviter.id,
                org.id,
                email=email,
                affiliations=affiliations,
                **{f.name: f.data
                   for f in form},
                cc_email=(current_user.name, current_user.email))
            flash(
                f"An invitation to {email} was {'resent' if resend else 'sent'} successfully (task id: {job.id}).",
                "success")
        break

    return render_template("user_invitation.html", form=form)


@app.route(
    "/settings/email_template", methods=[
        "GET",
        "POST",
    ])
@roles_required(Role.TECHNICAL, Role.ADMIN)
def manage_email_template():
    """Manage organisation invitation email template."""
    org = current_user.organisation
    form = EmailTemplateForm(obj=org)
    default_template = app.config.get("DEFAULT_EMAIL_TEMPLATE")

    if form.validate_on_submit():
        if form.prefill.data or form.reset.data:
            form.email_template.data = default_template
        elif form.cancel.data:
            pass
        elif form.send.data:
            logo = org.logo if form.email_template_enabled.data else None
            email = current_user.email
            recipient = (current_user.name, email)
            utils.send_email(
                "email/test.html",
                recipient=recipient,
                reply_to=email,
                cc_email=recipient,
                sender=recipient,
                subject="TEST EMAIL",
                org_name=org.name,
                logo=url_for("logo_image", token=logo.token, _external=True) if logo else None,
                base=form.email_template.data
                if form.email_template_enabled.data else default_template)
            flash(f"Test email sent to the address <b>{email}</b>", "info")
        elif form.save.data:
            # form.populate_obj(org)
            if any(x in form.email_template.data for x in ['{MESSAGE}', '{INCLUDED_URL}']):
                org.email_template = form.email_template.data
                org.email_template_enabled = form.email_template_enabled.data
                org.save()
                flash("Saved organisation email template", "info")
            else:
                flash("Are you sure? Without a {MESSAGE} or {INCLUDED_URL} "
                      "your users will be unable to respond to your invitations.", "danger")

    return render_template("email_template.html", BASE_URL=url_for("index", _external=True)[:-1], form=form)


@app.route("/logo/<string:token>")
@app.route("/logo")
def logo_image(token=None):
    """Get organisation Logo image."""
    if token:
        logo = File.select().where(File.token == token).first()
        if logo:
            return send_file(
                BytesIO(logo.data), mimetype=logo.mimetype, download_name=logo.filename)
    return redirect(url_for("static", filename="images/banner-small.png", _external=True))


@app.route(
    "/settings/logo", methods=[
        "GET",
        "POST",
    ])
@roles_required(Role.TECHNICAL, Role.ADMIN)
def logo():
    """Manage organisation 'logo'."""
    org = current_user.organisation
    best = request.accept_mimetypes.best_match(["text/html", "image/*"])
    if best == "image/*" and org.logo:
        return send_file(
            BytesIO(org.logo.data),
            mimetype=org.logo.mimetype,
            download_name=org.logo.filename)

    form = LogoForm()
    if request.method == "POST" and form.reset.data:
        org.logo = None
        org.save()
    elif form.validate_on_submit():
        f = form.logo_file.data
        filename = secure_filename(f.filename)
        logo = File.create(data=f.read(), mimetype=f.mimetype, filename=f.filename)
        org.logo = logo
        org.save()
        flash(f"Saved organisation logo '{filename}'", "info")

    return render_template("logo.html", form=form)


@app.route(
    "/settings/applications/<int:app_id>", methods=[
        "GET",
        "POST",
    ])
@app.route(
    "/settings/applications", methods=[
        "GET",
        "POST",
    ])
@roles_required(Role.SUPERUSER, Role.TECHNICAL)
def application(app_id=None):
    """Register an application client."""
    form = ApplicationFrom()
    if app_id:
        client = Client.select().where(Client.id == app_id).first()
    else:
        client = Client.select().where(Client.user_id == current_user.id).first()
    if client:
        flash(
            f"You aready have registered application '{client.name}' and issued API credentials.",
            "info")
        return redirect(url_for("api_credentials", app_id=client.id))

    if form.validate_on_submit():
        client = Client(org_id=current_user.organisation.id)
        form.populate_obj(client)
        client.client_id = secrets.token_hex(10)
        client.client_secret = secrets.token_urlsafe(20)
        client.save()
        flash(f"Application '{client.name}' was successfully registered.", "success")
        return redirect(url_for("api_credentials", app_id=client.id))

    return render_template("application.html", form=form)


@app.route(
    "/settings/credentials/<int:app_id>", methods=[
        "GET",
        "POST",
    ])
@app.route(
    "/settings/credentials", methods=[
        "GET",
        "POST",
    ])
@roles_required(Role.SUPERUSER, Role.TECHNICAL)
def api_credentials(app_id=None):
    """Manage API credentials."""
    if app_id:
        client = Client.select().where(Client.id == app_id).first()
        if client and client.user_id != current_user.id:
            flash("Access denied!", "danger")
            return redirect(url_for("application"))
    else:
        client = Client.select().where(Client.user_id == current_user.id).first()
    if not client:
        return redirect(url_for("application"))
    form = CredentialForm(obj=client)
    if form.validate_on_submit():
        if form.revoke.data:
            Token.delete().where(Token.client == client).execute()
        elif form.reset.data:
            form.client_id.data = client.client_id = secrets.token_hex(10)
            form.client_secret.data = client.client_secret = secrets.token_urlsafe(20)
            client.save()
        elif form.update_app.data:
            form.populate_obj(client)
            client.save()
        elif form.delete.data:
            with db.atomic():
                Token.delete().where(Token.client == client).execute()
                client.delete_instance(recursive=True)
            return redirect(url_for("application"))

    return render_template("api_credentials.html", form=form)


@app.route("/hub/api/v0.1/users/<int:user_id>/orgs/<int:org_id>")
@app.route("/hub/api/v0.1/users/<int:user_id>/orgs/")
@roles_required(Role.SUPERUSER, Role.ADMIN)
def user_orgs(user_id, org_id=None):
    """Retrive all linked to the user organisations."""
    try:
        u = User.get(id=user_id)
        if org_id:
            org = u.organisations.where(Organisation.id == org_id).first()
            if org:
                return jsonify(model_to_dict(org))
            return jsonify({"error": f"Not Found Organisation with ID: {org_id}"}), 404
        return jsonify({"user-orgs": list(u.organisations.dicts())})
    except User.DoesNotExist:
        return jsonify({"error": f"Not Found user with ID: {user_id}"}), 404


@app.route(
    "/hub/api/v0.1/users/<int:user_id>/orgs/<int:org_id>",
    methods=[
        "DELETE",
        "PATCH",
        "POST",
        "PUT",
    ])
@app.route(
    "/hub/api/v0.1/users/<int:user_id>/orgs/", methods=[
        "DELETE",
        "PATCH",
        "POST",
        "PUT",
    ])
@roles_required(Role.SUPERUSER, Role.ADMIN)
def user_orgs_org(user_id, org_id=None):
    """Add an organisation to the user.

    Receives:
    {"id": N, "is_admin": true/false, "is_tech_contact": true/false, ...}

    Where: id - the organisation ID.

    If the user is already linked to the organisation, the entry gets only updated.

    If another user is the tech.contact of the organisation, the existing user
    should be demoted.

    Returns: user_org entry

    """
    data = request.get_json(force=True, silent=True)
    if not org_id and not (data and data.get("id")):
        return jsonify({"error": "NOT DATA"}), 400
    if not org_id:
        org_id = data.get("id")
    if request.method == "DELETE":
        UserOrg.delete().where(
                (UserOrg.user_id == user_id) & (UserOrg.org_id == org_id)).execute()
        user = User.get(id=user_id)
        if (user.roles & Role.ADMIN) and not user.admin_for.exists():
            user.roles &= ~Role.ADMIN
            user.save()
            app.logger.info(f"Revoked ADMIN role from user {user}")
        if user.organisation_id == org_id:
            user.organisation_id = None
            user.save()
        return jsonify({
            "user-org": data,
            "status": "DELETED",
        }), 204
    else:
        org = Organisation.get(org_id)
        uo, created = UserOrg.get_or_create(user_id=user_id, org_id=org_id)
        if "is_admin" in data:
            uo.is_admin = data["is_admin"]
            uo.save()
        if "is_tech_contact" in data:
            user = User.get(id=user_id)
            if data["is_tech_contact"]:
                # Updating old Technical Contact's Role info.
                if org.tech_contact and org.tech_contact != user:
                    org.tech_contact.roles &= ~Role.TECHNICAL
                    org.tech_contact.save()
                # Assigning new tech contact to organisation.
                org.tech_contact = user
            elif org.tech_contact == user:
                org.tech_contact_id = None
            org.save()
        return jsonify({
            "org": model_to_dict(org, recurse=False),
            "user_org": model_to_dict(uo, recurse=False),
            "status": ("CREATED" if created else "UPDATED"),
        }), (201 if created else 200)


@app.route("/services/<int:user_id>/updated", methods=["POST"])
def update_webhook(user_id):
    """Handle webook calls."""
    try:
        updated_at = datetime.utcnow()
        user = User.get(user_id)
        if not user.orcid:
            return '', 404

        user.orcid_updated_at = updated_at
        user.save()
        utils.notify_about_update(user)

    except Exception:
        app.logger.exception(f"Invalid user_id: {user_id}")

    return '', 204


@app.route(
    "/settings/webhook", methods=[
        "GET",
        "POST",
    ])
@roles_required(Role.TECHNICAL, Role.SUPERUSER)
def org_webhook():
    """Manage organisation invitation email template."""
    _url = request.values.get("url") or request.referrer
    org = current_user.organisation

    form = WebhookForm(obj=org)

    if form.validate_on_submit():
        form.populate_obj(org)
        org.save()
        if form.webhook_enabled.data or form.email_notifications_enabled.data:
            job = utils.enable_org_webhook.queue(org)
            flash(f"Webhook activation was initiated (task id: {job.id})", "info")
        else:
            utils.disable_org_webhook.queue(org)
            flash("Webhook was disabled.", "info")

    return render_template("form.html", form=form, title="Organisation Webhook", url=_url)


@app.route("/sync_profiles/<int:task_id>", methods=["GET", "POST"])
@app.route(
    "/sync_profiles", methods=[
        "GET",
        "POST",
    ])
@roles_required(Role.TECHNICAL, Role.SUPERUSER)
def sync_profiles(task_id=None):
    """Start research profile synchronization."""
    if not current_user.is_tech_contact_of() and not current_user.is_superuser:
        flash(
            f"Access Denied! You must be the technical conatact of '{current_user.organisation}'",
            "danger")
        abort(403)
    if not task_id:
        task_id = request.args.get("task_id")
    if task_id:
        task = Task.get(task_id)
        org = task.org
    else:
        org = current_user.organisation
        task = Task.select().where(Task.task_type == TaskType.SYNC, Task.org == org).order_by(
            Task.created_at.desc()).limit(1).first()

    form = ProfileSyncForm()

    if form.is_submitted():
        if form.close.data:
            _next = get_next_url() or url_for("task.index_view")
            return redirect(_next)
        if task and not form.restart.data:
            flash("There is already an active profile synchronization task", "warning")
        else:
            Task.delete().where(Task.org == org, Task.task_type == TaskType.SYNC).execute()
            task = Task.create(org=org, task_type=TaskType.SYNC)
            job = utils.sync_profile.queue(task_id=task.id)
            flash(f"Profile synchronization task was initiated (job id: {job.id})", "info")
            return redirect(url_for("sync_profiles"))

    page_size = 10
    page = int(request.args.get("page", 1))
    page_count = math.ceil(task.log_entries.count() / page_size) if task else 0
    return render_template(
        "profile_sync.html",
        form=form,
        title="Profile Synchronization",
        task=task,
        page=page,
        page_size=page_size,
        page_count=page_count)


@app.route("/remove/orcid/linkage", methods=["POST"])
@login_required
def remove_linkage():
    """Delete an ORCID Token and ORCiD iD."""
    _url = request.args.get("url") or request.referrer or url_for("link")
    org = current_user.organisation
    token_revoke_url = app.config["ORCID_BASE_URL"] + "oauth/revoke"

    if UserOrg.select().where(
                (UserOrg.user_id == current_user.id) & (UserOrg.org_id == org.id) & UserOrg.is_admin).exists():
        flash(f"Failed to remove linkage for {current_user}, as this user appears to be one of the admins for {org}. "
              f"Please contact {MAIL_SUPPORT_ADDRESS} for support", "danger")
        return redirect(_url)

    for token in OrcidToken.select().where(OrcidToken.org_id == org.id, OrcidToken.user_id == current_user.id):
        try:
            resp = requests.post(
                token_revoke_url,
                headers={"Accepts": "application/json"},
                data=dict(
                    client_id=org.orcid_client_id,
                    client_secret=org.orcid_secret,
                    token=token.access_token))

            if resp.status_code != 200:
                flash("Failed to revoke token {token.access_token}: {ex}", "danger")
                return redirect(_url)

            token.delete_instance()

        except Exception as ex:
            flash(f"Failed to revoke token {token.access_token}: {ex}", "danger")
            app.logger.exception('Failed to delete record.')
            return redirect(_url)
    # Check if the User is Admin for other organisation or has given permissions to other organisations.
    if UserOrg.select().where(
            (UserOrg.user_id == current_user.id) & UserOrg.is_admin).exists() or OrcidToken.select().where(
            OrcidToken.user_id == current_user.id).exists():
        flash(
            f"We have removed the Access token related to {org}, However we did not remove the stored ORCiD ID as "
            f"{current_user} is either an admin of other organisation or has given permission to other organisation.",
            "warning")
    else:
        current_user.orcid = None
        current_user.save()
        flash(
            f"We have removed the Access token and storied ORCiD ID for {current_user}. "
            f"If you logout now without giving permissions, you may not be able to login again. "
            f"Please press the below button to give permissions to {org}",
            "success")
    return redirect(_url)


class ScheduerView(BaseModelView):
    """Simle Flask-RQ2 scheduled task viewer."""

    can_edit = False
    can_delete = False
    can_create = False
    can_view_details = True
    column_type_formatters = {datetime: lambda view, value: isodate(value)}

    def __init__(self,
                 name=None,
                 category=None,
                 endpoint=None,
                 url=None,
                 static_folder=None,
                 menu_class_name=None,
                 menu_icon_type=None,
                 menu_icon_value=None):
        """Initialize the view."""
        self._search_fields = []

        model = FlaskJob
        super().__init__(
            model,
            name,
            category,
            endpoint,
            url,
            static_folder,
            menu_class_name=menu_class_name,
            menu_icon_type=menu_icon_type,
            menu_icon_value=menu_icon_value)

        self._primary_key = self.scaffold_pk()

    def scaffold_pk(self):  # noqa: D102
        return "id"

    def get_pk_value(self, model):  # noqa: D102
        return model.id

    def scaffold_list_columns(self):
        """Scaffold list columns."""
        return [
            "description", "created_at", "origin", "enqueued_at", "timeout", "result_ttl",
            "status", "meta"
        ]

    def scaffold_sortable_columns(self):  # noqa: D102
        return self.scaffold_list_columns()

    def init_search(self):  # noqa: D102
        if self.column_searchable_list:
            for p in self.column_searchable_list:
                if isinstance(p, str):
                    p = getattr(self.model, p)

                # Check type
                if not isinstance(p, (CharField, TextField)):
                    raise Exception(
                        f'Can only search on text columns. Failed to setup search for "{p}"')

                self._search_fields.append(p)

        return bool(self._search_fields)

    def scaffold_filters(self, name):  # noqa: D102
        return None

    def is_valid_filter(self, filter_object):  # noqa: D102
        return isinstance(filter_object, filters.BasePeeweeFilter)

    def scaffold_form(self):  # noqa: D102
        from wtforms import Form
        return Form()

    def scaffold_inline_form_models(self, form_class):  # noqa: D102
        converter = self.model_form_converter(self)
        inline_converter = self.inline_model_form_converter(self)

        for m in self.inline_models:
            form_class = inline_converter.contribute(converter,
                                                     self.model,
                                                     form_class,
                                                     m)

        return form_class

    def get_query(self):  # noqa: D102
        return rq.get_scheduler().get_jobs()

    def get_list(self, page, sort_column, sort_desc, search, filters, execute=True,
                 page_size=None):
        """Return records from the database.

        :param page:
            Page number
        :param sort_column:
            Sort column name
        :param sort_desc:
            Descending or ascending sort
        :param search:
            Search query
        :param filters:
            List of filter tuples
        :param execute:
            Execute query immediately? Default is `True`
        :param page_size:
            Number of results. Defaults to ModelView's page_size. Can be
            overriden to change the page_size limit. Removing the page_size
            limit requires setting page_size to 0 or False.
        """
        jobs = list(self.get_query())

        # Get count
        count = len(jobs)

        # TODO: sort

        return count, jobs

    def get_one(self, job_id):
        """Get a single job."""
        try:
            scheduler = rq.get_scheduler()
            return scheduler.job_class.fetch(job_id, connection=scheduler.connection)
        except Exception as ex:
            flash(f"The jeb with given ID: {job_id} doesn't exist or it was deleted: {ex}.",
                  "danger")
            abort(404)

    def is_accessible(self):
        """Verify if the view is accessible for the current user."""
        if not current_user.is_active or not current_user.is_authenticated:
            return False

        if current_user.has_role(Role.SUPERUSER):
            return True

        return False


admin.add_view(ScheduerView(name="schedude", endpoint="schedude"))<|MERGE_RESOLUTION|>--- conflicted
+++ resolved
@@ -492,11 +492,7 @@
                             count += 1
                     except Exception as ex:
                         transaction.rollback()
-<<<<<<< HEAD
-                        flash(f"Failed to merge users: {ex}", "denger")
-=======
                         flash(f"Failed to merge users: {ex}", "error")
->>>>>>> dd100fcc
                         app.logger.exception("Failed to merge users.")
                         count = 0
                 if count != 0:
