"""Application views."""

import csv
import itertools
import json
import math
import mimetypes
import os
import secrets
import traceback
from datetime import datetime
from io import BytesIO

import requests
import tablib
import yaml
from flask import (Response, abort, flash, jsonify, redirect, render_template, request, send_file,
                   send_from_directory, stream_with_context, url_for)
from flask_admin._compat import csv_encode
from flask_admin.actions import action
from flask_admin.babel import gettext
from flask_admin.base import expose
from flask_admin.contrib.peewee import ModelView, filters
from flask_admin.contrib.peewee.form import CustomModelConverter
from flask_admin.contrib.peewee.view import save_inline
from flask_admin.form import SecureForm, rules
from flask_admin.helpers import get_redirect_target
from flask_admin.model import BaseModelView, typefmt
from flask_login import current_user, login_required
from flask_rq2.job import FlaskJob
from jinja2 import Markup
from orcid_api.rest import ApiException
from playhouse.shortcuts import model_to_dict
from peewee import SQL
from werkzeug.utils import secure_filename
from wtforms.fields import BooleanField
from urllib.parse import parse_qs, urlparse
from wtforms import validators

from . import SENTRY_DSN, admin, app, cache, limiter, models, orcid_client, rq, utils
from .apis import yamlfy
from .forms import (AddressForm, ApplicationFrom, BitmapMultipleValueField, CredentialForm, EmailTemplateForm,
                    ExternalIdentifierForm, FileUploadForm, FundingForm, GroupIdForm, LogoForm, OrgRegistrationForm,
                    OtherNameKeywordForm, PartialDateField, PeerReviewForm, ProfileSyncForm,
                    RecordForm, ResearcherUrlForm, UserInvitationForm, WebhookForm, WorkForm,
                    validate_orcid_id_field)
from .login_provider import roles_required
from .models import (JOIN, Affiliation, AffiliationRecord, AffiliationExternalId, CharField, Client, Delegate,
                     ExternalId, FixedCharField, File, FundingContributor, FundingInvitee, FundingRecord,
                     Grant, GroupIdRecord, ModelException, NestedDict, OtherIdRecord, OrcidApiCall, OrcidToken,
                     Organisation, OrgInfo, OrgInvitation, PartialDate, PropertyRecord,
                     PeerReviewExternalId, PeerReviewInvitee, PeerReviewRecord,
                     Role, Task, TaskType, TextField, Token, Url, User, UserInvitation, UserOrg,
                     UserOrgAffiliation, WorkContributor, WorkExternalId, WorkInvitee, WorkRecord,
                     db, get_val)
# NB! Should be disabled in production
from .pyinfo import info
from .utils import get_next_url, read_uploaded_file, send_user_invitation

HEADERS = {"Accept": "application/vnd.orcid+json", "Content-type": "application/vnd.orcid+json"}
ORCID_BASE_URL = app.config["ORCID_BASE_URL"]


@app.errorhandler(401)
def unauthorized(e):
    """Handle Unauthorized (401)."""
    _next = get_next_url()
    if _next:
        flash(
            "You have not been authenticated, or do not have the necessary permissions to access this page",
            "danger")
        return redirect(_next)
    return render_template("401.html"), 401


@app.errorhandler(403)
def forbidden(e):
    """Handle Forbidden (403)."""
    _next = get_next_url()
    if _next:
        flash("Page Not Found", "danger")
        flash(
            "You might not have the necessary permissions to access this page.",
            "danger")
        return redirect(_next)
    return render_template("403.html"), 403


@app.errorhandler(404)
def page_not_found(e):
    """Handle nonexistin pages."""
    _next = get_next_url()
    if _next:
        flash("Page Not Found", "danger")
        return redirect(_next)
    return render_template("404.html"), 404


@app.errorhandler(500)
def internal_error(error):
    """Handle internal error."""
    trace = traceback.format_exc()
    if SENTRY_DSN:
        from sentry_sdk import last_event_id
        return render_template(
            "500.html",
            trace=trace,
            error_message=str(error),
            sentry_event_id=last_event_id())
    else:
        return render_template("500.html", trace=trace, error_message=str(error))


@app.route("/favicon.ico")
def favicon():
    """Support for the "favicon" legacy: favicon location in the root directory."""
    return send_from_directory(
        os.path.join(app.root_path, "static", "images"),
        "favicon.ico",
        mimetype="image/vnd.microsoft.icon")


@app.route("/status")
@limiter.limit("30/minute")
def status():
    """Check the application health status attempting to connect to the DB.

    NB! This entry point should be protected and accessible
    only form the application monitoring servers.
    """
    try:
        now = db.execute_sql("SELECT now();").fetchone()[0]
        return jsonify({
            "status": "Connection successful.",
            "db-timestamp": now.isoformat(),
        })
    except Exception as ex:
        return jsonify({
            "status": "Error",
            "message": str(ex),
        }), 503  # Service Unavailable


@app.route("/pyinfo/<message>")
@app.route("/pyinfo")
@roles_required(Role.SUPERUSER)
def pyinfo(message=None):
    """Show Python and runtime environment and settings or test exception handling."""
    if message:
        raise Exception(message)
    return render_template("pyinfo.html", **info)


@app.route("/u/<short_id>")
def short_url(short_id):
    """Redirect to the full URL."""
    try:
        u = Url.get(short_id=short_id)
        if request.args:
            return redirect(utils.append_qs(u.url, **request.args))
        return redirect(u.url)
    except Url.DoesNotExist:
        abort(404)


def orcid_link_formatter(view, context, model, name):
    """Format ORCID ID for ModelViews."""
    if not model.orcid:
        return ""
    return Markup(f'<a href="{ORCID_BASE_URL}{model.orcid}" target="_blank">{model.orcid}</a>')


class AppCustomModelConverter(CustomModelConverter):
    """Customized field mapping to revove the extra validator.
    This is a workaround for https://github.com/coleifer/wtf-peewee/issues/48.
    TODO: remove it as soon as the issue gets resoved.
    """

    def convert(self, model, field, field_args):
        """Remove the 'Required' validator if the model field is optional."""
        fi = super().convert(model, field, field_args)
        if field.null and field.choices:
            for v in fi.field.kwargs.get("validators", []):
                if isinstance(v, validators.Required):
                    fi.field.kwargs["validators"].remove(v)
                    break

        return fi


class AppModelView(ModelView):
    """ModelView customization."""

    roles = {1: "Superuser", 2: "Administrator", 4: "Researcher", 8: "Technical Contact"}
    column_editable_list = ["name", "is_active", "email", "role", "city", "state", "value", "url", "display_index"]
    roles_required = Role.SUPERUSER
    export_types = [
        "csv",
        "xls",
        "tsv",
        "yaml",
        "json",
        "xlsx",
        "ods",
        "html",
    ]
    form_args = dict(
            roles=dict(choices=roles.items()),
            email=dict(validators=[validators.email()]),
            orcid=dict(validators=[validate_orcid_id_field]))

    if app.config["ENV"] not in ["dev", "test", "dev0", ] and not app.debug:
        form_base_class = SecureForm

    column_formatters = dict(
        roles=lambda v, c, m, p: ", ".join(n for r, n in v.roles.items() if r & m.roles),
        orcid=orcid_link_formatter)
    column_default_sort = "id"
    column_labels = dict(org="Organisation", orcid="ORCID iD")
    column_type_formatters = dict(typefmt.BASE_FORMATTERS)
    column_type_formatters.update({datetime: lambda view, value: isodate(value)})
    column_type_formatters_export = dict(typefmt.EXPORT_FORMATTERS)
    column_type_formatters_export.update({PartialDate: lambda view, value: str(value)})
    column_formatters_export = dict(orcid=lambda v, c, m, p: m.orcid)
    column_exclude_list = (
        "updated_at",
        "updated_by",
    )
    form_overrides = dict(start_date=PartialDateField, end_date=PartialDateField)
    form_widget_args = {c: {"readonly": True} for c in column_exclude_list}
    form_excluded_columns = ["created_at", "updated_at", "created_by", "updated_by"]
    model_form_converter = AppCustomModelConverter
    column_display_pk = False

    def __init__(self, model=None, *args, **kwargs):
        """Pick the model based on the ModelView class name assuming it is ModelClass + "Admin"."""
        if model is None:
            if hasattr(self, "model"):
                model = self.model
            else:
                model_class_name = self.__class__.__name__.replace("Admin", '')
                model = globals().get(model_class_name)
            if model is None:
                if model_class_name not in dir(models):
                    raise Exception(f"Model class {model_class_name} doesn't exit.")
                model = models.__dict__.get(model_class_name)
        super().__init__(model, *args, **kwargs)

    # TODO: remove when it gets merged into the upstream repo (it's a workaround to make
    # joins LEFT OUTER)
    def _handle_join(self, query, field, joins):
        if field.model_class != self.model:
            model_name = field.model_class.__name__

            if model_name not in joins:
                query = query.join(field.model_class, "LEFT OUTER")
                joins.add(model_name)

        return query

    def get_one(self, rec_id):
        """Handle missing data."""
        try:
            return super().get_one(rec_id)
        except self.model.DoesNotExist:
            flash(f"The record with given ID: {rec_id} doesn't exist or it has been deleted.", "danger")
            abort(404)

    def init_search(self):
        """Include linked columns in the search if they are defined with 'liked_table.column'."""
        if self.column_searchable_list:
            for p in self.column_searchable_list:

                if isinstance(p, str):
                    if "." in p:
                        m, p = p.split('.')
                        m = getattr(self.model, m).rel_model
                        p = getattr(m, p)
                    else:
                        p = getattr(self.model, p)

                # Check type
                if not isinstance(p, (
                        CharField,
                        TextField,
                )):
                    raise Exception(
                        f'Can only search on text columns. Failed to setup search for "{p}"')

                self._search_fields.append(p)

        return bool(self._search_fields)

    def is_accessible(self):
        """Verify if the view is accessible for the current user."""
        if not current_user.is_active or not current_user.is_authenticated:
            return False

        if current_user.has_role(self.roles_required):
            return True

        return False

    def inaccessible_callback(self, name, **kwargs):
        """Handle access denial. Redirect to login page if user doesn"t have access."""
        return redirect(url_for("index", next=request.url))

    def get_query(self):
        """Add URL query to the data select for foreign key and select data that user has access to."""
        query = super().get_query()

        if current_user and not current_user.has_role(Role.SUPERUSER) and current_user.has_role(
                Role.ADMIN):
            # Show only rows related to the current organisation the user is admin for.
            # Skip this part for SUPERUSER.
            column_names = [c.column_name for c in self.model._meta.fields.values()]
            if "org_id" in column_names or "organisation_id" in column_names:
                if "org_id" in column_names:
                    query = query.where(self.model.org_id == current_user.organisation.id)
                else:
                    query = query.where(self.model.organisation_id == current_user.organisation.id)

        if request.args and any(a.endswith("_id") for a in request.args):
            for f in self.model._meta.fields.values():
                if f.column_name.endswith("_id") and f.column_name in request.args:
                    query = query.where(f == int(request.args[f.column_name]))
        return query

    def _get_list_extra_args(self):
        """Workaround for https://github.com/flask-admin/flask-admin/issues/1512."""
        view_args = super()._get_list_extra_args()
        extra_args = {
            k: v
            for k, v in request.args.items()
            if k not in (
                "page",
                "page_size",
                "sort",
                "desc",
                "search",
            ) and not k.startswith("flt")
        }
        view_args.extra_args = extra_args
        return view_args


class AuditLogModelView(AppModelView):
    """Audit Log model view."""

    can_edit = False
    can_delete = False
    can_create = False
    can_view_details = False

    def __init__(self, model, *args, **kwargs):
        """Set up the search list."""
        self.column_searchable_list = [
            f for f in model._meta.fields.values() if isinstance(f, (CharField, FixedCharField, TextField))
        ]
        self.column_filters = [
            filters.DateBetweenFilter(column=model.ts, name="Time-stamp"),
            filters.FilterEqual(
                column=model.op,
                options=[("U", "Updated"), ("D", "Deleted")],
                name="Operation"),
        ]

        super().__init__(model, *args, **kwargs)


class UserAdmin(AppModelView):
    """User model view."""

    roles = {1: "Superuser", 2: "Administrator", 4: "Researcher", 8: "Technical Contact"}
    edit_template = "admin/user_edit.html"

    form_extra_fields = dict(is_superuser=BooleanField("Is Superuser"))
    form_excluded_columns = (
        "roles",
        "created_at",
        "updated_at",
        "created_by",
        "updated_by",
    )
    column_exclude_list = (
        "password",
        "username",
        "first_name",
        "last_name",
    )
    column_searchable_list = (
        "name",
        "orcid",
        "email",
        "eppn",
        "organisation.name",
    )
    form_overrides = dict(roles=BitmapMultipleValueField)
    form_ajax_refs = {
        "organisation": {
            "fields": (Organisation.name, "name")
        },
    }
    can_export = True


class OrganisationAdmin(AppModelView):
    """Organisation model view."""

    column_formatters = {
        "logo":
        lambda v, c, m, p: Markup(
            '<img style="max-height: 100px; max-width: 100px;" src="'
            f"""{url_for('logo_image', token=m.logo.token)}" alt="the logo of {m.name}">""") if m.logo else ''
    }
    column_exclude_list = (
        "orcid_client_id",
        "orcid_secret",
        "created_at",
        "updated_at",
        "created_by",
        "updated_by",
        "email_template",
        "email_template_enabled",
    )
    form_excluded_columns = AppModelView.form_excluded_columns[:]
    form_excluded_columns.append("logo")
    column_searchable_list = (
        "name",
        "tuakiri_name",
        "city",
    )
    form_ajax_refs = {
        "tech_contact": {
            "fields": (User.name, User.email),
            "page_size": 5
        },
    }
    edit_template = "admin/organisation_edit.html"
    form_widget_args = AppModelView.form_widget_args
    form_widget_args["api_credentials_requested_at"] = {"readonly": True}
    form_widget_args["api_credentials_entered_at"] = {"readonly": True}

    def update_model(self, form, model):
        """Handle change of the technical contact."""
        # Technical contact changed:
        if form.tech_contact.data and form.tech_contact.data.id != model.tech_contact_id:
            # Revoke the TECHNICAL role if thre is no org the user is tech.contact for.
            if model.tech_contact and model.tech_contact.has_role(
                    Role.TECHNICAL) and not Organisation.select().where(
                        Organisation.tech_contact_id == model.tech_contact_id,
                        Organisation.id != model.id).exists():
                app.logger.info(r"Revoked TECHNICAL from {model.tech_contact}")
                model.tech_contact.roles &= ~Role.TECHNICAL
                model.tech_contact.save()

        return super().update_model(form, model)


class OrgInfoAdmin(AppModelView):
    """OrgInfo model view."""

    can_export = True
    column_searchable_list = (
        "name",
        "tuakiri_name",
        "city",
        "first_name",
        "last_name",
        "email",
    )
    form_rules = [
        rules.FieldSet(["name", "tuakiri_name"], "Naming"),
        rules.FieldSet(["title", "first_name", "last_name", "role", "email", "phone", "is_public"],
                       "Technical Contact"),
        rules.FieldSet(["country", "city"], "Address"),
        rules.FieldSet(["disambiguated_id", "disambiguation_source"], "Disambiguation Data"),
    ]

    @action("invite", "Register Organisation",
            "Are you sure you want to register selected organisations?")
    def action_invite(self, ids):
        """Batch registration of organisations."""
        count = 0
        for oi in OrgInfo.select().where(OrgInfo.id.in_(ids)):
            try:
                register_org(
                    org_name=oi.name,
                    email=oi.email,
                    tech_contact=True,
                    via_orcid=(False if oi.tuakiri_name else True),
                    first_name=oi.first_name,
                    last_name=oi.last_name,
                    city=oi.city,
                    country=oi.country,
                    course_or_role=oi.role,
                    disambiguated_id=oi.disambiguated_id,
                    disambiguation_source=oi.disambiguation_source)
                count += 1
            except Exception as ex:
                flash(f"Failed to send an invitation to {oi.email}: {ex}")
                app.logger.exception(f"Failed to send registration invitation to {oi.email}.")

        flash("%d invitations were sent successfully." % count)


class OrcidTokenAdmin(AppModelView):
    """ORCID token model view."""

    column_searchable_list = (
        "user.name",
        "user.email",
        "org.name",
    )
    can_export = True
    can_create = False


class OrcidApiCallAmin(AppModelView):
    """ORCID API calls."""

    can_export = True
    can_edit = False
    can_delete = False
    can_create = False
    column_searchable_list = (
        "url",
        "body",
        "response",
        "user.name",
    )


class UserInvitationAdmin(AppModelView):
    """User Invitations."""

    can_export = True
    can_edit = False
    can_delete = False
    can_create = False
    column_searchable_list = (
        "email",
        "organisation",
        "department",
        "first_name",
        "last_name",
        "token",
        "inviter.name",
    )


class OrgInvitationAdmin(AppModelView):
    """User Invitations."""

    can_export = True
    can_edit = False
    can_delete = False
    can_create = False
    column_searchable_list = (
        "email",
        "org.name",
        "token",
        "inviter.name",
    )


class UserOrgAmin(AppModelView):
    """User Organisations."""

    column_searchable_list = (
        "user.email",
        "org.name",
    )


class TaskAdmin(AppModelView):
    """Task model view."""

    roles_required = Role.SUPERUSER | Role.ADMIN
    list_template = "view_tasks.html"
    can_edit = False
    can_create = False
    can_delete = True
    column_searchable_list = [
        "filename", "created_by.email", "created_by.name", "created_by.first_name",
        "created_by.last_name", "org.name"
    ]
    column_list = [
        "task_type", "filename", "created_at", "org", "completed_at", "created_by", "expires_at",
        "expiry_email_sent_at", "completed_count"
    ]
    # form_excluded_columns = [
    #     "is_deleted", "completed_at", "expires_at", "expiry_email_sent_at", "organisation"
    # ]

    column_filters = (
        filters.DateBetweenFilter(column=Task.created_at, name="Uploaded Date"),
        filters.FilterEqual(column=Task.task_type, options=models.TaskType.options(), name="Task Type"),
    )
    column_formatters = dict(
        task_type=lambda v, c, m, p: m.task_type.name.replace('_', ' ').title(),
        completed_count=lambda v, c, m, p: (
            '' if not m.record_count else f"{m.completed_count} / {m.record_count} ({m.completed_percent:.1f}%)"),
    )


class RecordModelView(AppModelView):
    """Task record model view."""

    roles_required = Role.SUPERUSER | Role.ADMIN
    column_exclude_list = (
        "task",
        "organisation",
    )
    form_excluded_columns = [
        "task",
        "organisation",
        "processed_at",
        "status",
    ]
    column_export_exclude_list = (
        "task",
        "is_active",
    )
    can_edit = True
    can_create = False
    can_delete = True
    can_view_details = True
    can_export = True

    form_widget_args = {"external_id": {"readonly": True}, "task": {"readonly": True}}

    def render(self, template, **kwargs):
        """Pass the task to the render function as an added argument."""
        if template == self.list_template and "task" not in kwargs:
            task_id = request.args.get("task_id")
            if task_id:
                try:
                    kwargs["task"] = Task.get(id=task_id)
                except Task.DoesNotExist:
                    flash(f"The task with ID: {task_id} doesn't exist.", "danger")
                    abort(404)
            else:
                return redirect(request.args.get("url") or url_for("task.index_view"))
        return super().render(template, **kwargs)

    def is_accessible(self):
        """Verify if the task view is accessible for the current user."""
        if not super().is_accessible():
            return False

        # Added the feature for superuser to access task related to all research organiastion
        if current_user.is_superuser:
            return True

        if request.method == "POST" and request.form.get("rowid"):
            # get the first ROWID:
            rowid = int(request.form.get("rowid"))
            task_id = self.model.get(id=rowid).task_id
        else:
            task_id = self.current_task_id
            if not task_id:
                _id = request.args.get("id")
                if not _id:
                    flash("Cannot invoke the task view without task ID", "danger")
                    flash("Missing or incorrect task ID value", "danger")
                    return False
                else:
                    task_id = self.model.get(id=_id).task_id

        try:
            task = Task.get(id=task_id)
            if task.org.id != current_user.organisation.id:
                flash("Access denied! You cannot access this task.", "danger")
                return False

        except Task.DoesNotExist:
            flash("The task deesn't exist.", "danger")
            abort(404)

        except ValueError as ex:
            flash(str(ex), "danger")
            return False

        return True

    def get_export_name(self, export_type='csv'):
        """Get export file name using the original imported file name.

        :return: The exported csv file name.
        """
        task_id = request.args.get("task_id")
        if task_id:
            try:
                task = Task.get(id=task_id)
                filename = os.path.splitext(task.filename)[0]
                return "%s_%s.%s" % (filename, datetime.utcnow().strftime("%Y-%m-%d_%H-%M-%S"),
                                     export_type)
            except Task.DoesNotExist:
                flash(f"The batch task doesn't exist", "danger")
                abort(404)

        return super().get_export_name(export_type=export_type)

    @models.lazy_property
    def record_processing_func(self):
        """Record processing function."""
        return getattr(utils, f"process_{self.model.underscore_name()}s")

    def enqueue_record(self, record_id):
        """Enqueue the specified record or all active and not yet processed ones."""
        self.record_processing_func.queue(record_id=record_id)

    @action("activate", "Activate for processing",
            """Are you sure you want to activate the selected records for batch processing?
            By clicking "OK" you are affirming that the selected records to be written are,
            to the best of your knowledge, correct!""")
    def action_activate(self, ids):
        """Batch registraion of users."""
        try:
            status = "The record was activated at " + datetime.now().isoformat(timespec="seconds")
            count = self.model.update(is_active=True, status=status).where(
                self.model.is_active == False,  # noqa: E712
                self.model.id.in_(ids)).execute()
            if self.model == AffiliationRecord:
                records = self.model.select().where(self.model.id.in_(ids)).order_by(
                    self.model.email, self.model.orcid)
                for _, chunk in itertools.groupby(records, lambda r: (r.email, r.orcid, )):
                    self.enqueue_record([r.id for r in chunk])
            else:
                for record_id in ids:
                    self.enqueue_record(record_id)

        except Exception as ex:
            flash(f"Failed to activate the selected records: {ex}")
            app.logger.exception("Failed to activate the selected records")
        else:
            flash(f"{count} records were activated for batch processing.")

    @action("reset", "Reset for processing",
            "Are you sure you want to reset the selected records for batch processing?")
    def action_reset(self, ids):
        """Reset batch task records."""
        status = "The record was reset at " + datetime.utcnow().isoformat(timespec="seconds")
        task_id = None
        with db.atomic():
            try:
                if request.method == "POST" and request.form.get("rowid"):
                    # get the first ROWID:
                    rowid = int(request.form.get("rowid"))
                    task_id = self.model.get(id=rowid).task_id
                else:
                    task_id = request.form.get('task_id')
                task = Task.get(id=task_id)

                count = self.model.update(
                    processed_at=None, status=status).where(self.model.is_active,
                                                            self.model.id.in_(ids)).execute()

                if hasattr(self.model, "invitees"):
                    im = self.model.invitees.rel_model
                    count = im.update(
                        processed_at=None, status=status).where(im.record.in_(ids)).execute()
                    emails = im.select(im.email).where(im.record_id.in_(ids))
                else:
                    emails = self.model.select(self.model.email).where(self.model.id.in_(ids))
                # Delete the userInvitation token for selected reset items.
                UserInvitation.delete().where(UserInvitation.email.in_(emails)).execute()

                for record_id in ids:
                    self.enqueue_record(record_id)

            except Exception as ex:
                db.rollback()
                flash(f"Failed to activate the selected records: {ex}")
                app.logger.exception("Failed to activate the selected records")

            else:
                task.expires_at = None
                task.expiry_email_sent_at = None
                task.completed_at = None
                task.save()
                flash(
                    f"{count} {task.task_type.name} records were reset and/or updated for batch processing."
                )

    def create_form(self):
        """Prefill form with organisation default values."""
        form = super().create_form()
        if request.method == "GET":
            org = current_user.organisation
            if hasattr(form, "org_name"):
                form.org_name.data = org.name
            if hasattr(form, "city"):
                form.city.data = org.city
            if hasattr(form, "state"):
                form.state.data = org.state
            if hasattr(form, "country"):
                form.country.data = org.country
            if hasattr(form, "disambiguated_id"):
                form.disambiguated_id.data = org.disambiguated_id
            if hasattr(form, "disambiguation_source"):
                form.disambiguation_source.data = org.disambiguation_source
        return form

    @property
    def current_task_id(self):
        """Get task_id form the query pameter task_id or url."""
        try:
            task_id = request.args.get("task_id")
            if task_id:
                return int(task_id)
            url = request.args.get("url")
            if not url:
                flash("Missing return URL.", "danger")
                return False
            qs = parse_qs(urlparse(url).query)
            task_id = qs.get("task_id", [None])[0]
            if task_id:
                return int(task_id)
        except:
            return None

    def create_model(self, form):
        """Link model to the current task."""
        task_id = self.current_task_id
        if not task_id:
            flash("Missing task ID.", "danger")
            return False

        try:
            model = self.model(task_id=task_id)
            form.populate_obj(model)
            self._on_model_change(form, model, True)
            model.save()

            # For peewee have to save inline forms after model was saved
            save_inline(form, model)
        except Exception as ex:
            if not self.handle_view_exception(ex):
                flash(f"Failed to create record: {ex}", "danger")
                app.log.exception("Failed to create record.")

            return False
        else:
            self.after_model_change(form, model, True)
        if model.is_active:
            self.enqueue_record(model.id)

        return model

    def update_model(self, form, model):
        """Handle change of the record. Enqueue the record if got activated."""
        is_active = model.is_active
        update_resp = super().update_model(form, model)
        if update_resp and not is_active and model.is_active:
            self.enqueue_record(model.id)
        return update_resp


class RecordChildAdmin(AppModelView):
    """Batch processing record child model common bits."""

    roles_required = Role.SUPERUSER | Role.ADMIN
    list_template = "record_child_list.html"

    can_edit = True
    can_create = True
    can_delete = True
    can_view_details = True

    column_exclude_list = ["record"]
    form_excluded_columns = ["record", "record", "status", "processed_at"]
    column_details_exclude_list = ["record"]

    def is_accessible(self):
        """Verify if the view is accessible for the current user."""
        if not super().is_accessible():
            flash("Access denied! You cannot access this record.", "danger")
            return False

        return True

    @property
    def current_record_id(self):
        """Get record_id form the query pameter record_id or url."""
        try:
            record_id = request.args.get("record_id")
            if record_id:
                return int(record_id)
            url = request.args.get("url")
            if not url:
                flash("Missing return URL.", "danger")
                return None
            qs = parse_qs(urlparse(url).query)
            record_id = qs.get("record_id", [None])[0]
            if record_id:
                return int(record_id)
        except:
            return None

    def create_model(self, form):
        """Link model to the current record."""
        record_id = self.current_record_id
        if not record_id:
            flash("Missing record ID.", "danger")
            return False

        try:
            model = self.model()
            form.populate_obj(model)
            model.record_id = record_id
            self._on_model_change(form, model, True)
            model.save()

            # For peewee have to save inline forms after model was saved
            save_inline(form, model)
        except Exception as ex:
            if not self.handle_view_exception(ex):
                flash(f"Failed to create record: {ex}", "danger")
                app.log.exception("Failed to create record.")

            return False
        else:
            self.after_model_change(form, model, True)

        return model


class ExternalIdAdmin(RecordChildAdmin):
    """Combine ExternalId model view."""

    can_edit = True
    can_create = True
    can_delete = True
    can_view_details = True

    form_widget_args = {"external_id": {"readonly": True}}

    def is_accessible(self):
        """Verify if the external id's view is accessible for the current user."""
        if not super().is_accessible():
            flash("Access denied! You cannot access this task.", "danger")
            return False

        return True


class InviteeAdmin(RecordChildAdmin):
    """Combine Invitees record model view."""

    @action("reset", "Reset for processing",
            "Are you sure you want to reset the selected records for batch processing?")
    def action_reset(self, ids):
        """Batch reset of users."""
        with db.atomic():
            try:
                status = " The record was reset at " + datetime.utcnow().isoformat(timespec="seconds")
                count = self.model.update(
                    processed_at=None, status=status).where(self.model.id.in_(ids)).execute()
                record_id = self.model.select().where(
                    self.model.id.in_(ids))[0].record_id
                rec_class = self.model.record.rel_model
                rec_class.update(
                    processed_at=None, status=status).where(
                    rec_class.is_active, rec_class.id == record_id).execute()
                getattr(utils, f"process_{rec_class.underscore_name()}s").queue(record_id)
            except Exception as ex:
                db.rollback()
                flash(f"Failed to activate the selected records: {ex}")
                app.logger.exception("Failed to activate the selected records")
            else:
                flash(f"{count} invitee records were reset for batch processing.")


class CompositeRecordModelView(RecordModelView):
    """Common view for Funding, Work and Peer review model."""

    column_export_exclude_list = (
        "task",
        "is_active",
        "status",
        "processed_at",
        "created_at",
        "updated_at",
    )

    export_types = [
        "tsv",
        "yaml",
        "json",
        "csv",
    ]

    def _export_tablib(self, export_type, return_url):
        """Override export functionality to integrate funding/work/peer review invitees with external ids."""
        if tablib is None:
            flash(gettext('Tablib dependency not installed.'), 'error')
            return redirect(return_url)

        filename = self.get_export_name(export_type)
        disposition = 'attachment;filename=%s' % (secure_filename(filename), )

        mimetype, encoding = mimetypes.guess_type(filename)
        if not mimetype:
            mimetype = 'application/octet-stream'
        if encoding:
            mimetype = '%s; charset=%s' % (mimetype, encoding)
        if self.model == PeerReviewRecord:
            self._export_columns = [(v, v.replace('_', '-')) for v in
                                    ['invitees', 'review_group_id', 'review_url', 'reviewer_role', 'review_type',
                                     'review_completion_date', 'subject_external_identifier', 'subject_container_name',
                                     'subject_type', 'subject_name', 'subject_url', 'convening_organization',
                                     'review_identifiers']]
        elif self.model == FundingRecord:
            self._export_columns = [(v, v.replace('_', '-')) for v in
                                    ['invitees', 'title', 'type', 'organization_defined_type', 'short_description',
                                     'amount', 'start_date', 'end_date', 'organization', 'contributors',
                                     'external_ids']]
        elif self.model == WorkRecord:
            self._export_columns = [(v, v.replace('_', '-')) for v in
                                    ['invitees', 'title', 'journal_title', 'short_description', 'citation', 'type',
                                     'publication_date', 'url', 'language_code', 'country', 'contributors',
                                     'external_ids']]
        ds = tablib.Dataset(headers=[c[1] for c in self._export_columns])

        count, data = self._export_data()

        for row in data:
            vals = self.expected_format(row)
            ds.append(vals)

        try:
            try:
                ds.yaml = yaml.safe_dump(json.loads(ds.json.replace("]\\", "]").replace("\\n", " ")))
                response_data = ds.export(format=export_type)
            except AttributeError:
                response_data = getattr(ds, export_type)
        except (AttributeError, tablib.UnsupportedFormat):
            flash(gettext('Export type "%(type)s not supported.', type=export_type), 'error')
            return redirect(return_url)

        return Response(
            response_data,
            headers={'Content-Disposition': disposition},
            mimetype=mimetype,
        )

    def expected_format(self, row):
        """Get expected export format for funding/work/peer_review records."""
        vals = []
        for c in self._export_columns:
            if c[0] == "invitees":
                invitee_list = []

                for f in row.invitees:
                    invitees_rec = {}
                    invitees_rec['identifier'] = self.get_export_value(f, 'identifier')
                    invitees_rec['email'] = self.get_export_value(f, 'email')
                    invitees_rec['first-name'] = self.get_export_value(f, 'first_name')
                    invitees_rec['last-name'] = self.get_export_value(f, 'last_name')
                    invitees_rec['ORCID-iD'] = self.get_export_value(f, 'orcid')
                    invitees_rec['put-code'] = int(self.get_export_value(f, 'put_code')) if \
                        self.get_export_value(f, 'put_code') else None
                    invitees_rec['visibility'] = self.get_export_value(f, 'visibility')
                    invitee_list.append(invitees_rec)
                vals.append(invitee_list)
            elif c[0] in ['review_completion_date', 'start_date', 'end_date', 'publication_date']:
                vals.append(PartialDate.create(self.get_export_value(row, c[0])).as_orcid_dict()
                            if self.get_export_value(row, c[0]) else None)
            elif c[0] == "subject_external_identifier":
                subject_dict = {}
                subject_dict['external-id-type'] = self.get_export_value(row, 'subject_external_id_type')
                subject_dict['external-id-value'] = self.get_export_value(row, 'subject_external_id_value')
                subject_dict['external-id-url'] = dict(value=self.get_export_value(row, 'subject_external_id_url'))
                subject_dict['external-id-relationship'] = self.get_export_value(row,
                                                                                 'subject_external_id_relationship')
                vals.append(subject_dict)
            elif c[0] == "subject_name":
                subject_name_dict = dict()
                translated_title = dict()
                subject_name_dict['title'] = dict(value=self.get_export_value(row, 'subject_name_title'))
                subject_name_dict['subtitle'] = dict(value=self.get_export_value(row, 'subject_name_subtitle'))
                translated_title['language-code'] = self.get_export_value(row,
                                                                          'subject_name_translated_title_lang_code')
                translated_title['value'] = csv_encode(self.get_export_value(row, 'subject_name_translated_title'))
                subject_name_dict['translated-title'] = translated_title
                vals.append(subject_name_dict)
            elif c[0] in ["convening_organization", "organization"]:
                convening_org_dict = dict()
                disambiguated_dict = dict()
                convening_org_dict['name'] = self.get_export_value(row, 'convening_org_name') or self.get_export_value(
                    row, 'org_name')
                convening_org_dict['address'] = dict(
                    city=self.get_export_value(row, 'convening_org_city') or self.get_export_value(row, 'city'),
                    region=self.get_export_value(row, 'convening_org_region') or self.get_export_value(row, 'region'),
                    country=self.get_export_value(row, 'convening_org_country') or self.get_export_value(row,
                                                                                                         'country'))
                disambiguated_dict['disambiguated-organization-identifier'] = \
                    self.get_export_value(row, 'convening_org_disambiguated_identifier') or \
                    self.get_export_value(row, 'disambiguated_id')
                disambiguated_dict['disambiguation-source'] = self.get_export_value(
                    row, 'convening_org_disambiguation_source') or self.get_export_value(row, 'disambiguation_source')
                convening_org_dict['disambiguated-organization'] = disambiguated_dict
                vals.append(convening_org_dict)
            elif c[0] in ["review_identifiers", "external_ids"]:
                external_ids_list = []
                external_dict = {}
                external_ids_data = row.external_ids
                for f in external_ids_data:
                    external_id_dict = {}
                    external_id_dict['external-id-type'] = self.get_export_value(f, 'type')
                    external_id_dict['external-id-value'] = self.get_export_value(f, 'value')
                    external_id_dict['external-id-relationship'] = self.get_export_value(f, 'relationship')
                    external_id_dict['external-id-url'] = dict(value=self.get_export_value(f, 'url'))
                    external_ids_list.append(external_id_dict)
                external_dict['external-id'] = external_ids_list
                vals.append(external_dict)
            elif c[0] == "title":
                title_dict = dict()
                translated_title = dict()
                title_dict['title'] = dict(value=self.get_export_value(row, 'title'))
                if self.model == WorkRecord:
                    title_dict['subtitle'] = dict(value=self.get_export_value(row, 'subtitle'))
                translated_title['language-code'] = self.get_export_value(row, 'translated_title_language_code')
                translated_title['value'] = csv_encode(self.get_export_value(row, 'translated_title'))
                title_dict['translated-title'] = translated_title
                vals.append(title_dict)
            elif c[0] == "amount":
                amount_dict = dict()
                amount_dict['currency-code'] = self.get_export_value(row, 'currency')
                amount_dict['value'] = csv_encode(self.get_export_value(row, 'amount'))
                vals.append(amount_dict)
            elif c[0] == "citation":
                citation_dict = dict()
                citation_dict['citation-type'] = self.get_export_value(row, 'citation_type')
                citation_dict['citation-value'] = csv_encode(self.get_export_value(row, 'citation_value'))
                vals.append(citation_dict)
            elif c[0] == "contributors":
                contributors_list = []
                contributors_dict = {}
                contributors_data = row.contributors
                for f in contributors_data:
                    contributor_dict = {}
                    contributor_dict['contributor-attributes'] = {'contributor-role': self.get_export_value(f, 'role')}
                    if self.model == WorkRecord:
                        contributor_dict['contributor-attributes'].update(
                            {'contributor-sequence': self.get_export_value(f, 'contributor_sequence')})
                    contributor_dict['contributor-email'] = dict(value=self.get_export_value(f, 'email'))
                    contributor_dict['credit-name'] = dict(value=self.get_export_value(f, 'name'))
                    contributor_dict['contributor-orcid'] = dict(path=self.get_export_value(f, 'orcid'))
                    contributors_list.append(contributor_dict)
                contributors_dict['contributor'] = contributors_list
                vals.append(contributors_dict)
            else:
                requires_nested_value = ['review_url', 'subject_container_name', 'subject_url', 'journal_title', 'url',
                                         'organization_defined_type', 'country']
                if c[0] in requires_nested_value:
                    vals.append(dict(value=self.get_export_value(row, c[0])))
                else:
                    vals.append(csv_encode(self.get_export_value(row, c[0])))
        return vals

    @expose('/export/<export_type>/')
    def export(self, export_type):
        """Check the export type whether it is csv, tsv or other format."""
        return_url = get_redirect_target() or self.get_url('.index_view')

        if not self.can_export or (export_type not in self.export_types):
            flash(gettext('Permission denied.'), 'error')
            return redirect(return_url)

        if export_type == 'csv' or export_type == 'tsv':
            return self._export_csv(return_url, export_type)
        else:
            return self._export_tablib(export_type, return_url)

    def _export_csv(self, return_url, export_type):
        """Export a CSV or tsv of records as a stream."""
        delimiter = ","
        if export_type == 'tsv':
            delimiter = "\t"

        # Grab parameters from URL
        view_args = self._get_list_extra_args()

        # Map column index to column name
        sort_column = self._get_column_by_idx(view_args.sort)
        if sort_column is not None:
            sort_column = sort_column[0]

        # Get count and data
        count, query = self.get_record_list(
            0,
            sort_column,
            view_args.sort_desc,
            view_args.search,
            view_args.filters,
            page_size=self.export_max_rows,
            execute=False)

        # https://docs.djangoproject.com/en/1.8/howto/outputting-csv/
        class Echo(object):
            """An object that implements just the write method of the file-like interface."""

            def write(self, value):
                """Write the value by returning it, instead of storing in a buffer."""
                return value

        writer = csv.writer(Echo(), delimiter=delimiter)

        def generate():
            # Append the column titles at the beginning
            titles = [csv_encode(c[1]) for c in self._export_columns]
            yield writer.writerow(titles)

            for row in query:
                vals = [csv_encode(self.get_export_value(row, c[0]))
                        for c in self._export_columns]
                yield writer.writerow(vals)

        filename = self.get_export_name(export_type=export_type)

        disposition = 'attachment;filename=%s' % (secure_filename(filename), )

        return Response(
            stream_with_context(generate()),
            headers={'Content-Disposition': disposition},
            mimetype='text/' + export_type)


class FundingRecordAdmin(CompositeRecordModelView):
    """Funding record model view."""

    column_exclude_list = ("task", "translated_title_language_code", "short_description", "disambiguation_source")
    can_create = True
    column_searchable_list = ("title",)
    list_template = "funding_record_list.html"
    column_export_list = (
        "funding_id",
        "identifier",
        "put_code",
        "title",
        "translated_title",
        "translated_title_language_code",
        "type",
        "organization_defined_type",
        "short_description",
        "amount",
        "currency",
        "start_date",
        "end_date",
        "org_name",
        "city",
        "region",
        "country",
        "disambiguated_id",
        "disambiguation_source",
        "visibility",
        "orcid",
        "email",
        "first_name",
        "last_name",
        "external_id_type",
        "external_id_url",
        "external_id_relationship",
        "status",)

    def get_record_list(self, page, sort_column, sort_desc, search, filters, execute=True, page_size=None):
        """Return records and realated to the record data."""
        count, query = self.get_list(
            0,
            sort_column,
            sort_desc,
            search,
            filters,
            page_size=page_size,
            execute=False)

        ext_ids = [r.id for r in
                   ExternalId.select(models.fn.min(ExternalId.id).alias("id")).join(FundingRecord).where(
                       FundingRecord.task == self.current_task_id).group_by(FundingRecord.id).objects()]

        return count, query.select(
            self.model,
            FundingInvitee.email,
            FundingInvitee.orcid,
            FundingInvitee.identifier,
            FundingInvitee.first_name,
            FundingInvitee.last_name,
            FundingInvitee.put_code,
            FundingInvitee.visibility,
            ExternalId.type.alias("external_id_type"),
            ExternalId.value.alias("funding_id"),
            ExternalId.url.alias("external_id_url"),
            ExternalId.relationship.alias("external_id_relationship"),
        ).join(
            ExternalId,
            JOIN.LEFT_OUTER,
            on=(ExternalId.record_id == self.model.id)).where(ExternalId.id << ext_ids).join(
            FundingInvitee,
            JOIN.LEFT_OUTER,
            on=(FundingInvitee.record_id == self.model.id)).objects()


class WorkRecordAdmin(CompositeRecordModelView):
    """Work record model view."""

    column_exclude_list = ("task", "translated_title_language_code", "short_description", "citation_value")
    can_create = True
    column_searchable_list = ("title",)
    list_template = "work_record_list.html"
    form_overrides = dict(publication_date=PartialDateField)

    column_export_list = [
        "work_id",
        "put_code",
        "title",
        "subtitle",
        "translated_title",
        "translated_title_language_code",
        "journal_title",
        "short_description",
        "citation_type",
        "citation_value",
        "type",
        "publication_date",
        "publication_media_type",
        "url",
        "language_code",
        "country",
        "visibility",
        "orcid",
        "email",
        "identifier",
        "first_name",
        "last_name",
        "external_id_type",
        "external_id_url",
        "external_id_relationship",
        "status",
    ]

    def get_record_list(self, page, sort_column, sort_desc, search, filters, execute=True, page_size=None):
        """Return records and realated to the record data."""
        count, query = self.get_list(
            0,
            sort_column,
            sort_desc,
            search,
            filters,
            page_size=page_size,
            execute=False)

        ext_ids = [r.id for r in
                   WorkExternalId.select(models.fn.min(WorkExternalId.id).alias("id")).join(WorkRecord).where(
                       WorkRecord.task == self.current_task_id).group_by(WorkRecord.id).objects()]

        return count, query.select(
            self.model,
            WorkInvitee.email,
            WorkInvitee.orcid,
            WorkInvitee.identifier,
            WorkInvitee.first_name,
            WorkInvitee.last_name,
            WorkInvitee.put_code,
            WorkInvitee.visibility,
            WorkExternalId.type.alias("external_id_type"),
            WorkExternalId.value.alias("work_id"),
            WorkExternalId.url.alias("external_id_url"),
            WorkExternalId.relationship.alias("external_id_relationship"),
        ).join(
            WorkExternalId,
            JOIN.LEFT_OUTER,
            on=(WorkExternalId.record_id == self.model.id)).where(WorkExternalId.id << ext_ids).join(
            WorkInvitee,
            JOIN.LEFT_OUTER,
            on=(WorkInvitee.record_id == self.model.id)).objects()


class PeerReviewRecordAdmin(CompositeRecordModelView):
    """Peer Review record model view."""

    column_exclude_list = (
        "task", "subject_external_id_type", "external_id_type", "convening_org_disambiguation_source")
    can_create = True
    column_searchable_list = ("review_group_id", )
    list_template = "peer_review_record_list.html"
    form_overrides = dict(review_completion_date=PartialDateField)

    form_rules = [
        rules.FieldSet([
            "review_group_id", "reviewer_role", "review_url", "review_type",
            "review_completion_date"
        ], "Review Group"),
        rules.FieldSet([
            "subject_external_id_type", "subject_external_id_value", "subject_external_id_url",
            "subject_external_id_relationship", "subject_container_name", "subject_type",
            "subject_name_title", "subject_name_subtitle",
            "subject_name_translated_title_lang_code", "subject_name_translated_title",
            "subject_url"
        ], "Subject"),
        rules.FieldSet([
            "convening_org_name", "convening_org_city", "convening_org_region",
            "convening_org_country", "convening_org_disambiguated_identifier",
            "convening_org_disambiguation_source"
        ], "Convening Organisation"),
        "is_active",
    ]

    column_export_list = [
        "review_group_id",
        "reviewer_role",
        "review_url",
        "review_type",
        "review_completion_date",
        "subject_external_id_type",
        "subject_external_id_value",
        "subject_external_id_url",
        "subject_external_id_relationship",
        "subject_container_name",
        "subject_type",
        "subject_name_title",
        "subject_name_subtitle",
        "subject_name_translated_title_lang_code",
        "subject_name_translated_title",
        "subject_url",
        "convening_org_name",
        "convening_org_city",
        "convening_org_region",
        "convening_org_country",
        "convening_org_disambiguated_identifier",
        "convening_org_disambiguation_source",
        "email",
        "orcid",
        "identifier",
        "first_name",
        "last_name",
        "put_code",
        "visibility",
        "external_id_type",
        "peer_review_id",
        "external_id_url",
        "external_id_relationship",
    ]

    def get_record_list(self,
                        page,
                        sort_column,
                        sort_desc,
                        search,
                        filters,
                        execute=True,
                        page_size=None):
        """Return records and realated to the record data."""
        count, query = self.get_list(
            0, sort_column, sort_desc, search, filters, page_size=page_size, execute=False)

        ext_ids = [r.id for r in
                   PeerReviewExternalId.select(models.fn.min(PeerReviewExternalId.id).alias("id")).join(
                       PeerReviewRecord).where(
                       PeerReviewRecord.task == self.current_task_id).group_by(PeerReviewRecord.id).objects()]

        return count, query.select(
            self.model,
            PeerReviewInvitee.email,
            PeerReviewInvitee.orcid,
            PeerReviewInvitee.identifier,
            PeerReviewInvitee.first_name,
            PeerReviewInvitee.last_name,
            PeerReviewInvitee.put_code,
            PeerReviewInvitee.visibility,
            PeerReviewExternalId.type.alias("external_id_type"),
            PeerReviewExternalId.value.alias("peer_review_id"),
            PeerReviewExternalId.url.alias("external_id_url"),
            PeerReviewExternalId.relationship.alias("external_id_relationship"),
        ).join(
            PeerReviewExternalId,
            JOIN.LEFT_OUTER,
            on=(PeerReviewExternalId.record_id == self.model.id)).where(PeerReviewExternalId.id << ext_ids).join(
                PeerReviewInvitee,
                JOIN.LEFT_OUTER,
                on=(PeerReviewInvitee.record_id == self.model.id)).objects()


class AffiliationRecordAdmin(RecordModelView):
    """Affiliation record model view."""

    can_create = True
    list_template = "affiliation_record_list.html"
    column_exclude_list = (
        "task",
        "organisation",
    )
    column_searchable_list = (
        "first_name",
        "last_name",
        "email",
        "role",
        "department",
        "state",
    )
    column_export_exclude_list = (
        "task",
        "is_active",
    )
    form_widget_args = {"task": {"readonly": True}}

    def validate_form(self, form):
        """Validate the input."""
        if request.method == "POST" and hasattr(form, "orcid") and hasattr(
                form, "email") and hasattr(form, "put_code"):
            if not (form.orcid.data or form.email.data or form.put_code.data):
                flash(
                    "Either <b>email</b>, <b>ORCID iD</b>, or <b>put-code</b> should be provided.",
                    "danger")
                return False
        return super().validate_form(form)

    @expose("/export/<export_type>/")
    def export(self, export_type):
        """Check the export type whether it is csv, tsv or other format."""
        if export_type not in ["json", "yaml", "yml"]:
            return super().export(export_type)
        return_url = get_redirect_target() or self.get_url(".index_view")

        task_id = self.current_task_id
        if not task_id:
            flash("Missing task ID.", "danger")
            return redirect(return_url)

        if not self.can_export or (export_type not in self.export_types):
            flash("Permission denied.", "danger")
            return redirect(return_url)

        data = Task.get(int(task_id)).to_dict()
        if export_type == "json":
            resp = jsonify(data)
        else:
            resp = yamlfy(data)

        resp.headers[
            "Content-Disposition"] = f"attachment;filename={secure_filename(self.get_export_name(export_type))}"
        return resp


class ProfilePropertyRecordAdmin(AffiliationRecordAdmin):
    """Researcher Url, Other Name, and Keyword record model view."""

    def __init__(self, model_class, *args, **kwargs):
        """Set up model specific attributes."""
        self.column_searchable_list = [
            f for f in ["content", "name", "value", "first_name", "last_name", "email"]
            if f in model_class._meta.fields
        ]
        super().__init__(model_class, *args, **kwargs)


class ViewMembersAdmin(AppModelView):
    """Organisation member model (User beloging to the current org.admin oganisation) view."""

    roles_required = Role.SUPERUSER | Role.ADMIN
    list_template = "viewMembers.html"
    edit_template = "admin/member_edit.html"
    form_columns = ["name", "orcid", "email", "eppn"]
    form_widget_args = {c: {"readonly": True} for c in form_columns if c != "email"}
    column_list = ["email", "orcid", "created_at", "updated_at", "orcid_updated_at"]
    column_formatters_export = dict(orcid=lambda v, c, m, p: m.orcid)
    column_exclude_list = None
    column_searchable_list = ["email", "orcid", "name", "first_name", "last_name"]
    column_export_list = ("email", "eppn", "orcid")
    model = User
    can_edit = True
    can_create = False
    can_delete = True
    can_view_details = False
    can_export = True
    column_filters = (
        filters.DateBetweenFilter(column=User.created_at, name="Registration Date"),
        filters.DateBetweenFilter(column=User.updated_at, name="Update Date"),
        filters.DateBetweenFilter(column=User.orcid_updated_at, name="ORCID Update Date"),
    )
    column_labels = {"created_at": "Registered At"}

    def get_query(self):
        """Get quiery for the user belonging to the organistation of the current user."""
        return current_user.organisation.users

    def _order_by(self, query, joins, order):
        """Add ID for determenistic order of rows if sorting is by NULLable field."""
        query, joins = super()._order_by(query, joins, order)
        # add ID only if all fields are NULLable (exlcude ones given by str):
        if all(not isinstance(f, str) and f.null for (f, _) in order):
            clauses = query._order_by
            clauses.append(self.model.id.desc() if order[0][1] else self.model.id)
            query = query.order_by(*clauses)
        return query, joins

    def get_one(self, rec_id):
        """Limit access only to the userers belonging to the current organisation."""
        try:
            user = User.get(id=rec_id)
            if not user.organisations.where(UserOrg.org == current_user.organisation).exists():
                flash("Access Denied!", "danger")
                abort(403)
            return user
        except User.DoesNotExist:
            flash(f"The user with given ID: {rec_id} doesn't exist or it was deleted.", "danger")
            abort(404)

    def delete_model(self, model):
        """Delete a row and revoke all access tokens issues for the organisation."""
        org = current_user.organisation
        token_revoke_url = app.config["ORCID_BASE_URL"] + "oauth/revoke"

        if UserOrg.select().where((UserOrg.user_id == model.id) & (UserOrg.org_id == org.id)
                                  & UserOrg.is_admin).exists():
            flash(
                f"Failed to delete record for {model}, As User appears to be one of the admins. "
                f"Please contact orcid@royalsociety.org.nz for support", "danger")
            return False

        for token in OrcidToken.select().where(OrcidToken.org == org, OrcidToken.user == model):
            try:
                resp = requests.post(token_revoke_url,
                                     headers={"Accepts": "application/json"},
                                     data=dict(client_id=org.orcid_client_id,
                                               client_secret=org.orcid_secret,
                                               token=token.access_token))

                if resp.status_code != 200:
                    flash("Failed to revoke token {token.access_token}: {ex}", "danger")
                    return False

                token.delete_instance(recursive=True)

            except Exception as ex:
                flash(f"Failed to revoke token {token.access_token}: {ex}", "danger")
                app.logger.exception('Failed to delete record.')
                return False

        user_org = UserOrg.select().where(UserOrg.user == model, UserOrg.org == org).first()
        try:
            self.on_model_delete(model)
            if model.organisations.count() < 2:
                model.delete_instance(recursive=True)
            else:
                if model.organisation == user_org.org:
                    model.organisation = model.organisations.first()
                    model.save()
                user_org.delete_instance(recursive=True)

        except Exception as ex:
            if not self.handle_view_exception(ex):
                flash(gettext('Failed to delete record. %(error)s', error=str(ex)), 'danger')
                app.logger.exception('Failed to delete record.')

            return False
        else:
            self.after_model_delete(model)
        return True

    @action("delete", "Delete", "Are you sure you want to delete selected records?")
    def action_delete(self, ids):
        """Delete a record for selected entries."""
        try:
            model_pk = getattr(self.model, self._primary_key)
            count = 0

            query = self.model.select().where(model_pk << ids)

            for m in query:
                if self.delete_model(m):
                    count += 1
            if count:
                flash(
                    gettext(
                        'Record was successfully deleted.%(count)s records were successfully deleted.',
                        count=count), 'success')
        except Exception as ex:
            flash(gettext('Failed to delete records. %(error)s', error=str(ex)), 'danger')

    @action(
        "export_affiliations", "Export Affiliation Records",
        "Are you sure you want to retrieve and export selected records affiliation entries from ORCID?"
    )
    def action_export_affiliations(self, ids):
        """Export all user profile section list (either 'Education' or 'Employment')."""
        tokens = OrcidToken.select(User, OrcidToken).join(
            User, on=(OrcidToken.user_id == User.id)).where(
                OrcidToken.user_id << ids,
                OrcidToken.scopes.contains(orcid_client.READ_LIMITED))
        if not current_user.is_superuser:
            tokens = tokens.where(OrcidToken.org_id == current_user.organisation.id)

        records = []
        for t in tokens:

            try:
                api = orcid_client.MemberAPIV3(user=t.user, access_token=t.access_token)
                profile = api.get_record()
                if not profile:
                    continue
            except ApiException as ex:
                if ex.status == 401:
                    flash(f"User {t.user} has revoked the permissions to update his/her records",
                          "warning")
                else:
                    flash(
                        "Exception when calling ORCID API: \n"
                        + json.loads(ex.body.replace("''", "\"")).get('user-messsage'), "danger")
            except Exception as ex:
                abort(500, ex)

            records = itertools.chain(
                *[[(t.user, s.get(f"{rt}-summary")) for ag in
                   profile.get("activities-summary", f"{rt}s", "affiliation-group", default=[])
                   for s in ag.get("summaries")] for rt in ["employment", "education", "distinction", "membership",
                                                            "service", "qualification", "invited-position"]])

        # https://docs.djangoproject.com/en/1.8/howto/outputting-csv/
        class Echo(object):
            """An object that implements just the write method of the file-like interface."""

            def write(self, value):
                """Write the value by returning it, instead of storing in a buffer."""
                return '' if value is None or value == "None" else value

        writer = csv.writer(Echo(), delimiter=",")

        def generate():
            titles = [
                csv_encode(c) for c in [
                    "Put Code", "First Name", "Last Name", "Email", "ORCID iD", "Affiliation Type",
                    "Role", "Department", "Start Date", "End Date", "City", "State", "Country",
                    "Disambiguated Id", "Disambiguation Source"
                ]
            ]
            yield writer.writerow(titles)

            for row in records:
                u, r = row

                _, orcid, affiliation_type, put_code = r.get("path").split("/")
                yield writer.writerow(
                    csv_encode(v or '') for v in [
                        r.get("put-code"), u.first_name, u.last_name, u.email, orcid,
                        affiliation_type,
                        r.get("role-title"),
                        r.get("department-name"),
                        PartialDate.create(r.get("start-date")),
                        PartialDate.create(r.get("end-date")),
                        r.get("organization", "address", "city"),
                        r.get("organization", "address", "region"),
                        r.get("organization", "address", "country"),
                        r.get("disambiguated-organization",
                              "disambiguated-organization-identifier"),
                        r.get("disambiguated-organization", "disambiguation-source")
                    ])

        return Response(stream_with_context(generate()),
                        headers={"Content-Disposition": "attachment;filename=affiliations.csv"},
                        mimetype="text/csv")


class GroupIdRecordAdmin(AppModelView):
    """GroupIdRecord model view."""

    roles_required = Role.SUPERUSER | Role.ADMIN
    list_template = "viewGroupIdRecords.html"
    can_edit = True
    can_create = True
    can_delete = True

    form_widget_args = {"organisation": {"disabled": True}}
    column_searchable_list = (
        "name",
        "group_id",
    )
    form_excluded_columns = (
        "processed_at",
        "status",
    )

    def create_form(self, obj=None):
        """Preselect the organisation field with Admin's organisation."""
        form = super().create_form()
        form.organisation.data = current_user.organisation
        return form

    @action("Insert/Update Record", "Insert or Update record",
            "Are you sure you want add or update group id record?")
    def action_insert_update(self, ids):
        """Insert/Update GroupID records."""
        count = 0
        with db.atomic():
            for gid in self.model.select().where(self.model.id.in_(ids)):
                try:
                    org = gid.organisation
                    orcid_token = None
                    gid.status = None
                    try:
                        orcid_token = OrcidToken.get(org=org, scopes='/group-id-record/update')
                    except OrcidToken.DoesNotExist:
                        orcid_token = utils.get_client_credentials_token(org=org, scope="/group-id-record/update")
                    except Exception as ex:
                        flash("Something went wrong in ORCID call, "
                              "please contact orcid@royalsociety.org.nz for support", "warning")
                        app.logger.exception(f'Exception occured {ex}')

                    orcid_client.configuration.access_token = orcid_token.access_token
                    api = orcid_client.MemberAPI(org=org, access_token=orcid_token.access_token)

                    put_code, created = api.create_or_update_record_id_group(put_code=gid.put_code,
                                                                             org=org, group_name=gid.name,
                                                                             group_id=gid.group_id,
                                                                             description=gid.description, type=gid.type)

                    if created:
                        gid.add_status_line(f"The group id record was created.")
                    else:
                        gid.add_status_line(f"The group id record was updated.")

                    gid.put_code = put_code
                    count += 1
                except ApiException as ex:
                    if ex.status == 404:
                        gid.put_code = None
                    elif ex.status == 401:
                        orcid_token.delete_instance()
                    flash("Something went wrong in ORCID call, Please try again by making by making necessary changes, "
                          "In case you understand the 'user-message' present in the status field or else "
                          "please contact orcid@royalsociety.org.nz for support", "warning")
                    app.logger.exception(f'Exception occured {ex}')
                    gid.add_status_line(f"ApiException: {ex}")
                except Exception as ex:
                    flash("Something went wrong in ORCID call, "
                          "Please contact orcid@royalsociety.org.nz for support", "warning")
                    app.logger.exception(f'Exception occured {ex}')
                    gid.add_status_line(f"Exception: {ex}")
                finally:
                    gid.processed_at = datetime.utcnow()
                    gid.save()
        flash("%d Record was processed." % count)


admin.add_view(UserAdmin(User))
admin.add_view(OrganisationAdmin(Organisation))
admin.add_view(OrcidTokenAdmin(OrcidToken))
admin.add_view(OrgInfoAdmin(OrgInfo))
admin.add_view(OrcidApiCallAmin(OrcidApiCall))
admin.add_view(UserInvitationAdmin())
admin.add_view(OrgInvitationAdmin())

admin.add_view(TaskAdmin(Task))
admin.add_view(AffiliationRecordAdmin())
admin.add_view(RecordChildAdmin(AffiliationExternalId))
admin.add_view(FundingRecordAdmin())
admin.add_view(RecordChildAdmin(FundingContributor))
admin.add_view(InviteeAdmin(FundingInvitee))
admin.add_view(RecordChildAdmin(ExternalId))
admin.add_view(RecordChildAdmin(WorkContributor))
admin.add_view(RecordChildAdmin(WorkExternalId))
admin.add_view(InviteeAdmin(WorkInvitee))
admin.add_view(WorkRecordAdmin())
admin.add_view(PeerReviewRecordAdmin())
admin.add_view(InviteeAdmin(PeerReviewInvitee))
admin.add_view(RecordChildAdmin(PeerReviewExternalId))
admin.add_view(ProfilePropertyRecordAdmin(PropertyRecord))
admin.add_view(ProfilePropertyRecordAdmin(OtherIdRecord))
admin.add_view(ViewMembersAdmin(name="viewmembers", endpoint="viewmembers"))

admin.add_view(UserOrgAmin(UserOrg))
admin.add_view(AppModelView(Client))
admin.add_view(AppModelView(Grant))
admin.add_view(AppModelView(Token))
admin.add_view(AppModelView(Delegate))
admin.add_view(GroupIdRecordAdmin(GroupIdRecord))

for name, model in models.audit_models.items():
    admin.add_view(AuditLogModelView(model, endpoint=name + "_log"))


@app.template_filter("year_range")
def year_range(entry):
    """Show an interval of employment in years."""
    val = ""

    start_date = entry.get("start_date") or entry.get("start-date")
    if start_date and start_date["year"]["value"]:
        val = start_date["year"]["value"]
    else:
        val = "unknown"
    val += "-"

    end_date = entry.get("end_date") or entry.get("end-date")
    if end_date and end_date["year"]["value"]:
        val += end_date["year"]["value"]
    else:
        val += "present"
    return val


@app.template_filter("orcid")
def user_orcid_id_url(user):
    """Render user ORCID Id URL."""
    return ORCID_BASE_URL + user.orcid if user.orcid else ""


@app.template_filter("isodate")
def isodate(d, sep="&nbsp;", no_time=False):
    """Render date into format YYYY-mm-dd HH:MM."""
    if d:
        if isinstance(d, datetime):
            ts_format = '' if no_time else f"[{sep}]HH:mm"
            return Markup(
                f"""<time datetime="{d.isoformat(timespec='minutes')}" """
                f"""data-toggle="tooltip" title="{d.isoformat(timespec='minutes', sep=' ')} UTC" """
                f"""data-format="YYYY[&#8209;]MM[&#8209;]DD{ts_format}" />""")
        if isinstance(d, str):
            return Markup(f"""<time datetime="{d}" />""")
    return ''


@app.template_filter("shorturl")
def shorturl(url):
    """Create and render short url."""
    u = Url.shorten(url)
    return url_for("short_url", short_id=u.short_id, _external=True)


@app.route("/activate_all", methods=["POST"])
@roles_required(Role.SUPERUSER, Role.ADMIN, Role.TECHNICAL)
def activate_all():
    """Batch registraion of users."""
    _url = request.args.get("url") or request.referrer
    task_id = request.form.get("task_id")
    task = Task.get(task_id)
    try:
        count = utils.activate_all_records(task)
    except Exception as ex:
        flash(f"Failed to activate the selected records: {ex}")
    else:
        flash(f"{count} records were activated for batch processing.")
    return redirect(_url)


@app.route("/reset_all", methods=["POST"])
@roles_required(Role.SUPERUSER, Role.ADMIN, Role.TECHNICAL)
def reset_all():
    """Batch reset of batch records."""
    _url = request.args.get("url") or request.referrer
    task_id = request.form.get("task_id")
    task = Task.get(task_id)
    try:
        count = utils.reset_all_records(task)
    except Exception as ex:
        flash(f"Failed to reset the selected records: {ex}")
    else:
        flash(f"{count} {task.task_type.name} records were reset for batch processing.", "info")
    return redirect(_url)


@app.route("/section/<int:user_id>/<string:section_type>/<int:put_code>/delete", methods=["POST"])
@roles_required(Role.ADMIN)
def delete_record(user_id, section_type, put_code):
    """Delete an employment, education, peer review, works or funding record."""
    _url = request.referrer or request.args.get("url") or url_for(
        "section", user_id=user_id, section_type=section_type)
    try:
        user = User.get(id=user_id, organisation_id=current_user.organisation_id)
    except Exception:
        flash("ORCID HUB doesn't have data related to this researcher", "warning")
        return redirect(url_for('viewmembers.index_view'))
    if not user.orcid:
        flash("The user hasn't yet linked their ORCID record", "danger")
        return redirect(_url)

    orcid_token = None
    if section_type in ["RUR", "ONR", "KWR", "ADR", "EXR"]:
        orcid_token = OrcidToken.select(OrcidToken.access_token).where(OrcidToken.user_id == user.id,
                                                                       OrcidToken.org_id == user.organisation_id,
                                                                       OrcidToken.scopes.contains(
                                                                           orcid_client.PERSON_UPDATE)).first()
        if not orcid_token:
            flash("The user hasn't given 'PERSON/UPDATE' permission to delete this record", "warning")
            return redirect(_url)
    else:
        orcid_token = OrcidToken.select(OrcidToken.access_token).where(OrcidToken.user_id == user.id,
                                                                       OrcidToken.org_id == user.organisation_id,
                                                                       OrcidToken.scopes.contains(
                                                                           orcid_client.ACTIVITIES_UPDATE)).first()
        if not orcid_token:
            flash("The user hasn't given 'ACTIVITIES/UPDATE' permission to delete this record", "warning")
            return redirect(_url)

    # Gradually mirgating to v3.x
    if section_type in ["EDU", "EMP", "DST", "MEM", "SER", "QUA", "POS"]:
        api = orcid_client.MemberAPIV3(user=user, access_token=orcid_token.access_token)
    else:
        api = orcid_client.MemberAPI(user=user, access_token=orcid_token.access_token)

    try:
        api.delete_section(section_type, put_code)
        app.logger.info(f"For {user.orcid} '{section_type}' record was deleted by {current_user}")
        flash("The record was successfully deleted.", "success")
    except ApiException as e:
        flash(
            "Failed to delete the entry: " + json.loads(e.body.replace(
                "''", "\"")).get('user-messsage'), "danger")
    except Exception as ex:
        app.logger.error("For %r encountered exception: %r", user, ex)
        abort(500, ex)
    return redirect(_url)


@app.route("/section/<int:user_id>/<string:section_type>/<int:put_code>/edit", methods=["GET", "POST"])
@app.route("/section/<int:user_id>/<string:section_type>/new", methods=["GET", "POST"])
@roles_required(Role.ADMIN)
def edit_record(user_id, section_type, put_code=None):
    """Create a new or edit an existing profile section record."""
    section_type = section_type.upper()[:3]
    _url = (request.args.get("url")
            or url_for("section", user_id=user_id, section_type=section_type))

    org = current_user.organisation
    try:
        # TODO: multiple orginisation support
        user = User.get(id=user_id, organisation=org.id)
    except User.DoesNotExist:
        flash("ORCID HUB doent have data related to this researcher", "warning")
        return redirect(_url)

    if not user.orcid:
        flash("The user hasn't yet linked their ORCID record", "danger")
        return redirect(_url)

    orcid_token = None
    is_person_update = section_type in ["RUR", "ONR", "KWR", "ADR", "EXR"]
    orcid_token = OrcidToken.select(OrcidToken.access_token).where(
        OrcidToken.user_id == user.id, OrcidToken.org_id == org.id,
        OrcidToken.scopes.contains(orcid_client.PERSON_UPDATE if is_person_update else orcid_client
                                   .ACTIVITIES_UPDATE)).first()
    if not orcid_token:
        flash(
            f"""The user hasn't given '{"PERSON/UPDATE" if is_person_update else "ACTIVITIES/UPDATE"}' """
            "permission to you to Add/Update these records", "warning")
        return redirect(_url)

    # Gradually mirgating to v3.x
    if section_type in ["EDU", "EMP", "DST", "MEM", "SER", "QUA", "POS"]:
        api = orcid_client.MemberAPIV3(user=user, access_token=orcid_token.access_token)
    else:
        api = orcid_client.MemberAPI(user=user, access_token=orcid_token.access_token)

    if section_type == "FUN":
        form = FundingForm(form_type=section_type)
    elif section_type == "PRR":
        form = PeerReviewForm(form_type=section_type)
    elif section_type == "WOR":
        form = WorkForm(form_type=section_type)
    elif section_type == "RUR":
        form = ResearcherUrlForm(form_type=section_type)
    elif section_type == "ADR":
        form = AddressForm(form_type=section_type)
    elif section_type == "EXR":
        form = ExternalIdentifierForm(form_type=section_type)
    elif section_type in ["ONR", "KWR"]:
        form = OtherNameKeywordForm(form_type=section_type)
    else:
        form = RecordForm(form_type=section_type)

    grant_data_list = []
    if request.method == "GET":
        data = {}
        if put_code:
            try:
                # Fetch an Employment
                if section_type == "EMP":
                    api_response = api.view_employmentv3(user.orcid, put_code, _preload_content=False)
                elif section_type == "EDU":
                    api_response = api.view_educationv3(user.orcid, put_code, _preload_content=False)
                elif section_type == "DST":
                    api_response = api.view_distinctionv3(user.orcid, put_code, _preload_content=False)
                elif section_type == "MEM":
                    api_response = api.view_membershipv3(user.orcid, put_code, _preload_content=False)
                elif section_type == "SER":
                    api_response = api.view_servicev3(user.orcid, put_code, _preload_content=False)
                elif section_type == "QUA":
                    api_response = api.view_qualificationv3(user.orcid, put_code, _preload_content=False)
                elif section_type == "POS":
                    api_response = api.view_invited_positionv3(user.orcid, put_code, _preload_content=False)
                elif section_type == "FUN":
                    api_response = api.view_funding(user.orcid, put_code, _preload_content=False)
                elif section_type == "WOR":
                    api_response = api.view_work(user.orcid, put_code)
                elif section_type == "PRR":
                    api_response = api.view_peer_review(user.orcid, put_code)
                elif section_type == "RUR":
                    api_response = api.view_researcher_url(user.orcid, put_code, _preload_content=False)
                elif section_type == "ONR":
                    api_response = api.view_other_name(user.orcid, put_code, _preload_content=False)
                elif section_type == "ADR":
                    api_response = api.view_address(user.orcid, put_code, _preload_content=False)
                elif section_type == "EXR":
                    api_response = api.view_external_identifier(user.orcid, put_code, _preload_content=False)
                elif section_type == "KWR":
                    api_response = api.view_keyword(user.orcid, put_code, _preload_content=False)

                if section_type in ["WOR", "PRR"]:
                    _data = api_response.to_dict()
                else:
                    _data = json.loads(api_response.data, object_pairs_hook=NestedDict)

                if section_type == "PRR" or section_type == "WOR":

                    if section_type == "PRR":
                        external_ids_list = get_val(_data, "review_identifiers", "external-id")
                    else:
                        external_ids_list = get_val(_data, "external_ids", "external-id")

                    for extid in external_ids_list:
                        external_id_value = extid['external-id-value'] if extid['external-id-value'] else ''
                        external_id_url = get_val(extid['external-id-url'], "value") if get_val(
                            extid['external-id-url'], "value") else ''
                        external_id_relationship = extid['external-id-relationship'] if extid[
                            'external-id-relationship'] else ''
                        external_id_type = extid['external-id-type'] if extid[
                            'external-id-type'] else ''

                        grant_data_list.append(dict(grant_number=external_id_value, grant_url=external_id_url,
                                                    grant_relationship=external_id_relationship,
                                                    grant_type=external_id_type))

                    if section_type == "WOR":
                        data = dict(work_type=get_val(_data, "type"),
                                    title=get_val(_data, "title", "title", "value"),
                                    subtitle=get_val(_data, "title", "subtitle", "value"),
                                    translated_title=get_val(_data, "title", "translated-title", "value"),
                                    translated_title_language_code=get_val(_data, "title", "translated-title",
                                                                           "language-code"),
                                    journal_title=get_val(_data, "journal_title", "value"),
                                    short_description=get_val(_data, "short_description"),
                                    citation_type=get_val(_data, "citation", "citation_type"),
                                    citation=get_val(_data, "citation", "citation_value"),
                                    url=get_val(_data, "url", "value"),
                                    language_code=get_val(_data, "language_code"),
                                    # Removing key 'media-type' from the publication_date dict.
                                    publication_date=PartialDate.create(
                                        {date_key: _data.get("publication_date")[date_key] for date_key in
                                         ('day', 'month', 'year')}) if _data.get("publication_date") else None,
                                    country=get_val(_data, "country", "value"))
                    else:
                        data = dict(
                            org_name=get_val(_data, "convening_organization", "name"),
                            disambiguated_id=get_val(
                                _data, "convening_organization", "disambiguated-organization",
                                "disambiguated-organization-identifier"),
                            disambiguation_source=get_val(
                                _data, "convening_organization", "disambiguated-organization",
                                "disambiguation-source"),
                            city=get_val(_data, "convening_organization", "address", "city"),
                            state=get_val(_data, "convening_organization", "address", "region"),
                            country=get_val(_data, "convening_organization", "address", "country"),
                            reviewer_role=_data.get("reviewer_role", ""),
                            review_url=get_val(_data, "review_url", "value"),
                            review_type=_data.get("review_type", ""),
                            review_group_id=_data.get("review_group_id", ""),
                            subject_external_identifier_type=get_val(_data, "subject_external_identifier",
                                                                     "external-id-type"),
                            subject_external_identifier_value=get_val(_data, "subject_external_identifier",
                                                                      "external-id-value"),
                            subject_external_identifier_url=get_val(_data, "subject_external_identifier",
                                                                    "external-id-url",
                                                                    "value"),
                            subject_external_identifier_relationship=get_val(_data, "subject_external_identifier",
                                                                             "external-id-relationship"),
                            subject_container_name=get_val(_data, "subject_container_name", "value"),
                            subject_type=_data.get("subject_type", ""),
                            subject_title=get_val(_data, "subject_name", "title", "value"),
                            subject_subtitle=get_val(_data, "subject_name", "subtitle"),
                            subject_translated_title=get_val(_data, "subject_name", "translated-title", "value"),
                            subject_translated_title_language_code=get_val(_data, "subject_name", "translated-title",
                                                                           "language-code"),
                            subject_url=get_val(_data, "subject_url", "value"),
                            review_completion_date=PartialDate.create(_data.get("review_completion_date")))
                elif section_type in ["RUR", "ONR", "KWR", "ADR", "EXR"]:
                    data = dict(visibility=_data.get("visibility"), display_index=_data.get("display-index"))
                    if section_type == "RUR":
                        data.update(dict(name=_data.get("url-name"), value=_data.get("url", "value")))
                    elif section_type == "ADR":
                        data.update(dict(country=_data.get("country", "value")))
                    elif section_type == "EXR":
                        data.update(dict(type=_data.get("external-id-type"), value=_data.get("external-id-value"),
                                         url=_data.get("external-id-url", "value"),
                                         relationship=_data.get("external-id-relationship")))
                    else:
                        data.update(dict(content=_data.get("content")))
                else:
                    data = dict(
                        org_name=_data.get("organization", "name"),
                        disambiguated_id=_data.get("organization", "disambiguated-organization",
                                                   "disambiguated-organization-identifier"),
                        disambiguation_source=_data.get("organization", "disambiguated-organization",
                                                        "disambiguation-source"),
                        city=_data.get("organization", "address", "city"),
                        state=_data.get("organization", "address", "region"),
                        country=_data.get("organization", "address", "country"),
                        department=_data.get("department-name"),
                        role=_data.get("role-title"),
                        start_date=PartialDate.create(_data.get("start-date")),
                        end_date=PartialDate.create(_data.get("end-date")))

                    external_ids_list = _data.get("external-ids", "external-id", default=[])

                    for extid in external_ids_list:
                        external_id_value = extid.get('external-id-value') if extid.get('external-id-value') else ''
                        external_id_url = extid.get('external-id-url', 'value') if extid.get(
                            'external-id-url', 'value') else ''
                        external_id_relationship = extid.get('external-id-relationship').upper() if extid.get(
                            'external-id-relationship') else ''
                        external_id_type = extid.get('external-id-type') if extid.get('external-id-type') else ''

                        grant_data_list.append(dict(grant_number=external_id_value, grant_url=external_id_url,
                                                    grant_relationship=external_id_relationship,
                                                    grant_type=external_id_type))
                    if section_type == "FUN":
                        data.update(dict(funding_title=_data.get("title", "title", "value"),
                                         funding_translated_title=_data.get("title", "translated-title", "value"),
                                         translated_title_language=_data.get("title", "translated-title",
                                                                             "language-code"),
                                         funding_type=_data.get("type"),
                                         funding_subtype=_data.get("organization-defined-type", "value"),
                                         funding_description=_data.get("short-description"),
                                         total_funding_amount=_data.get("amount", "value"),
                                         total_funding_amount_currency=_data.get("amount", "currency-code")))
                    else:
                        data.update(dict(url=_data.get("url", "value"), visibility=_data.get(
                            "visibility", default='').upper(), display_index=_data.get("display-index")))

            except ApiException as e:
                message = json.loads(e.body.replace("''", "\"")).get('user-messsage')
                app.logger.error(f"Exception when calling ORCID API: {message}")
            except Exception as ex:
                app.logger.exception(
                    "Unhandler error occured while creating or editing a profile record.")
                abort(500, ex)
        else:
            data = dict(
                org_name=org.name,
                disambiguated_id=org.disambiguated_id,
                disambiguation_source=org.disambiguation_source,
                city=org.city,
                country=org.country)

        form.process(data=data)

    if form.validate_on_submit():
        try:
            if section_type == "RUR":
                put_code, orcid, created, visibility = api.create_or_update_researcher_url(
                    put_code=put_code,
                    **{f.name: f.data
                       for f in form})
            elif section_type == "ONR":
                put_code, orcid, created, visibility = api.create_or_update_other_name(
                    put_code=put_code,
                    **{f.name: f.data
                       for f in form})
            elif section_type == "ADR":
                put_code, orcid, created, visibility = api.create_or_update_address(
                    put_code=put_code,
                    **{f.name: f.data
                       for f in form})
            elif section_type == "EXR":
                put_code, orcid, created, visibility = api.create_or_update_person_external_id(
                    put_code=put_code,
                    **{f.name: f.data
                       for f in form})
            elif section_type == "KWR":
                put_code, orcid, created, visibility = api.create_or_update_keyword(
                    put_code=put_code,
                    **{f.name: f.data
                       for f in form})
            else:
                grant_type = request.form.getlist('grant_type')
                grant_number = request.form.getlist('grant_number')
                grant_url = request.form.getlist('grant_url')
                grant_relationship = request.form.getlist('grant_relationship')

                # Skip entries with no grant number:
                grant_data_list = [{
                    'grant_number': gn,
                    'grant_type': gt,
                    'grant_url': gu,
                    'grant_relationship': gr
                } for gn, gt, gu, gr in zip(grant_number, grant_type, grant_url,
                                            grant_relationship) if gn]

                if section_type == "FUN":
                    put_code, orcid, created = api.create_or_update_individual_funding(
                        put_code=put_code,
                        grant_data_list=grant_data_list,
                        **{f.name: f.data
                           for f in form})
                elif section_type == "WOR":
                    put_code, orcid, created = api.create_or_update_individual_work(
                        put_code=put_code,
                        grant_data_list=grant_data_list,
                        **{f.name: f.data
                           for f in form})
                elif section_type == "PRR":
                    put_code, orcid, created = api.create_or_update_individual_peer_review(
                        put_code=put_code,
                        grant_data_list=grant_data_list,
                        **{f.name: f.data
                           for f in form})
                else:
                    put_code, orcid, created, visibility = api.create_or_update_affiliation(
                        put_code=put_code,
                        affiliation=Affiliation[section_type],
                        grant_data_list=grant_data_list,
                        **{f.name: f.data
                           for f in form})

                    affiliation, _ = UserOrgAffiliation.get_or_create(
                        user=user,
                        organisation=org,
                        put_code=put_code)

                    affiliation.department_name = form.department.data
                    affiliation.department_city = form.city.data
                    affiliation.role_title = form.role.data
                    form.populate_obj(affiliation)
                    affiliation.save()
            if put_code and created:
                flash("Record details has been added successfully!", "success")
            else:
                flash("Record details has been updated successfully!", "success")
            return redirect(_url)

        except ApiException as e:
            body = json.loads(e.body)
            message = body.get("user-message")
            dev_message = body.get("developer-message")
            more_info = body.get("more-info")
            flash(f"Failed to update the entry: {message}; {dev_message}", "danger")
            if more_info:
                flash(f'You can find more information at <a href="{more_info}">{more_info}</a>', "info")

            app.logger.exception(f"For {user} exception encountered; {dev_message}")
        except Exception as ex:
            app.logger.exception(
                "Unhandler error occured while creating or editing a profile record.")
            abort(500, ex)
    if not grant_data_list:
        grant_data_list.append(dict(grant_number='', grant_url='',
                                    grant_relationship='',
                                    grant_type=''))
    return render_template("profile_entry.html", section_type=section_type, form=form, _url=_url,
                           grant_data_list=grant_data_list)


@app.route("/section/<int:user_id>/<string:section_type>/list", methods=["GET", "POST"])
@login_required
def section(user_id, section_type="EMP"):
    """Show all user profile section list (either 'Education' or 'Employment')."""
    _url = request.args.get("url") or request.referrer or url_for("viewmembers.index_view")

    section_type = section_type.upper()[:3]  # normalize the section type
    if section_type not in ["EDU", "EMP", "FUN", "PRR", "WOR", "RUR", "ONR", "KWR", "ADR", "EXR", "DST", "MEM", "SER",
                            "QUA", "POS"]:
        flash("Incorrect user profile section", "danger")
        return redirect(_url)

    try:
        user = User.get(id=user_id, organisation_id=current_user.organisation_id)
    except Exception:
        flash("ORCID HUB doent have data related to this researcher", "warning")
        return redirect(_url)

    if not user.orcid:
        flash("The user hasn't yet linked their ORCID record", "danger")
        return redirect(_url)

    orcid_token = None
    if request.method == "POST" and section_type in ["RUR", "ONR", "KWR", "ADR", "EXR"]:
        try:
            orcid_token = OrcidToken.select(OrcidToken.access_token).where(
                OrcidToken.user_id == user.id, OrcidToken.org_id == user.organisation_id,
                OrcidToken.scopes.contains(orcid_client.PERSON_UPDATE)).first()
            if orcid_token:
                flash(
                    "There is no need to send an invite as you already have the token with 'PERSON/UPDATE' permission",
                    "success")
            else:
                app.logger.info(f"Ready to send an ivitation to '{user.email}'.")
                token = utils.new_invitation_token()

                invitation_url = url_for("orcid_login", invitation_token=token, _external=True)

                ui = UserInvitation.create(
                    is_person_update_invite=True,
                    invitee_id=user.id,
                    inviter_id=current_user.id,
                    org=current_user.organisation,
                    email=user.email,
                    first_name=user.first_name,
                    last_name=user.last_name,
                    organisation=current_user.organisation,
                    disambiguated_id=current_user.organisation.disambiguated_id,
                    disambiguation_source=current_user.organisation.disambiguation_source,
                    affiliations=0,
                    token=token)

                utils.send_email(
                    "email/property_invitation.html",
                    invitation=ui,
                    invitation_url=invitation_url,
                    recipient=(current_user.organisation.name, user.email),
                    reply_to=(current_user.name, current_user.email),
                    cc_email=(current_user.name, current_user.email))
                flash("Invitation requesting 'PERSON/UPDATE' as been sent.", "success")
        except Exception as ex:
            flash(f"Exception occured while sending mails {ex}", "danger")
            app.logger.exception(f"For {user} encountered exception")
            return redirect(_url)
    try:
        if not orcid_token:
            orcid_token = OrcidToken.get(user=user, org=current_user.organisation)
    except Exception:
        flash("User didn't give permissions to update his/her records", "warning")
        return redirect(_url)

    # Gradually mirgating to v3.x
    if section_type in ["EDU", "EMP", "DST", "MEM", "SER", "QUA", "POS"]:
        api = orcid_client.MemberAPIV3(user=user, org=current_user.organisation, access_token=orcid_token.access_token)
    else:
        api = orcid_client.MemberAPI(user=user, org=current_user.organisation, access_token=orcid_token.access_token)
    try:
        api_response = api.get_section(section_type)
    except ApiException as ex:
        if ex.status == 401:
            flash("User has revoked the permissions to update his/her records", "warning")
        else:
            flash(
                "Exception when calling ORCID API: \n" + json.loads(ex.body.replace(
                    "''", "\"")).get('user-messsage'), "danger")
        return redirect(_url)
    except Exception as ex:
        abort(500, ex)

    # TODO: Organisation has read token
    # TODO: Organisation has access to the employment records
    # TODO: retrieve and tranform for presentation (order, etc)
    try:
        data = json.loads(api_response.data, object_pairs_hook=NestedDict)
    except Exception as ex:
        flash("User didn't give permissions to update his/her records", "warning")
        flash("Unhandled exception occured while retrieving ORCID data: %s" % ex, "danger")
        app.logger.exception(f"For {user} encountered exception")
        return redirect(_url)

    if section_type in ["FUN", "PRR", "WOR"]:
        records = (fs for g in data.get("group") for fs in g.get({
            "FUN": "funding-summary",
            "WOR": "work-summary",
            "PRR": "peer-review-summary",
<<<<<<< HEAD
        }[section_type])) if data.get("group") else None
=======
        }[section_type]))
    elif section_type in ["EDU", "EMP", "DST", "MEM", "SER", "QUA", "POS"]:
        records = (ss.get({"EDU": "education-summary",
                           "EMP": "employment-summary",
                           "DST": "distinction-summary",
                           "MEM": "membership-summary",
                           "SER": "service-summary",
                           "QUA": "qualification-summary",
                           "POS": "invited-position-summary"}[section_type]) for ag in
                   data.get("affiliation-group", default=[]) for ss in ag.get("summaries", default=[]))
>>>>>>> ab1593d0
    else:
        records = data.get({
            "RUR": "researcher-url",
            "KWR": "keyword",
            "ADR": "address",
            "ONR": "other-name",
            "EXR": "external-identifier",
        }[section_type])

    return render_template(
        "section.html",
        user=user,
        url=_url,
        Affiliation=Affiliation,
        records=records,
        section_type=section_type,
        org_client_id=user.organisation.orcid_client_id)


@app.route("/search/group_id_record/list", methods=["GET", "POST"])
@roles_required(Role.ADMIN)
def search_group_id_record():
    """Search groupID record."""
    _url = url_for("groupidrecord.index_view")
    form = GroupIdForm()
    records = []

    if request.method == "GET":
        data = dict(
            page_size="100",
            page="1")

        form.process(data=data)

    if request.method == "POST" and not form.search.data:
        group_id = request.form.get('group_id')
        name = request.form.get('name')
        description = request.form.get('description')
        id_type = request.form.get('type')
        put_code = request.form.get('put_code')

        with db.atomic():
            try:
                gir, created = GroupIdRecord.get_or_create(organisation=current_user.organisation,
                                                           group_id=group_id, name=name, description=description,
                                                           type=id_type)
                gir.put_code = put_code

                if created:
                    gir.add_status_line(f"Successfully added {group_id} from ORCID.")
                    flash(f"Successfully added {group_id}.", "success")
                else:
                    flash(f"The GroupID Record {group_id} is already existing in your list.", "success")
                gir.save()

            except Exception as ex:
                db.rollback()
                flash(f"Failed to save GroupID Record: {ex}", "warning")
                app.logger.exception(f"Failed to save GroupID Record: {ex}")

        return redirect(_url)
    elif form.validate_on_submit():
        try:
            group_id_name = form.group_id_name.data
            page_size = form.page_size.data
            page = form.page.data

            orcid_token = None
            org = current_user.organisation
            try:
                orcid_token = OrcidToken.get(org=org, scope='/group-id-record/read')
            except OrcidToken.DoesNotExist:
                orcid_token = utils.get_client_credentials_token(org=org, scope="/group-id-record/read")
            except Exception as ex:
                flash("Something went wrong in ORCID call, "
                      "please contact orcid@royalsociety.org.nz for support", "warning")
                app.logger.exception(f'Exception occured {ex}')

            orcid_client.configuration.access_token = orcid_token.access_token
            api = orcid_client.MemberAPI(org=org, access_token=orcid_token.access_token)

            api_response = api.view_group_id_records(page_size=page_size, page=page, name=group_id_name,
                                                     _preload_content=False)
            if api_response:
                data = json.loads(api_response.data)
                # Currently the api only gives correct response for one entry otherwise it throws 500 exception.
                records.append(data)
        except ApiException as ex:
            if ex.status == 401:
                orcid_token.delete_instance()
                flash(f"Old token was expired. Please search again so that next time we will fetch latest token",
                      "warning")
            elif ex.status == 500:
                flash(f"ORCID API Exception: {ex}", "warning")
            else:
                flash(f"Something went wrong in ORCID call, Please try again by making necessary changes, "
                      f"In case you understand this message: {ex} or"
                      f" else please contact orcid@royalsociety.org.nz for support", "warning")
                app.logger.warning(f'Exception occured {ex}')

        except Exception as ex:
            app.logger.exception(f'Exception occured {ex}')
            abort(500, ex)

    return render_template("groupid_record_entries.html", form=form, _url=_url, records=records)


@app.route("/load/org", methods=["GET", "POST"])
@roles_required(Role.SUPERUSER)
def load_org():
    """Preload organisation data."""
    form = FileUploadForm()
    if form.validate_on_submit():
        row_count = OrgInfo.load_from_csv(read_uploaded_file(form))

        flash("Successfully loaded %d rows." % row_count, "success")
        return redirect(url_for("orginfo.index_view"))

    return render_template("fileUpload.html", form=form, title="Organisation")


@app.route("/load/researcher", methods=["GET", "POST"])
@roles_required(Role.ADMIN)
def load_researcher_affiliations():
    """Preload organisation data."""
    form = FileUploadForm(extensions=["csv", "tsv", "json", "yaml", "yml"])
    if form.validate_on_submit():
        try:
            filename = secure_filename(form.file_.data.filename)
            content_type = form.file_.data.content_type
            content = read_uploaded_file(form)
            if content_type in ["text/tab-separated-values", "text/csv"] or (
                    filename and filename.lower().endswith(('.csv', '.tsv'))):
                task = Task.load_from_csv(content, filename=filename)
            else:
                task = AffiliationRecord.load(content, filename=filename)
            flash(f"Successfully loaded {task.record_count} rows.")
            return redirect(url_for("affiliationrecord.index_view", task_id=task.id))
        except (
                ValueError,
                ModelException,
        ) as ex:
            flash(f"Failed to load affiliation record file: {ex}", "danger")
            app.logger.exception("Failed to load affiliation records.")

    return render_template("fileUpload.html", form=form, title="Researcher Info Upload")


@app.route("/load/researcher/funding", methods=["GET", "POST"])
@roles_required(Role.ADMIN)
def load_researcher_funding():
    """Preload organisation data."""
    form = FileUploadForm(extensions=["json", "yaml", "csv", "tsv"])
    if form.validate_on_submit():
        filename = secure_filename(form.file_.data.filename)
        content_type = form.file_.data.content_type
        try:
            if content_type in ["text/tab-separated-values", "text/csv"] or (
                    filename and filename.lower().endswith(('.csv', '.tsv'))):
                task = FundingRecord.load_from_csv(
                    read_uploaded_file(form), filename=filename)
            else:
                task = FundingRecord.load_from_json(read_uploaded_file(form), filename=filename)
            flash(f"Successfully loaded {task.record_count} rows.")
            return redirect(url_for("fundingrecord.index_view", task_id=task.id))
        except Exception as ex:
            flash(f"Failed to load funding record file: {ex.args}", "danger")
            app.logger.exception("Failed to load funding records.")

    return render_template("fileUpload.html", form=form, title="Funding Info Upload")


@app.route("/load/researcher/work", methods=["GET", "POST"])
@roles_required(Role.ADMIN)
def load_researcher_work():
    """Preload researcher's work data."""
    form = FileUploadForm(extensions=["json", "yaml", "csv", "tsv"])
    if form.validate_on_submit():
        filename = secure_filename(form.file_.data.filename)
        content_type = form.file_.data.content_type
        try:
            if content_type in ["text/tab-separated-values", "text/csv"] or (
                    filename and filename.lower().endswith(('.csv', '.tsv'))):
                task = WorkRecord.load_from_csv(
                    read_uploaded_file(form), filename=filename)
            else:
                task = WorkRecord.load_from_json(read_uploaded_file(form), filename=filename)
            flash(f"Successfully loaded {task.record_count} rows.")
            return redirect(url_for("workrecord.index_view", task_id=task.id))
        except Exception as ex:
            flash(f"Failed to load work record file: {ex.args}", "danger")
            app.logger.exception("Failed to load work records.")

    return render_template("fileUpload.html", form=form, title="Work Info Upload")


@app.route("/load/researcher/peer_review", methods=["GET", "POST"])
@roles_required(Role.ADMIN)
def load_researcher_peer_review():
    """Preload researcher's peer review data."""
    form = FileUploadForm(extensions=["json", "yaml", "csv", "tsv"])
    if form.validate_on_submit():
        filename = secure_filename(form.file_.data.filename)
        content_type = form.file_.data.content_type
        try:
            if content_type in ["text/tab-separated-values", "text/csv"] or (
                    filename and filename.lower().endswith(('.csv', '.tsv'))):
                task = PeerReviewRecord.load_from_csv(
                    read_uploaded_file(form), filename=filename)
            else:
                task = PeerReviewRecord.load_from_json(read_uploaded_file(form), filename=filename)
            flash(f"Successfully loaded {task.record_count} rows.")
            return redirect(url_for("peerreviewrecord.index_view", task_id=task.id))
        except Exception as ex:
            flash(f"Failed to load peer review record file: {ex.args}", "danger")
            app.logger.exception("Failed to load peer review records.")

    return render_template("fileUpload.html", form=form, title="Peer Review Info Upload")


@app.route("/load/researcher/properties/<string:property_type>", methods=["GET", "POST"])
@app.route("/load/researcher/properties", methods=["GET", "POST"])
@roles_required(Role.ADMIN)
def load_properties(property_type=None):
    """Preload researcher's property data."""
    form = FileUploadForm(extensions=["json", "yaml", "csv", "tsv"])
    if form.validate_on_submit():
        filename = secure_filename(form.file_.data.filename)
        content_type = form.file_.data.content_type
        try:
            if content_type in ["text/tab-separated-values", "text/csv"] or (
                    filename and filename.lower().endswith(('.csv', '.tsv'))):
                task = PropertyRecord.load_from_csv(read_uploaded_file(form),
                                                    filename=filename,
                                                    file_property_type=property_type)
            else:
                task = PropertyRecord.load_from_json(read_uploaded_file(form),
                                                     filename=filename,
                                                     file_property_type=property_type)
            flash(f"Successfully loaded {task.record_count} rows.")
            return redirect(url_for("propertyrecord.index_view", task_id=task.id))
        except Exception as ex:
            flash(f"Failed to load researcher property record file: {ex}", "danger")
            app.logger.exception("Failed to load researcher property records.")

    return render_template(
        "fileUpload.html",
        form=form,
        title=f"Researcher {property_type.title() if property_type else 'Property'} Upload")


@app.route("/load/researcher/urls", methods=["GET", "POST"])
@roles_required(Role.ADMIN)
def load_researcher_urls():
    """Preload researcher's property data."""
    return load_properties(property_type="URL")


@app.route("/load/other/names", methods=["GET", "POST"])
@roles_required(Role.ADMIN)
def load_other_names():
    """Preload Other Name data."""
    return load_properties(property_type="NAME")


@app.route("/load/keyword", methods=["GET", "POST"])
@roles_required(Role.ADMIN)
def load_keyword():
    """Preload Keywords data."""
    return load_properties(property_type="KEYWORD")


@app.route("/load/country", methods=["GET", "POST"])
@roles_required(Role.ADMIN)
def load_country():
    """Preload Country data."""
    return load_properties(property_type="COUNTRY")


@app.route("/load/other/ids", methods=["GET", "POST"])
@roles_required(Role.ADMIN)
def load_other_ids():
    """Preload researcher's Other IDs data."""
    form = FileUploadForm(extensions=["json", "yaml", "csv", "tsv"])
    if form.validate_on_submit():
        filename = secure_filename(form.file_.data.filename)
        content_type = form.file_.data.content_type
        try:
            if content_type in ["text/tab-separated-values", "text/csv"] or (
                    filename and filename.lower().endswith(('.csv', '.tsv'))):
                task = OtherIdRecord.load_from_csv(
                    read_uploaded_file(form), filename=filename)
            else:
                task = OtherIdRecord.load_from_json(read_uploaded_file(form), filename=filename)
            flash(f"Successfully loaded {task.record_count} rows.")
            return redirect(url_for("otheridrecord.index_view", task_id=task.id))
        except Exception as ex:
            flash(f"Failed to load Other IDs record file: {ex}", "danger")
            app.logger.exception("Failed to load  Other IDs records.")

    return render_template("fileUpload.html", form=form, title="Other IDs Info Upload")


def register_org(org_name,
                 email=None,
                 org_email=None,
                 tech_contact=True,
                 via_orcid=False,
                 first_name=None,
                 last_name=None,
                 orcid_id=None,
                 city=None,
                 state=None,
                 country=None,
                 course_or_role=None,
                 disambiguated_id=None,
                 disambiguation_source=None,
                 **kwargs):
    """Register research organisaion."""
    email = (email or org_email).lower()
    try:
        User.get(User.email == email)
    except User.DoesNotExist:
        pass
    finally:
        try:
            org = Organisation.get(name=org_name)
        except Organisation.DoesNotExist:
            org = Organisation(name=org_name)
            if via_orcid:
                org.state = state
                org.city = city
                org.country = country
                org.disambiguated_id = disambiguated_id
                org.disambiguation_source = disambiguation_source

        try:
            org_info = OrgInfo.get(name=org.name)
        except OrgInfo.DoesNotExist:
            pass
        else:
            org.tuakiri_name = org_info.tuakiri_name

        try:
            org.save()
        except Exception:
            app.logger.exception("Failed to save organisation data")
            raise

        try:
            user = User.get(email=email)
            user.organisation = org
        except User.DoesNotExist:
            user = User.create(
                email=email,
                organisation=org)

        user.roles |= Role.ADMIN
        if tech_contact:
            user.roles |= Role.TECHNICAL

        if via_orcid:
            if not user.orcid and orcid_id:
                user.orcid = orcid_id
            if not user.first_name and first_name:
                user.first_name = first_name
            if not user.last_name and last_name:
                user.last_name = last_name

        try:
            user.save()
        except Exception:
            app.logger.exception("Failed to save user data")
            raise

        try:
            user_org = UserOrg.get(user=user, org=org)
            user_org.is_admin = True
            try:
                user_org.save()
            except Exception:
                app.logger.exception(
                    "Failed to assign the user as an administrator to the organisation")
                raise
        except UserOrg.DoesNotExist:
            user_org = UserOrg.create(user=user, org=org, is_admin=True)

        app.logger.info(f"Ready to send an ivitation to '{org_name} <{email}>'.")
        token = utils.new_invitation_token()
        # TODO: for via_orcid constact direct link to ORCID with callback like to HUB
        if via_orcid:
            invitation_url = url_for("orcid_login", invitation_token=token, _external=True)
        else:
            invitation_url = url_for("index", _external=True)

        oi = OrgInvitation.create(
            inviter_id=current_user.id,
            invitee_id=user.id,
            email=user.email,
            org=org,
            token=token,
            tech_contact=tech_contact,
            url=invitation_url)

        utils.send_email(
            "email/org_invitation.html",
            invitation=oi,
            recipient=(org_name, email),
            reply_to=(current_user.name, current_user.email),
            cc_email=(current_user.name, current_user.email))

        org.is_email_sent = True
        if tech_contact:
            org.tech_contact = user
        try:
            org.save()
        except Exception:
            app.logger.exception("Failed to save organisation data")
            raise


# TODO: user can be admin for multiple org and org can have multiple admins:
# TODO: user shoud be assigned exclicitly organization
# TODO: OrgAdmin ...
# TODO: gracefully handle all exceptions (repeated infitation, user is
# already an admin for the organization etc.)
@app.route("/invite/organisation", methods=["GET", "POST"])
@roles_required(Role.SUPERUSER)
def invite_organisation():
    """Invite an organisation to register.

    Flow:
        * Hub administrort (super user) invokes the page,
        * Fills in the form with the organisation and organisation technica contatct data (including an email address);
        * Submits the form;
        * A secure registration token gets ceated;
        * An email message with confirmation link gets created and sent off to the technical contact.
    """
    form = OrgRegistrationForm()
    if form.validate_on_submit():
        params = {f.name: f.data for f in form}
        try:
            org_name = params.get("org_name")
            email = params.get("org_email").lower()

            if params.get("tech_contact"):
                try:
                    org = Organisation.get(name=org_name)
                    if org.tech_contact and org.tech_contact.email != email:
                        # If the current tech contact is technical contact of more than one organisation,
                        # then dont update the Roles in User table.
                        check_tech_contact_count = Organisation.select().where(
                            Organisation.tech_contact == org.tech_contact).count()
                        if check_tech_contact_count == 1:
                            org.tech_contact.roles &= ~Role.TECHNICAL
                            org.tech_contact.save()
                        flash(f"The current tech.contact {org.tech_contact.name} "
                              f"({org.tech_contact.email}) will be revoked.", "warning")
                except Organisation.DoesNotExist:
                    pass
                except User.DoesNotExist:
                    pass

            register_org(**params)
            org = Organisation.get(name=org_name)
            user = User.get(email=email)
            if org.confirmed:
                if user.is_tech_contact_of(org):
                    flash("New Technical contact has been Invited Successfully! "
                          "An email has been sent to the Technical contact", "success")
                    app.logger.info(
                        f"For Organisation '{org_name}', "
                        f"New Technical Contact '{email}' has been invited successfully.")
                else:
                    flash("New Organisation Admin has been Invited Successfully! "
                          "An email has been sent to the Organisation Admin", "success")
                    app.logger.info(
                        f"For Organisation '{org_name}', "
                        f"New Organisation Admin '{email}' has been invited successfully.")
            else:
                flash("Organisation Invited Successfully! "
                      "An email has been sent to the organisation contact", "success")
                app.logger.info(f"Organisation '{org_name}' successfully invited. "
                                f"Invitation sent to '{email}'.")
        except Exception as ex:
            app.logger.exception(f"Failed to send registration invitation with {params}.")
            flash(f"Failed to send registration invitation: {ex}.", "danger")

    org_info = cache.get("org_info")
    if not org_info:
        org_info = {
            r.name: r.to_dict(only=[
                OrgInfo.email, OrgInfo.first_name, OrgInfo.last_name, OrgInfo.country,
                OrgInfo.city, OrgInfo.disambiguated_id, OrgInfo.disambiguation_source
            ])
            for r in OrgInfo.select(OrgInfo.name, OrgInfo.email, OrgInfo.first_name,
                                    OrgInfo.last_name, OrgInfo.country, OrgInfo.city,
                                    OrgInfo.disambiguated_id, OrgInfo.disambiguation_source)
            | Organisation.select(
                Organisation.name,
                SQL('NULL').alias("email"),
                SQL('NULL').alias("first_name"),
                SQL('NULL').alias("last_name"), Organisation.country, Organisation.city,
                Organisation.disambiguated_id, Organisation.disambiguation_source).join(
                    OrgInfo, JOIN.LEFT_OUTER, on=(
                        OrgInfo.name == Organisation.name)).where(OrgInfo.name.is_null())
        }
        cache.set("org_info", org_info, timeout=60)

    return render_template("registration.html", form=form, org_info=org_info)


@app.route("/invite/user", methods=["GET", "POST"])
@roles_required(Role.SUPERUSER, Role.ADMIN)
def invite_user():
    """Invite a researcher to join the hub."""
    form = UserInvitationForm()
    org = current_user.organisation
    if request.method == "GET":
        form.organisation.data = org.name
        form.disambiguated_id.data = org.disambiguated_id
        form.disambiguation_source.data = org.disambiguation_source
        form.city.data = org.city
        form.state.data = org.state
        form.country.data = org.country

    while form.validate_on_submit():
        resend = form.resend.data
        email = form.email_address.data.lower()
        affiliations = 0
        invited_user = None
        if form.is_student.data:
            affiliations = Affiliation.EDU
        if form.is_employee.data:
            affiliations |= Affiliation.EMP

        invited_user = User.select().where(User.email == email).first()
        if (invited_user and OrcidToken.select().where(
            (OrcidToken.user_id == invited_user.id) & (OrcidToken.org_id == org.id)
                & (OrcidToken.scopes.contains("/activities/update"))).exists()):
            try:
                if affiliations & (Affiliation.EMP | Affiliation.EDU):
                    api = orcid_client.MemberAPIV3(org, invited_user)
                    params = {f.name: f.data for f in form if f.data != ""}
                    for a in Affiliation:
                        if a & affiliations:
                            params["affiliation"] = a
                            params["initial"] = False
                            api.create_or_update_affiliation(**params)
                    flash(
                        f"The ORCID Hub was able to automatically write an affiliation with "
                        f"{invited_user.organisation}, as the nature of the affiliation with {invited_user} "
                        f"organisation does appear to include either Employment or Education.\n ",
                        "success")
                else:
                    flash(
                        f"The ORCID Hub was not able to automatically write an affiliation with "
                        f"{invited_user.organisation}, as the nature of the affiliation with {invited_user} "
                        f"organisation does not appear to include either Employment or Education.\n "
                        f"Please select 'staff' or 'student' checkbox present on this page.", "warning")
            except Exception as ex:
                flash(f"Something went wrong: {ex}", "danger")
                app.logger.exception("Failed to create affiliation record")
        else:
            try:
                ui = UserInvitation.get(org=org, email=email)
                flash(
                    f"An invitation to affiliate with {org} had been already sent to {email} earlier "
                    f"at {isodate(ui.sent_at)}.", "warning" if resend else "danger")
                if not form.resend.data:
                    break
            except UserInvitation.DoesNotExist:
                pass

            inviter = current_user._get_current_object()
            job = send_user_invitation.queue(
                inviter.id,
                org.id,
                email=email,
                affiliations=affiliations,
                **{f.name: f.data
                   for f in form},
                cc_email=(current_user.name, current_user.email))
            flash(
                f"An invitation to {email} was {'resent' if resend else 'sent'} successfully (task id: {job.id}).",
                "success")
        break

    return render_template("user_invitation.html", form=form)


@app.route(
    "/settings/email_template", methods=[
        "GET",
        "POST",
    ])
@roles_required(Role.TECHNICAL, Role.ADMIN)
def manage_email_template():
    """Manage organisation invitation email template."""
    org = current_user.organisation
    form = EmailTemplateForm(obj=org)
    default_template = app.config.get("DEFAULT_EMAIL_TEMPLATE")

    if form.validate_on_submit():
        if form.prefill.data or form.reset.data:
            form.email_template.data = default_template
        elif form.cancel.data:
            pass
        elif form.send.data:
            logo = org.logo if form.email_template_enabled.data else None
            utils.send_email(
                "email/test.html",
                recipient=(current_user.name, current_user.email),
                reply_to=(current_user.name, current_user.email),
                cc_email=(current_user.name, current_user.email),
                sender=(current_user.name, current_user.email),
                subject="TEST EMAIL",
                org_name=org.name,
                logo=url_for("logo_image", token=logo.token, _external=True) if logo else None,
                base=form.email_template.data
                if form.email_template_enabled.data else default_template)
        elif form.save.data:
            # form.populate_obj(org)
            if any(x in form.email_template.data for x in ['{MESSAGE}', '{INCLUDED_URL}']):
                org.email_template = form.email_template.data
                org.email_template_enabled = form.email_template_enabled.data
                org.save()
                flash("Saved organisation email template'", "info")
            else:
                flash("Are you sure? Without a {MESSAGE} or {INCLUDED_URL} "
                      "your users will be unable to respond to your invitations.", "danger")

    return render_template("email_template.html", BASE_URL=url_for("index", _external=True)[:-1], form=form)


@app.route("/logo/<string:token>")
@app.route("/logo")
def logo_image(token=None):
    """Get organisation Logo image."""
    if token:
        logo = File.select().where(File.token == token).first()
        if logo:
            return send_file(
                BytesIO(logo.data), mimetype=logo.mimetype, attachment_filename=logo.filename)
    return redirect(url_for("static", filename="images/banner-small.png", _external=True))


@app.route(
    "/settings/logo", methods=[
        "GET",
        "POST",
    ])
@roles_required(Role.TECHNICAL, Role.ADMIN)
def logo():
    """Manage organisation 'logo'."""
    org = current_user.organisation
    best = request.accept_mimetypes.best_match(["text/html", "image/*"])
    if best == "image/*" and org.logo:
        return send_file(
            BytesIO(org.logo.data),
            mimetype=org.logo.mimetype,
            attachment_filename=org.logo.filename)

    form = LogoForm()
    if request.method == "POST" and form.reset.data:
        org.logo = None
        org.save()
    elif form.validate_on_submit():
        f = form.logo_file.data
        filename = secure_filename(f.filename)
        logo = File.create(data=f.read(), mimetype=f.mimetype, filename=f.filename)
        org.logo = logo
        org.save()
        flash(f"Saved organisation logo '{filename}'", "info")

    return render_template("logo.html", form=form)


@app.route(
    "/settings/applications/<int:app_id>", methods=[
        "GET",
        "POST",
    ])
@app.route(
    "/settings/applications", methods=[
        "GET",
        "POST",
    ])
@roles_required(Role.SUPERUSER, Role.TECHNICAL)
def application(app_id=None):
    """Register an application client."""
    form = ApplicationFrom()
    if app_id:
        client = Client.select().where(Client.id == app_id).first()
    else:
        client = Client.select().where(Client.user_id == current_user.id).first()
    if client:
        flash(
            f"You aready have registered application '{client.name}' and issued API credentials.",
            "info")
        return redirect(url_for("api_credentials", app_id=client.id))

    if form.validate_on_submit():
        client = Client(org_id=current_user.organisation.id)
        form.populate_obj(client)
        client.client_id = secrets.token_hex(10)
        client.client_secret = secrets.token_urlsafe(20)
        client.save()
        flash(f"Application '{client.name}' was successfully registered.", "success")
        return redirect(url_for("api_credentials", app_id=client.id))

    return render_template("application.html", form=form)


@app.route(
    "/settings/credentials/<int:app_id>", methods=[
        "GET",
        "POST",
    ])
@app.route(
    "/settings/credentials", methods=[
        "GET",
        "POST",
    ])
@roles_required(Role.SUPERUSER, Role.TECHNICAL)
def api_credentials(app_id=None):
    """Manage API credentials."""
    if app_id:
        client = Client.select().where(Client.id == app_id).first()
    else:
        client = Client.select().where(Client.user_id == current_user.id).first()
    if not client:
        return redirect(url_for("application"))
    form = CredentialForm(obj=client)
    if form.validate_on_submit():
        if form.revoke.data:
            Token.delete().where(Token.client == client).execute()
        elif form.reset.data:
            form.client_id.data = client.client_id = secrets.token_hex(10)
            form.client_secret.data = client.client_secret = secrets.token_urlsafe(20)
            client.save()
        elif form.update_app.data:
            form.populate_obj(client)
            client.save()
        elif form.delete.data:
            with db.atomic():
                Token.delete().where(Token.client == client).execute()
                client.delete_instance(recursive=True)
            return redirect(url_for("application"))

    return render_template("api_credentials.html", form=form)


@app.route("/hub/api/v0.1/users/<int:user_id>/orgs/<int:org_id>")
@app.route("/hub/api/v0.1/users/<int:user_id>/orgs/")
@roles_required(Role.SUPERUSER, Role.ADMIN)
def user_orgs(user_id, org_id=None):
    """Retrive all linked to the user organisations."""
    try:
        u = User.get(id=user_id)
        if org_id:
            org = u.organisations.where(Organisation.id == org_id).first()
            if org:
                return jsonify(model_to_dict(org))
            return jsonify({"error": f"Not Found Organisation with ID: {org_id}"}), 404
        return jsonify({"user-orgs": list(u.organisations.dicts())})
    except User.DoesNotExist:
        return jsonify({"error": f"Not Found user with ID: {user_id}"}), 404


@app.route(
    "/hub/api/v0.1/users/<int:user_id>/orgs/<int:org_id>",
    methods=[
        "DELETE",
        "PATCH",
        "POST",
        "PUT",
    ])
@app.route(
    "/hub/api/v0.1/users/<int:user_id>/orgs/", methods=[
        "DELETE",
        "PATCH",
        "POST",
        "PUT",
    ])
@roles_required(Role.SUPERUSER, Role.ADMIN)
def user_orgs_org(user_id, org_id=None):
    """Add an organisation to the user.

    Receives:
    {"id": N, "is_admin": true/false, "is_tech_contact": true/false, ...}

    Where: id - the organisation ID.

    If the user is already linked to the organisation, the entry gets only updated.

    If another user is the tech.contact of the organisation, the existing user
    should be demoted.

    Returns: user_org entry

    """
    data = request.json
    if not org_id and not (data and data.get("id")):
        return jsonify({"error": "NOT DATA"}), 400
    if not org_id:
        org_id = data.get("id")
    if request.method == "DELETE":
        UserOrg.delete().where(
                (UserOrg.user_id == user_id) & (UserOrg.org_id == org_id)).execute()
        user = User.get(id=user_id)
        if (user.roles & Role.ADMIN) and not user.admin_for.exists():
            user.roles &= ~Role.ADMIN
            user.save()
            app.logger.info(f"Revoked ADMIN role from user {user}")
        if user.organisation_id == org_id:
            user.organisation_id = None
            user.save()
        return jsonify({
            "user-org": data,
            "status": "DELETED",
        }), 204
    else:
        org = Organisation.get(org_id)
        uo, created = UserOrg.get_or_create(user_id=user_id, org_id=org_id)
        if "is_admin" in data:
            uo.is_admin = data["is_admin"]
            uo.save()
        if "is_tech_contact" in data:
            user = User.get(id=user_id)
            if data["is_tech_contact"]:
                # Updating old Technical Contact's Role info.
                if org.tech_contact and org.tech_contact != user:
                    org.tech_contact.roles &= ~Role.TECHNICAL
                    org.tech_contact.save()
                # Assigning new tech contact to organisation.
                org.tech_contact = user
            elif org.tech_contact == user:
                org.tech_contact_id = None
            org.save()
        return jsonify({
            "org": model_to_dict(org, recurse=False),
            "user_org": model_to_dict(uo, recurse=False),
            "status": ("CREATED" if created else "UPDATED"),
        }), (201 if created else 200)


@app.route("/services/<int:user_id>/updated", methods=["POST"])
def update_webhook(user_id):
    """Handle webook calls."""
    try:
        updated_at = datetime.utcnow()
        user = User.get(user_id)
        user.orcid_updated_at = updated_at
        user.save()
        utils.notify_about_update(user)

    except Exception:
        app.logger.exception(f"Invalid user_id: {user_id}")

    return '', 204


@app.route(
    "/settings/webhook", methods=[
        "GET",
        "POST",
    ])
@roles_required(Role.TECHNICAL, Role.SUPERUSER)
def org_webhook():
    """Manage organisation invitation email template."""
    org = current_user.organisation
    form = WebhookForm(obj=org)

    if form.validate_on_submit():
        old_webhook_url = org.webhook_url
        if old_webhook_url and old_webhook_url != form.webhook_url.data:
            for u in org.users.where(User.webhook_enabled):
                utils.register_orcid_webhook.queue(u, delete=True)
        form.populate_obj(org)
        org.save()
        if form.webhook_enabled.data:
            job = utils.enable_org_webhook.queue(org)
            flash(f"Webhook activation was initiated (task id: {job.id})", "info")
        else:
            utils.disable_org_webhook.queue(org)
            flash(f"Webhook was disabled.", "info")

    return render_template("form.html", form=form, title="Organisation Webhook")


@app.route("/sync_profiles/<int:task_id>", methods=["GET", "POST"])
@app.route(
    "/sync_profiles", methods=[
        "GET",
        "POST",
    ])
@roles_required(Role.TECHNICAL, Role.SUPERUSER)
def sync_profiles(task_id=None):
    """Start research profile synchronization."""
    if not current_user.is_tech_contact_of() and not current_user.is_superuser:
        flash(
            f"Access Denied! You must be the technical conatact of '{current_user.organisation}'",
            "danger")
        abort(403)
    if not task_id:
        task_id = request.args.get("task_id")
    if task_id:
        task = Task.get(task_id)
        org = task.org
    else:
        org = current_user.organisation
        task = Task.select().where(Task.task_type == TaskType.SYNC, Task.org == org).order_by(
            Task.created_at.desc()).limit(1).first()

    form = ProfileSyncForm()

    if form.is_submitted():
        if form.close.data:
            _next = get_next_url() or url_for("task.index_view")
            return redirect(_next)
        if task and not form.restart.data:
            flash(f"There is already an active profile synchronization task", "warning")
        else:
            Task.delete().where(Task.org == org, Task.task_type == TaskType.SYNC).execute()
            task = Task.create(org=org, task_type=TaskType.SYNC)
            job = utils.sync_profile.queue(task_id=task.id)
            flash(f"Profile synchronization task was initiated (job id: {job.id})", "info")
            return redirect(url_for("sync_profiles"))

    page_size = 10
    page = int(request.args.get("page", 1))
    page_count = math.ceil(task.log_entries.count() / page_size) if task else 0
    return render_template(
        "profile_sync.html",
        form=form,
        title="Profile Synchronization",
        task=task,
        page=page,
        page_size=page_size,
        page_count=page_count)


@app.route("/remove/orcid/linkage", methods=["POST"])
@login_required
def remove_linkage():
    """Delete an ORCID Token and ORCiD iD."""
    _url = request.args.get("url") or request.referrer or url_for("link")
    org = current_user.organisation
    token_revoke_url = app.config["ORCID_BASE_URL"] + "oauth/revoke"

    if UserOrg.select().where(
                (UserOrg.user_id == current_user.id) & (UserOrg.org_id == org.id) & UserOrg.is_admin).exists():
        flash(f"Failed to remove linkage for {current_user}, as this user appears to be one of the admins for {org}. "
              f"Please contact orcid@royalsociety.org.nz for support", "danger")
        return redirect(_url)

    for token in OrcidToken.select().where(OrcidToken.org_id == org.id, OrcidToken.user_id == current_user.id):
        try:
            resp = requests.post(
                token_revoke_url,
                headers={"Accepts": "application/json"},
                data=dict(
                    client_id=org.orcid_client_id,
                    client_secret=org.orcid_secret,
                    token=token.access_token))

            if resp.status_code != 200:
                flash("Failed to revoke token {token.access_token}: {ex}", "danger")
                return redirect(_url)

            token.delete_instance()

        except Exception as ex:
            flash(f"Failed to revoke token {token.access_token}: {ex}", "danger")
            app.logger.exception('Failed to delete record.')
            return redirect(_url)
    # Check if the User is Admin for other organisation or has given permissions to other organisations.
    if UserOrg.select().where(
            (UserOrg.user_id == current_user.id) & UserOrg.is_admin).exists() or OrcidToken.select().where(
            OrcidToken.user_id == current_user.id).exists():
        flash(
            f"We have removed the Access token related to {org}, However we did not remove the stored ORCiD ID as "
            f"{current_user} is either an admin of other organisation or has given permission to other organisation.",
            "warning")
    else:
        current_user.orcid = None
        current_user.save()
        flash(
            f"We have removed the Access token and storied ORCiD ID for {current_user}. "
            f"If you logout now without giving permissions, you may not be able to login again. "
            f"Please press the below button to give permissions to {org}",
            "success")
    return redirect(_url)


class ScheduerView(BaseModelView):
    """Simle Flask-RQ2 scheduled task viewer."""

    can_edit = False
    can_delete = False
    can_create = False
    can_view_details = True
    column_type_formatters = {datetime: lambda view, value: isodate(value)}

    def __init__(self,
                 name=None,
                 category=None,
                 endpoint=None,
                 url=None,
                 static_folder=None,
                 menu_class_name=None,
                 menu_icon_type=None,
                 menu_icon_value=None):
        """Initialize the view."""
        self._search_fields = []

        model = FlaskJob
        super().__init__(
            model,
            name,
            category,
            endpoint,
            url,
            static_folder,
            menu_class_name=menu_class_name,
            menu_icon_type=menu_icon_type,
            menu_icon_value=menu_icon_value)

        self._primary_key = self.scaffold_pk()

    def scaffold_pk(self):  # noqa: D102
        return "id"

    def get_pk_value(self, model):  # noqa: D102
        return model.id

    def scaffold_list_columns(self):
        """Scaffold list columns."""
        return [
            "description", "created_at", "origin", "enqueued_at", "timeout", "result_ttl",
            "status", "meta"
        ]

    def scaffold_sortable_columns(self):  # noqa: D102
        return self.scaffold_list_columns()

    def init_search(self):  # noqa: D102
        if self.column_searchable_list:
            for p in self.column_searchable_list:
                if isinstance(p, str):
                    p = getattr(self.model, p)

                # Check type
                if not isinstance(p, (CharField, TextField)):
                    raise Exception(
                        f'Can only search on text columns. Failed to setup search for "{p}"')

                self._search_fields.append(p)

        return bool(self._search_fields)

    def scaffold_filters(self, name):  # noqa: D102
        return None

    def is_valid_filter(self, filter_object):  # noqa: D102
        return isinstance(filter_object, filters.BasePeeweeFilter)

    def scaffold_form(self):  # noqa: D102
        from wtforms import Form
        return Form()

    def scaffold_inline_form_models(self, form_class):  # noqa: D102
        converter = self.model_form_converter(self)
        inline_converter = self.inline_model_form_converter(self)

        for m in self.inline_models:
            form_class = inline_converter.contribute(converter,
                                                     self.model,
                                                     form_class,
                                                     m)

        return form_class

    def get_query(self):  # noqa: D102
        return rq.get_scheduler().get_jobs()

    def get_list(self, page, sort_column, sort_desc, search, filters, execute=True,
                 page_size=None):
        """Return records from the database.

        :param page:
            Page number
        :param sort_column:
            Sort column name
        :param sort_desc:
            Descending or ascending sort
        :param search:
            Search query
        :param filters:
            List of filter tuples
        :param execute:
            Execute query immediately? Default is `True`
        :param page_size:
            Number of results. Defaults to ModelView's page_size. Can be
            overriden to change the page_size limit. Removing the page_size
            limit requires setting page_size to 0 or False.
        """
        jobs = list(self.get_query())

        # Get count
        count = len(jobs)

        # TODO: sort

        return count, jobs

    def get_one(self, job_id):
        """Get a single job."""
        try:
            scheduler = rq.get_scheduler()
            return scheduler.job_class.fetch(job_id, connection=scheduler.connection)
        except Exception as ex:
            flash(f"The jeb with given ID: {job_id} doesn't exist or it was deleted: {ex}.",
                  "danger")
            abort(404)

    def is_accessible(self):
        """Verify if the view is accessible for the current user."""
        if not current_user.is_active or not current_user.is_authenticated:
            return False

        if current_user.has_role(Role.SUPERUSER):
            return True

        return False


admin.add_view(ScheduerView(name="schedude", endpoint="schedude"))<|MERGE_RESOLUTION|>--- conflicted
+++ resolved
@@ -2466,10 +2466,7 @@
             "FUN": "funding-summary",
             "WOR": "work-summary",
             "PRR": "peer-review-summary",
-<<<<<<< HEAD
         }[section_type])) if data.get("group") else None
-=======
-        }[section_type]))
     elif section_type in ["EDU", "EMP", "DST", "MEM", "SER", "QUA", "POS"]:
         records = (ss.get({"EDU": "education-summary",
                            "EMP": "employment-summary",
@@ -2479,7 +2476,6 @@
                            "QUA": "qualification-summary",
                            "POS": "invited-position-summary"}[section_type]) for ag in
                    data.get("affiliation-group", default=[]) for ss in ag.get("summaries", default=[]))
->>>>>>> ab1593d0
     else:
         records = data.get({
             "RUR": "researcher-url",
