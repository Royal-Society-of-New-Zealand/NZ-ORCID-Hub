# -*- coding: utf-8 -*-
"""Application views."""

import copy
import csv
import json
import mimetypes
import os
import secrets
from collections import namedtuple
from datetime import datetime
from io import BytesIO

import tablib
import yaml
from flask import (Response, abort, flash, jsonify, redirect, render_template, request, send_file, send_from_directory,
                   stream_with_context, url_for)
from flask_admin._compat import csv_encode
from flask_admin.actions import action
from flask_admin.babel import gettext
from flask_admin.base import expose
from flask_admin.contrib.peewee import ModelView
from flask_admin.form import SecureForm
from flask_admin.helpers import get_redirect_target
from flask_admin.model import typefmt
from flask_login import current_user, login_required
from jinja2 import Markup
from playhouse.shortcuts import model_to_dict
from werkzeug.utils import secure_filename
from wtforms.fields import BooleanField

from orcid_api.rest import ApiException

from . import admin, app, limiter, models, orcid_client, utils
from .config import ORCID_BASE_URL, SCOPE_ACTIVITIES_UPDATE, SCOPE_READ_LIMITED, ENV
from .forms import (ApplicationFrom, BitmapMultipleValueField, CredentialForm, EmailTemplateForm,
                    FileUploadForm, JsonOrYamlFileUploadForm, LogoForm, OrgRegistrationForm,
                    PartialDateField, RecordForm, UserInvitationForm)
from .login_provider import roles_required
from .models import (Affiliation, AffiliationRecord, CharField, Client, File, FundingInvitees,
                     FundingRecord, Grant, ModelException, OrcidApiCall, OrcidToken, Organisation,
                     OrgInfo, OrgInvitation, PartialDate, Role, Task, TextField, Token, Url, User,
                     UserInvitation, UserOrg, UserOrgAffiliation, db, WorkRecord, WorkInvitees)
# NB! Should be disabled in production
from .pyinfo import info
from .utils import generate_confirmation_token, get_next_url, send_user_invitation

HEADERS = {"Accept": "application/vnd.orcid+json", "Content-type": "application/vnd.orcid+json"}


@app.errorhandler(404)
def page_not_found(e):
    """Handle nonexistin pages."""
    _next = get_next_url()
    if _next:
        flash("Page Not Found", "danger")
        return redirect(_next)
    return render_template("404.html"), 404


@app.route("/favicon.ico")
def favicon():
    """Support for the "favicon" legacy: faveicon location in the root directory."""
    return send_from_directory(
        os.path.join(app.root_path, "static", "images"),
        "favicon.ico",
        mimetype="image/vnd.microsoft.icon")


@app.route("/status")
@limiter.limit("10/minute")
def status():
    """Check the application health status attempting to connect to the DB.

    NB! This entry point should be protectd and accessible
    only form the appliction monitoring servers.
    """
    try:
        now = db.execute_sql("SELECT now();").fetchone()[0]
        return jsonify({
            "status": "Connection successful.",
            "db-timestamp": now.isoformat(),
        })
    except Exception as ex:
        return jsonify({
            "status": "Error",
            "message": str(ex),
        }), 503  # Service Unavailable


@app.route("/pyinfo")
@roles_required(Role.SUPERUSER)
def pyinfo():
    """Show Python and runtime environment and settings."""
    return render_template("pyinfo.html", **info)


@app.route("/u/<short_id>")
def short_url(short_id):
    """Redirect to the full URL."""
    try:
        u = Url.get(short_id=short_id)
        if request.args:
            return redirect(utils.append_qs(u.url, **request.args))
        return redirect(u.url)
    except Url.DoesNotExist:
        abort(404)


def read_uploaded_file(form):
    """Read up the whole content and deconde it and return the whole content."""
    raw = request.files[form.file_.name].read()
    for encoding in "utf-8", "utf-8-sig", "utf-16":
        try:
            return raw.decode(encoding)
        except UnicodeDecodeError:
            continue
    return raw.decode("latin-1")


def orcid_link_formatter(view, context, model, name):
    """Format ORCID ID for ModelViews."""
    if not model.orcid:
        return ""
    return Markup(f'<a href="{ORCID_BASE_URL}/{model.orcid}" target="_blank">{model.orcid}</a>')


class AppModelView(ModelView):
    """ModelView customization."""

    roles_required = Role.SUPERUSER
    export_types = [
        "csv",
        "xls",
        "tsv",
        "yaml",
        "json",
        "xlsx",
        "ods",
        "html",
    ]

    if ENV != "dev":
        form_base_class = SecureForm

    column_formatters = dict(
        roles=lambda v, c, m, p: ", ".join(n for r, n in v.roles.items() if r & m.roles),
        orcid=orcid_link_formatter)
    column_default_sort = "id"
    column_labels = dict(org="Organisation", orcid="ORCID iD")
    column_type_formatters = dict(typefmt.BASE_FORMATTERS)
    column_type_formatters.update({
        datetime:
        lambda view, value: Markup(f"""<time datetime="{value.isoformat(timespec='minutes')}" />"""),
    })
    column_type_formatters_export = dict(typefmt.EXPORT_FORMATTERS)
    column_type_formatters_export.update({PartialDate: lambda view, value: str(value)})
    column_formatters_export = dict(orcid=lambda v, c, m, p: m.orcid)
    column_exclude_list = (
        "updated_at",
        "updated_by",
    )
    form_overrides = dict(start_date=PartialDateField, end_date=PartialDateField)
    form_widget_args = {c: {"readonly": True} for c in column_exclude_list}

    def __init__(self, model=None, *args, **kwargs):
        """Pick the model based on the ModelView class name assuming it is ModelClass + "Admin"."""
        if model is None:
            if hasattr(self, "model"):
                model = self.model
            else:
                model_class_name = self.__class__.__name__.replace("Admin", '')
                model = globals().get(model_class_name)
            if model is None:
                if model_class_name not in dir(models):
                    raise Exception(f"Model class {model_class_name} doesn't exit.")
                model = models.__dict__.get(model_class_name)
        super().__init__(model, *args, **kwargs)

    # TODO: remove whent it gets merged into the upsteem repo (it's a workaround to make
    # joins LEFT OUTERE)
    def _handle_join(self, query, field, joins):
        if field.model_class != self.model:
            model_name = field.model_class.__name__

            if model_name not in joins:
                query = query.join(field.model_class, "LEFT OUTER")
                joins.add(model_name)

        return query

    def get_pk_value(self, model):
        """Get correct value for composite keys."""
        if self.model._meta.composite_key:
            return tuple([
                model._data[field_name] for field_name in self.model._meta.primary_key.field_names
            ])
        return super().get_pk_value(model)

    def get_one(self, id):
        """Fix for composite keys."""
        try:
            if self.model._meta.composite_key:
                return self.model.get(**dict(zip(self.model._meta.primary_key.field_names, id)))
            return super().get_one(id)
        except self.model.DoesNotExist:
            flash(f"The record with given ID: {id} doesn't exist or it was deleted.", "danger")
            abort(404)

    def init_search(self):
        """Include linked columns in the search if they are defined with 'liked_table.column'."""
        if self.column_searchable_list:
            for p in self.column_searchable_list:
                if "." in p:
                    m, p = p.split('.')
                    m = getattr(self.model, m).rel_model
                    p = getattr(m, p)

                elif isinstance(p, str):
                    p = getattr(self.model, p)

                # Check type
                if not isinstance(p, (
                        CharField,
                        TextField,
                )):
                    raise Exception('Can only search on text columns. ' +
                                    'Failed to setup search for "%s"' % p)

                self._search_fields.append(p)

        return bool(self._search_fields)

    def is_accessible(self):
        """Verify if the view is accessible for the current user."""
        if not current_user.is_active or not current_user.is_authenticated:
            return False

        if current_user.has_role(self.roles_required):
            return True

        return False

    def inaccessible_callback(self, name, **kwargs):
        """Handle access denial. Redirect to login page if user doesn"t have access."""
        return redirect(url_for("index", next=request.url))

    def get_query(self):
        """Add URL query to the data select for foreign key and select data that user has access to."""
        query = super().get_query()

        if current_user and not current_user.has_role(Role.SUPERUSER) and current_user.has_role(
                Role.ADMIN):
            # Show only rows realted to the curretn organisation the user is admin for.
            # Skip this part for SUPERUSER.
            db_columns = [c.db_column for c in self.model._meta.fields.values()]
            if "org_id" in db_columns or "organisation_id" in db_columns:
                if "org_id" in db_columns:
                    query = query.where(self.model.org_id == current_user.organisation.id)
                else:
                    query = query.where(self.model.organisation_id == current_user.organisation.id)

        if request.args and any(a.endswith("_id") for a in request.args):
            for f in self.model._meta.fields.values():
                if f.db_column.endswith("_id") and f.db_column in request.args:
                    query = query.where(f == int(request.args[f.db_column]))
        return query

    def _get_list_extra_args(self):
        """Workaournd for https://github.com/flask-admin/flask-admin/issues/1512."""
        view_args = super()._get_list_extra_args()
        extra_args = {
            k: v
            for k, v in request.args.items()
            if k not in (
                'page',
                'page_size',
                'sort',
                'desc',
                'search',
            ) and not k.startswith('flt')
        }
        view_args.extra_args = extra_args
        return view_args


class UserAdmin(AppModelView):
    """User model view."""

    edit_template = "admin/user_edit.html"
    roles = {1: "Superuser", 2: "Administrator", 4: "Researcher", 8: "Technical Contact"}

    form_extra_fields = dict(is_superuser=BooleanField("Is Superuser"))
    form_excluded_columns = (
        "roles",
        "created_at",
        "updated_at",
        "created_by",
        "updated_by",
    )
    column_exclude_list = (
        "password",
        "username",
        "first_name",
        "last_name",
    )
    column_searchable_list = (
        "name",
        "orcid",
        "email",
        "eppn",
        "organisation.name",
    )
    form_overrides = dict(roles=BitmapMultipleValueField)
    form_args = dict(roles=dict(choices=roles.items()))

    form_ajax_refs = {
        "organisation": {
            "fields": (Organisation.name, "name")
        },
    }
    can_export = True

    def update_model(self, form, model):
        """Added prevalidation of the form."""
        if "roles" not in self.form_excluded_columns and form.roles.data != model.roles:
            if bool(form.roles.data & Role.ADMIN) != UserOrg.select().where(
                (UserOrg.user_id == model.id) & UserOrg.is_admin).exists():  # noqa: E125
                if form.roles.data & Role.ADMIN:
                    flash(f"Cannot add ADMIN role to {model} "
                          "since there is no organisation the user is an administrator for.",
                          "danger")
                else:
                    flash(f"Cannot revoke ADMIN role from {model} "
                          "since there is an organisation the user is an administrator for.",
                          "danger")
                form.roles.data = model.roles
                return False
            if bool(form.roles.data & Role.TECHNICAL) != Organisation.select().where(
                    Organisation.tech_contact_id == model.id).exists():
                if model.has_role(Role.TECHNICAL):
                    flash(f"Cannot revoke TECHNICAL role from {model} "
                          "since there is an organisation the user is the technical contact for.",
                          "danger")
                else:
                    flash(f"Cannot add TECHNICAL role to {model} "
                          "since there is no organisation the user is the technical contact for.",
                          "danger")
                form.roles.data = model.roles
                return False

        return super().update_model(form, model)


class OrganisationAdmin(AppModelView):
    """Organisation model view."""

    column_formatters = {
        "logo":
        lambda v, c, m, p: Markup(
            '<img style="max-height: 100px; max-width: 100px;" src="'
            f"""{url_for('logo_image', token=m.logo.token)}" alt="the logo of {m.name}">""") if m.logo else ''
    }
    column_exclude_list = (
        "orcid_client_id",
        "orcid_secret",
        "created_at",
        "updated_at",
        "created_by",
        "updated_by",
        "email_template",
        "email_template_enabled",
    )
    form_excluded_columns = ("logo", )
    column_searchable_list = (
        "name",
        "tuakiri_name",
        "city",
    )
    edit_template = "admin/organisation_edit.html"
    form_widget_args = AppModelView.form_widget_args
    form_widget_args["api_credentials_requested_at"] = {"readonly": True}
    form_widget_args["api_credentials_entered_at"] = {"readonly": True}

    def update_model(self, form, model):
        """Handle change of the technical contact."""
        # Technical contact changed:
        if form.tech_contact.data and form.tech_contact.data.id != model.tech_contact_id:
            # Revoke the TECHNICAL role if thre is no org the user is tech.contact for.
            if model.tech_contact and model.tech_contact.has_role(
                    Role.TECHNICAL) and not Organisation.select().where(
                        Organisation.tech_contact_id == model.tech_contact_id).exists():
                app.logger.info(r"Revoked TECHNICAL from {model.tech_contact}")
                model.tech_contact.roles &= ~Role.TECHNICAL
                super(User, model.tech_contact).save()

        return super().update_model(form, model)


class OrgInfoAdmin(AppModelView):
    """OrgInfo model view."""

    can_export = True
    column_searchable_list = (
        "name",
        "tuakiri_name",
        "city",
        "first_name",
        "last_name",
        "email",
    )

    @action("invite", "Register Organisation",
            "Are you sure you want to register selected organisations?")
    def action_invite(self, ids):
        """Batch registraion of organisatons."""
        count = 0
        for oi in OrgInfo.select().where(OrgInfo.id.in_(ids)):
            try:
                register_org(
                    org_name=oi.name,
                    email=oi.email,
                    tech_contact=True,
                    via_orcid=(False if oi.tuakiri_name else True),
                    first_name=oi.first_name,
                    last_name=oi.last_name,
                    city=oi.city,
                    country=oi.country,
                    course_or_role=oi.role,
                    disambiguated_id=oi.disambiguated_id,
                    disambiguation_source=oi.disambiguation_source)
                count += 1
            except Exception as ex:
                flash(f"Failed to send an invitation to {oi.email}: {ex}")
                app.logger.exception(f"Failed to send registration invitation to {oi.email}.")

        flash("%d invitations were sent successfully." % count)


class OrcidTokenAdmin(AppModelView):
    """ORCID token model view."""

    column_searchable_list = (
        "user.name",
        "user.email",
        "org.name",
    )
    can_export = True
    can_create = False


class OrcidApiCallAmin(AppModelView):
    """ORCID API calls."""

    can_export = True
    can_edit = False
    can_delete = False
    can_create = False
    column_searchable_list = (
        "url",
        "body",
        "response",
        "user.name",
    )


class UserOrgAmin(AppModelView):
    """User Organisations."""

    column_searchable_list = (
        "user.email",
        "org.name",
    )


class TaskAdmin(AppModelView):
    """Task model view."""

    roles_required = Role.SUPERUSER | Role.ADMIN
    list_template = "view_tasks.html"
    column_exclude_list = ("task_type", )
    can_edit = False
    can_create = False
    can_delete = True
    column_searchable_list = (
        "filename",
        "created_by.email",
        "created_by.name",
        "created_by.first_name",
        "created_by.last_name",
        "org.name",
    )


class RecordModelView(AppModelView):
    """Task record model view."""

    roles_required = Role.SUPERUSER | Role.ADMIN
    column_exclude_list = (
        "task",
        "organisation",
    )
    form_excluded_columns = (
        "task",
        "organisation",
    )
    column_export_exclude_list = (
        "task",
        "is_active",
    )
    can_edit = True
    can_create = False
    can_delete = False
    can_view_details = True
    can_export = True

    form_widget_args = {"external_id": {"readonly": True}, "task": {"readonly": True}}

    def render(self, template, **kwargs):
        """Pass the task to the render function as an added argument."""
        if template == self.list_template and "task" not in kwargs:
            task_id = request.args.get("task_id")
            if task_id:
                try:
                    kwargs["task"] = Task.get(id=task_id)
                except Task.DoesNotExist:
                    flash(f"The task with ID: {task_id} doesn't exist.", "danger")
                    abort(404)
            else:
                return redirect(request.args.get("url") or url_for("task.index_view"))
        return super().render(template, **kwargs)

    def is_accessible(self):
        """Verify if the task view is accessible for the current user."""
        if not super().is_accessible():
            return False

        # Added the feature for superuser to access task related to all research organiastion
        if current_user.is_superuser:
            return True

        if request.method == "POST" and request.form.get("rowid"):
            # get the first ROWID:
            rowid = int(request.form.get("rowid"))
            task_id = self.model.get(id=rowid).task_id
        else:
            task_id = request.args.get("task_id")
            if not task_id:
                _id = request.args.get("id")
                if not _id:
                    flash("Cannot invoke the task view without task ID", "danger")
                    return False
                else:
                    task_id = self.model.get(id=_id).task_id

        try:
            task = Task.get(id=task_id)
            if task.org.id != current_user.organisation.id:
                flash("Access denied! You cannot access this task.", "danger")
                return False

        except Task.DoesNotExist:
            flash("The task deesn't exist.", "danger")
            abort(404)

        return True

    def get_export_name(self, export_type='csv'):
        """Get export file name using the original imported file name.

        :return: The exported csv file name.
        """
        task_id = request.args.get("task_id")
        if task_id:
            try:
                task = Task.get(id=task_id)
                filename = os.path.splitext(task.filename)[0]
                return "%s_%s.%s" % (filename, datetime.utcnow().strftime("%Y-%m-%d_%H-%M-%S"),
                                     export_type)
            except Task.DoesNotExist:
                flash(f"The batch task doesn't exist", "danger")
                abort(404)

        return super().get_export_name(export_type=export_type)

    @action("activate", "Activate for processing",
            """Are you sure you want to activate the selected records for batch processing?

By clicking "OK" you are affirming that the selected records to be written are,
to the best of your knowledge, correct!""")
    def action_activate(self, ids):
        """Batch registraion of users."""
        try:
            count = self.model.update(is_active=True).where(
                self.model.is_active == False,  # noqa: E712
                self.model.id.in_(ids)).execute()
        except Exception as ex:
            flash(f"Failed to activate the selected records: {ex}")
            app.logger.exception("Failed to activate the selected records")
        else:
            flash(f"{count} records were activated for batch processing.")

    @action("reset", "Reset for processing",
            "Are you sure you want to reset the selected records for batch processing?")
    def action_reset(self, ids):
        """Reset batch task records."""
        status = "The record was reset at " + datetime.utcnow().isoformat(timespec="seconds")
        with db.atomic():
            try:
                count = self.model.update(
                    processed_at=None, status=status).where(self.model.is_active,
                                                            self.model.id.in_(ids)).execute()

                if self.model == FundingRecord:
                    count = FundingInvitees.update(
<<<<<<< HEAD
                        processed_at=None, status=status).where(
                            FundingInvitees.funding_record.in_(ids)).execute()
                elif self.model == WorkRecord:
                    count = WorkInvitees.update(
                        processed_at=None, status=status).where(
=======
                        processed_at=None, status=status).where(
                            FundingInvitees.funding_record.in_(ids)).execute()
                elif self.model == WorkRecord:
                    count = WorkInvitees.update(
                        processed_at=None, status=status).where(
>>>>>>> 7bcaa566
                        WorkInvitees.work_record.in_(ids)).execute()
                elif self.model == AffiliationRecord:
                    # Delete the userInvitation token when reset to send the mail again.
                    task_id = None
                    if request.method == "POST" and request.form.get("rowid"):
                        # get the first ROWID:
                        rowid = int(request.form.get("rowid"))
                        task_id = self.model.get(id=rowid).task_id
                    else:
                        task_id = request.form.get('task_id')
                    user_invitation = UserInvitation.get(task_id=task_id)
                    user_invitation.delete_instance()
            except UserInvitation.DoesNotExist:
                pass
            except Exception as ex:
                db.rollback()
                flash(f"Failed to activate the selected records: {ex}")
                app.logger.exception("Failed to activate the selected records")

            else:
                if self.model == FundingRecord:
                    flash(f"{count} Funding Invitee records were reset for batch processing.")
                elif self.model == WorkRecord:
                    flash(f"{count} Work Invitee records were reset for batch processing.")
                else:
                    flash(f"{count} Affiliation records were reset for batch processing.")


class ExternalIdModelView(AppModelView):
    """Combine ExternalId model view."""

    roles_required = Role.SUPERUSER | Role.ADMIN

    can_edit = True
    can_create = False
    can_delete = False
    can_view_details = True

    form_widget_args = {"external_id": {"readonly": True}}

    def is_accessible(self):
        """Verify if the external id's view is accessible for the current user."""
        if not super().is_accessible():
            flash("Access denied! You cannot access this task.", "danger")
            return False

        return True


class ExternalIdAdmin(ExternalIdModelView):
    """ExternalId model view."""

    list_template = "funding_externalid_list.html"
    column_exclude_list = ("funding_record", )


class WorkExternalIdAdmin(ExternalIdModelView):
    """WorkExternalId model view."""

    list_template = "work_externalid_list.html"
    column_exclude_list = ("work_record", )


class ContributorModelAdmin(AppModelView):
    """Combine contributor record model view."""

    roles_required = Role.SUPERUSER | Role.ADMIN

    can_edit = True
    can_create = False
    can_delete = False
    can_view_details = True

    form_widget_args = {"external_id": {"readonly": True}}

    def is_accessible(self):
        """Verify if the contributor view is accessible for the current user."""
        if not super().is_accessible():
            flash("Access denied! You cannot access this task.", "danger")
            return False

        return True


class FundingContributorAdmin(ContributorModelAdmin):
    """Funding contributor record model view."""

    list_template = "funding_contributor_list.html"
    column_exclude_list = ("funding_record", )


class WorkContributorAdmin(ContributorModelAdmin):
    """Work contributor record model view."""

    list_template = "work_contributor_list.html"
    column_exclude_list = ("work_record", )


class InviteesModelAdmin(AppModelView):
    """Combine Invitees record model view."""

    roles_required = Role.SUPERUSER | Role.ADMIN

    can_edit = True
    can_create = False
    can_delete = False
    can_view_details = True

    def is_accessible(self):
        """Verify if the invitees view is accessible for the current user."""
        if not super().is_accessible():
            flash("Access denied! You cannot access this task.", "danger")
            return False

        return True

    @action("reset", "Reset for processing",
            "Are you sure you want to reset the selected records for batch processing?")
    def action_reset(self, ids):
        """Batch reset of users."""
        with db.atomic():
            try:
                status = " The record was reset at " + datetime.utcnow().isoformat(timespec="seconds")
                count = self.model.update(
                    processed_at=None, status=status).where(self.model.id.in_(ids)).execute()
                if self.model == FundingInvitees:
                    funding_record_id = self.model.select().where(
                        self.model.id.in_(ids))[0].funding_record_id
                    FundingRecord.update(
                        processed_at=None, status=status).where(
                            FundingRecord.is_active, FundingRecord.id == funding_record_id).execute()
                elif self.model == WorkInvitees:
                    work_record_id = self.model.select().where(
                        self.model.id.in_(ids))[0].work_record_id
                    WorkRecord.update(
                        processed_at=None, status=status).where(
                        WorkRecord.is_active, WorkRecord.id == work_record_id).execute()
            except Exception as ex:
                db.rollback()
                flash(f"Failed to activate the selected records: {ex}")
                app.logger.exception("Failed to activate the selected records")
            else:
                if self.model == FundingInvitees:
                    flash(f"{count} Funding Invitees records were reset for batch processing.")
                else:
                    flash(f"{count} Work Invitees records were reset for batch processing.")


class WorkInviteesAdmin(InviteesModelAdmin):
    """Work invitees record model view."""

    list_template = "work_invitees_list.html"
    column_exclude_list = ("work_record", )


class FundingInviteesAdmin(InviteesModelAdmin):
    """Funding invitees record model view."""

    list_template = "funding_invitees_list.html"
    column_exclude_list = ("funding_record", )


class FundingWorkCommonModelView(RecordModelView):
    """Common view for Funding and Work model."""

    column_searchable_list = ("title", )
    column_export_exclude_list = (
        "task",
        "is_active",
        "status",
        "processed_at",
        "created_at",
        "updated_at",
    )

    export_types = [
        "tsv",
        "yaml",
        "json",
        "csv",
    ]

    def _export_tablib(self, export_type, return_url):
        """Override export functionality to integrate funding/work contributors with external ids."""
        if tablib is None:
            flash(gettext('Tablib dependency not installed.'), 'error')
            return redirect(return_url)

        filename = self.get_export_name(export_type)

        disposition = 'attachment;filename=%s' % (secure_filename(filename), )

        mimetype, encoding = mimetypes.guess_type(filename)
        if not mimetype:
            mimetype = 'application/octet-stream'
        if encoding:
            mimetype = '%s; charset=%s' % (mimetype, encoding)

        ds = tablib.Dataset(headers=[c[1] for c in self._export_columns])

        count, data = self._export_data()

        for row in data:
            external_id_list, contributor_list = self.get_external_id_contributors(row)
            for external_ids in external_id_list:
                vals = []
                vals.append(external_ids['value'])
                vals.append(contributor_list)
                ds.append(vals)

        try:
            try:
                ds.yaml = yaml.safe_dump(
                    json.loads(ds.json.replace("]\\", "]").replace("\\n", " ")))
                response_data = ds.export(format=export_type)
            except AttributeError:
                response_data = getattr(ds, export_type)
        except (AttributeError, tablib.UnsupportedFormat):
            flash(gettext('Export type "%(type)s not supported.', type=export_type), 'error')
            return redirect(return_url)

        return Response(
            response_data,
            headers={'Content-Disposition': disposition},
            mimetype=mimetype,
        )

    def get_external_id_contributors(self, row):
        """Get funding/work contributors with external ids."""
        vals = []
        contributor_list = []
        external_id_list = []
        record_id = "funding_record_id"
        funding_work_id = "funding id"
        contributors = "contributors"

        if self.model == WorkRecord:
            record_id = "work_record_id"
            funding_work_id = "work id"
            contributors = "work_contributors"

        exclude_list = ['id', record_id, 'processed_at']
        for c in self._export_columns:
            if c[0] == contributors:
                if self.model == WorkRecord:
                    contributors_data = row.work_contributors
                else:
                    contributors_data = row.contributors

                for f in contributors_data:
                    contributor_rec = {}
                    for col in f._meta.columns.keys():
                        if col not in exclude_list:
                            contributor_rec[col] = self._get_list_value(
                                None,
                                f,
                                col,
                                self.column_formatters_export,
                                self.column_type_formatters_export,
                            )
                    contributor_list.append(contributor_rec)
            elif c[0] == funding_work_id:
                external_id_relation_part_of = {}
                for f in row.external_ids:
                    external_id_rec = {}
                    for col in f._meta.columns.keys():
                        if col not in exclude_list:
                            external_id_rec[col] = self._get_list_value(
                                None,
                                f,
                                col,
                                self.column_formatters_export,
                                self.column_type_formatters_export,
                            )
                    # Get the first external id from extrnal id list with 'SELF' relationship for funding/work export
                    if not external_id_list and external_id_rec.get(
                            'relationship') and external_id_rec.get(
                                'relationship').lower() == 'self':
                        external_id_list.append(external_id_rec)
                    elif not external_id_list and not external_id_relation_part_of and external_id_rec.get(
                            'relationship').lower() == 'part_of':
                        external_id_relation_part_of = copy.deepcopy(external_id_rec)
                # Also if there no external id with relation 'Self' take first one from 'part_of'
                if not external_id_list and external_id_relation_part_of:
                    external_id_list.append(external_id_relation_part_of)
            else:
                vals.append(self.get_export_value(row, c[0]))
        return (external_id_list, contributor_list)

    @expose('/export/<export_type>/')
    def export(self, export_type):
        """Check the export type whether it is csv, tsv or other format."""
        return_url = get_redirect_target() or self.get_url('.index_view')

        if not self.can_export or (export_type not in self.export_types):
            flash(gettext('Permission denied.'), 'error')
            return redirect(return_url)

        if export_type == 'csv' or export_type == 'tsv':
            return self._export_csv(return_url, export_type)
        else:
            return self._export_tablib(export_type, return_url)

    def _export_csv(self, return_url, export_type):
        """Export a CSV or tsv of records as a stream."""
        delimiter = ","
        if export_type == 'tsv':
            delimiter = "\t"

        count, data = self._export_data()

        # https://docs.djangoproject.com/en/1.8/howto/outputting-csv/
        class Echo(object):
            """An object that implements just the write method of the file-like interface."""

            def write(self, value):
                """Write the value by returning it, instead of storing in a buffer."""
                return value

        writer = csv.writer(Echo(), delimiter=delimiter)

        def generate():
            # Append the column titles at the beginning
            titles = [csv_encode(c) for c in self.column_csv_export_list]
            yield writer.writerow(titles)

            for row in data:
                external_id_list, contributor_list = self.get_external_id_contributors(row)
                for external_ids in external_id_list:
                    for cont in contributor_list:
                        vals = []
                        vals.append(external_ids['value'])
                        for col in self.column_csv_export_list[1:]:
                            vals.append(cont.get(col))
                        yield writer.writerow(vals)

        filename = self.get_export_name(export_type=export_type)

        disposition = 'attachment;filename=%s' % (secure_filename(filename), )

        return Response(
            stream_with_context(generate()),
            headers={'Content-Disposition': disposition},
            mimetype='text/' + export_type)


class FundingRecordAdmin(FundingWorkCommonModelView):
    """Funding record model view."""

    list_template = "funding_record_list.html"
    column_export_exclude_list = (
        "title",
        "translated_title",
        "translated_title_language_code",
        "type",
        "organization_defined_type",
        "short_description",
        "amount",
        "currency",
        "start_date",
        "end_date",
        "org_name",
        "city",
        "region",
        "country",
        "disambiguated_org_identifier",
        "disambiguation_source",
        "visibility",
    )

    column_export_list = (
        "funding id",
        "contributors",
    )
    column_csv_export_list = ("funding id", "email", "name", "orcid", "put_code", "role", "status")


class WorkRecordAdmin(FundingWorkCommonModelView):
    """Work record model view."""

    list_template = "work_record_list.html"
    form_overrides = dict(publication_date=PartialDateField)

    column_export_exclude_list = (
        "title",
        "sub_title",
        "translated_title",
        "translated_title_language_code",
        "journal_title",
        "short_description",
        "citation_type",
        "citation_value"
        "type",
        "publication_date",
        "publication_media_type",
        "url",
        "language_code",
        "country",
        "visibility",
    )
    column_export_list = (
        "work id",
        "work_contributors",
    )
    column_csv_export_list = ("work id", "email", "name", "orcid", "put_code", "role", "status")


class AffiliationRecordAdmin(RecordModelView):
    """Affiliation record model view."""

    list_template = "affiliation_record_list.html"
    column_exclude_list = (
        "task",
        "organisation",
    )
    column_searchable_list = (
        "first_name",
        "last_name",
        "email",
        "role",
        "department",
        "state",
    )
    column_export_exclude_list = (
        "task",
        "is_active",
    )


class ViewMembersAdmin(AppModelView):
    """Organisation member model (User beloging to the current org.admin oganisation) view."""

    roles_required = Role.SUPERUSER | Role.ADMIN
    list_template = "viewMembers.html"
    form_columns = ["name", "orcid", "email", "eppn", ]
    form_widget_args = {c: {"readonly": True} for c in form_columns if c != "email"}
    column_list = ("email", "orcid")
    column_searchable_list = (
        "email",
        "orcid",
        "name",
        "first_name",
        "last_name",
    )
    column_export_list = ("email", "eppn", "orcid")
    model = User
    can_edit = True
    can_create = False
    can_delete = True
    can_view_details = False
    can_export = True

    def get_query(self):
        """Get quiery for the user belonging to the organistation of the current user."""
        return current_user.organisation.users

    def get_one(self, id):
        """Limit access only to the userers belonging to the current organisation."""
        try:
            user = User.get(id=id)
            if not user.organisations.where(UserOrg.org == current_user.organisation).exists():
                flash("Access Denied!", "danger")
                abort(403)
            return user
        except User.DoesNotExist:
            flash(f"The user with given ID: {id} doesn't exist or it was deleted.", "danger")
            abort(404)

    def delete_model(self, model):
        """Delete a row."""
        user_org = UserOrg.select().where(
                UserOrg.user == model,
                UserOrg.org == current_user.organisation).first()
        try:
            self.on_model_delete(model)
            if model.organisations.count() < 2:
                model.delete_instance(recursive=True)
            else:
                user_org.delete_instance(recursive=True)

        except Exception as ex:
            if not self.handle_view_exception(ex):
                flash(gettext('Failed to delete record. %(error)s', error=str(ex)), 'error')
                app.logger.exception('Failed to delete record.')

            return False
        else:
            self.after_model_delete(model)
        return True


admin.add_view(UserAdmin(User))
admin.add_view(OrganisationAdmin(Organisation))
admin.add_view(OrcidTokenAdmin(OrcidToken))
admin.add_view(OrgInfoAdmin(OrgInfo))
admin.add_view(OrcidApiCallAmin(OrcidApiCall))
admin.add_view(TaskAdmin(Task))
admin.add_view(AffiliationRecordAdmin())
admin.add_view(FundingRecordAdmin())
admin.add_view(FundingContributorAdmin())
admin.add_view(FundingInviteesAdmin())
admin.add_view(ExternalIdAdmin())
admin.add_view(WorkContributorAdmin())
admin.add_view(WorkExternalIdAdmin())
admin.add_view(WorkInviteesAdmin())
admin.add_view(WorkRecordAdmin())
admin.add_view(AppModelView(UserInvitation))
admin.add_view(ViewMembersAdmin(name="viewmembers", endpoint="viewmembers"))

admin.add_view(UserOrgAmin(UserOrg))
admin.add_view(AppModelView(Client))
admin.add_view(AppModelView(Grant))
admin.add_view(AppModelView(Token))

SectionRecord = namedtuple(
    "SectionRecord",
    ["org_name", "city", "state", "country", "department", "role", "start_date", "end_date"])
SectionRecord.__new__.__defaults__ = (None, ) * len(SectionRecord._fields)


@app.template_filter("year_range")
def year_range(entry):
    """Show an interval of employment in years."""
    val = ""
    if entry.get("start_date") is None or entry["start_date"]["year"]["value"] is None:
        val = "unknown"
    else:
        val = entry["start_date"]["year"]["value"]

    val += "-"

    if entry.get("end_date") is None or entry["end_date"]["year"]["value"] is None:
        val += "present"
    else:
        val += entry["end_date"]["year"]["value"]
    return val


@app.template_filter("orcid")
def user_orcid_id_url(user):
    """Render user ORCID Id URL."""
    return ORCID_BASE_URL + user.orcid if user.orcid else ""


@app.template_filter("isodate")
def isodate(d, sep="&nbsp;"):
    """Render date into format YYYY-mm-dd HH:MM."""
    if d and isinstance(d, datetime):
        return Markup(
            f"""<time datetime="{d.isoformat(timespec='minutes')}" """
            f"""data-format="YYYY[&#8209;]MM[&#8209;]DD[{sep}]HH:mm" />""")
    return ''


@app.template_filter("shorturl")
def shorturl(url):
    """Create and render short url."""
    u = Url.shorten(url)
    return url_for("short_url", short_id=u.short_id, _external=True)


@app.route("/activate_all", methods=["POST"])
@roles_required(Role.SUPERUSER, Role.ADMIN, Role.TECHNICAL)
def activate_all():
    """Batch registraion of users."""
    _url = request.args.get("url") or request.referrer
    task_id = request.form.get('task_id')
    task = Task.get(id=task_id)
    try:
        if task.task_type == 0:
            count = AffiliationRecord.update(is_active=True).where(
                AffiliationRecord.task_id == task_id,
                AffiliationRecord.is_active == False).execute()  # noqa: E712
        elif task.task_type == 1:
            count = FundingRecord.update(is_active=True).where(
                FundingRecord.task_id == task_id,
                FundingRecord.is_active == False).execute()  # noqa: E712
        elif task.task_type == 2:
            count = WorkRecord.update(is_active=True).where(
                WorkRecord.task_id == task_id,
                WorkRecord.is_active == False).execute()  # noqa: E712
    except Exception as ex:
        flash(f"Failed to activate the selected records: {ex}")
        app.logger.exception("Failed to activate the selected records")
    else:
        flash(f"{count} records were activated for batch processing.")
    return redirect(_url)


@app.route("/reset_all", methods=["POST"])
@roles_required(Role.SUPERUSER, Role.ADMIN, Role.TECHNICAL)
def reset_all():
    """Batch reset of batch records."""
    _url = request.args.get("url") or request.referrer
    task_id = request.form.get('task_id')
    task = Task.get(id=task_id)
    count = 0
    with db.atomic():
        try:
            status = "The record was reset at " + datetime.now().isoformat(timespec="seconds")
            if task.task_type == 0:
                count = AffiliationRecord.update(processed_at=None, status=status).where(
                    AffiliationRecord.task_id == task_id,
                    AffiliationRecord.is_active == True).execute()  # noqa: E712

                for user_invitation in UserInvitation.select().where(UserInvitation.task == task):
                    try:
                        user_invitation.delete_instance()
                    except UserInvitation.DoesNotExist:
                        pass

            elif task.task_type == 1:
                for funding_record in FundingRecord.select().where(FundingRecord.task_id == task_id,
                                                                   FundingRecord.is_active == True):    # noqa: E712
                    funding_record.processed_at = None
                    funding_record.status = status

                    FundingInvitees.update(
                        processed_at=None, status=status).where(
                        FundingInvitees.funding_record == funding_record.id).execute()
                    funding_record.save()
                    count = count + 1

            elif task.task_type == 2:
                for work_record in WorkRecord.select().where(WorkRecord.task_id == task_id,
                                                                   WorkRecord.is_active == True):    # noqa: E712
                    work_record.processed_at = None
                    work_record.status = status

                    WorkInvitees.update(
                        processed_at=None, status=status).where(
                        WorkInvitees.work_record == work_record.id).execute()
                    work_record.save()
                    count = count + 1
        except Exception as ex:
            db.rollback()
            flash(f"Failed to reset the selected records: {ex}")
            app.logger.exception("Failed to reset the selected records")
        else:
            task.expires_at = None
            task.completed_at = None
            task.save()
            if task.task_type == 1:
                flash(f"{count} Funding records were reset for batch processing.")
            elif task.task_type == 2:
                flash(f"{count} Work records were reset for batch processing.")
            else:
                flash(f"{count} Affiliation records were reset for batch processing.")
    return redirect(_url)


@app.route("/section/<int:user_id>/<string:section_type>/<int:put_code>/delete", methods=["POST"])
@roles_required(Role.ADMIN)
def delete_record(user_id, section_type, put_code):
    """Delete an employment or education record."""
    _url = request.args.get("url") or request.referrer or url_for(
        "section", user_id=user_id, section_type=section_type)
    try:
        user = User.get(id=user_id, organisation_id=current_user.organisation_id)
    except Exception:
        flash("ORCID HUB doesn't have data related to this researcher", "warning")
        return redirect(url_for('viewmembers.index_view'))
    if not user.orcid:
        flash("The user hasn't yet linked their ORCID record", "danger")
        return redirect(_url)

    orcid_token = None
    try:
        orcid_token = OrcidToken.get(
            user=user,
            org=user.organisation,
            scope=SCOPE_READ_LIMITED[0] + "," + SCOPE_ACTIVITIES_UPDATE[0])
    except Exception:
        flash("The user hasn't authorized you to delete records", "warning")
        return redirect(_url)

    orcid_client.configuration.access_token = orcid_token.access_token
    api_instance = orcid_client.MemberAPIV20Api()

    try:
        # Delete an Employment
        if section_type == "EMP":
            api_instance.delete_employment(user.orcid, put_code)
        else:
            api_instance.delete_education(user.orcid, put_code)
        app.logger.info(f"For {user.orcid} '{section_type}' record was deleted by {current_user}")
        flash("The record was successfully deleted.", "success")
    except ApiException as e:
        flash("Failed to delete the entry: " +
              json.loads(e.body.replace("''", "\"")).get('user-messsage'), "danger")
    except Exception as ex:
        app.logger.error("For %r encountered exception: %r", user, ex)
        abort(500, ex)
    return redirect(_url)


@app.route("/section/<int:user_id>/<string:section_type>/<int:put_code>/edit", methods=["GET", "POST"])
@app.route("/section/<int:user_id>/<string:section_type>/new", methods=["GET", "POST"])
@roles_required(Role.ADMIN)
def edit_record(user_id, section_type, put_code=None):
    """Create a new or edit an existing profile section record."""
    section_type = section_type.upper()[:3]
    _url = (request.args.get("url")
            or url_for("section", user_id=user_id, section_type=section_type))

    org = current_user.organisation
    try:
        # TODO: multiple orginisation support
        user = User.get(id=user_id, organisation=org.id)
    except User.DoesNotExist:
        flash("ORCID HUB doent have data related to this researcher", "warning")
        return redirect(_url)

    if not user.orcid:
        flash("The user hasn't yet linked their ORCID record", "danger")
        return redirect(_url)

    orcid_token = None
    try:
        orcid_token = OrcidToken.get(
            user=user, org=org, scope=SCOPE_READ_LIMITED[0] + "," + SCOPE_ACTIVITIES_UPDATE[0])
    except Exception:
        flash("The user hasn't authorized you to Add records", "warning")
        return redirect(_url)
    orcid_client.configuration.access_token = orcid_token.access_token
    api = orcid_client.MemberAPI(user=user)

    # TODO: handle "new"...
    if put_code:
        try:
            # Fetch an Employment
            if section_type == "EMP":
                api_response = api.view_employment(user.orcid, put_code)
            elif section_type == "EDU":
                api_response = api.view_education(user.orcid, put_code)

            _data = api_response.to_dict()
            data = SectionRecord(
                org_name=_data.get("organization").get("name"),
                city=_data.get("organization").get("address").get("city", ""),
                state=_data.get("organization").get("address").get("region", ""),
                country=_data.get("organization").get("address").get("country", ""),
                department=_data.get("department_name", ""),
                role=_data.get("role_title", ""),
                start_date=PartialDate.create(_data.get("start_date")),
                end_date=PartialDate.create(_data.get("end_date")))
        except ApiException as e:
            message = json.loads(e.body.replace("''", "\"")).get('user-messsage')
            app.logger.error(f"Exception when calling MemberAPIV20Api->view_employment: {message}")
        except Exception as ex:
            app.logger.exception(
                "Unhandler error occured while creating or editing a profile record.")
            abort(500, ex)
    else:
        data = SectionRecord(org_name=org.name, city=org.city, country=org.country)

    form = RecordForm.create_form(request.form, obj=data, form_type=section_type)
    if not form.org_name.data:
        form.org_name.data = org.name
    if not form.country.data or form.country.data == "None":
        form.country.data = org.country

    if form.validate_on_submit():
        try:
            put_code, orcid, created = api.create_or_update_affiliation(
                put_code=put_code,
                affiliation=Affiliation[section_type],
                **{f.name: f.data
                   for f in form})
            if put_code and created:
                flash("Record details has been added successfully!", "success")

            affiliation, _ = UserOrgAffiliation.get_or_create(
                user=user,
                organisation=org,
                put_code=put_code,
                department_name=form.department.data,
                department_city=form.city.data,
                role_title=form.role.data)

            form.populate_obj(affiliation)
            if put_code:
                affiliation.put_code = put_code
            else:
                pass
                # affiliation.path = resp.headers["Location"]
                # affiliation.put_code = int(resp.headers["Location"].rsplit("/", 1)[-1])
            affiliation.save()
            return redirect(_url)
        except ApiException as e:
            message = json.loads(e.body.replace("''", "\"")).get('user-messsage')
            flash("Failed to update the entry: %s." % message, "danger")
            app.logger.exception(f"For {user} exception encountered")
        except Exception as ex:
            app.logger.exception(
                "Unhandler error occured while creating or editing a profile record.")
            abort(500, ex)

    return render_template("profile_entry.html", section_type=section_type, form=form, _url=_url)


@app.route("/section/<int:user_id>/<string:section_type>/list")
@login_required
def section(user_id, section_type="EMP"):
    """Show all user profile section list (either 'Education' or 'Employment')."""
    _url = request.args.get("url") or request.referrer or url_for("viewmembers.index_view")

    section_type = section_type.upper()[:3]  # normalize the section type
    if section_type not in ["EDU", "EMP", ]:
        flash("Incorrect user profile section", "danger")
        return redirect(_url)

    try:
        user = User.get(id=user_id, organisation_id=current_user.organisation_id)
    except Exception:
        flash("ORCID HUB doent have data related to this researcher", "warning")
        return redirect(_url)

    if not user.orcid:
        flash("The user hasn't yet linked their ORCID record", "danger")
        return redirect(_url)

    orcid_token = None
    try:
        orcid_token = OrcidToken.get(user=user, org=current_user.organisation)
    except Exception:
        flash("User didn't give permissions to update his/her records", "warning")
        return redirect(_url)

    orcid_client.configuration.access_token = orcid_token.access_token
    # create an instance of the API class
    api_instance = orcid_client.MemberAPIV20Api()
    try:
        # Fetch all entries
        if section_type == "EMP":
            api_response = api_instance.view_employments(user.orcid)
        else:  # section_type == "EDU
            api_response = api_instance.view_educations(user.orcid)
    except ApiException as ex:
        if ex.status == 401:
            flash("User has revoked the permissions to update his/her records", "warning")
        else:
            flash("Exception when calling ORCID API: \n" +
                  json.loads(ex.body.replace("''", "\"")).get('user-messsage'), "danger")
        return redirect(_url)
    except Exception as ex:
        abort(500, ex)

    # TODO: Organisation has read token
    # TODO: Organisation has access to the employment records
    # TODO: retrieve and tranform for presentation (order, etc)
    try:
        data = api_response.to_dict()
    except Exception as ex:
        flash("User didn't give permissions to update his/her records", "warning")
        flash("Unhandled exception occured while retrieving ORCID data: %s" % ex, "danger")
        app.logger.exception(f"For {user} encountered exception")
        return redirect(_url)
    # TODO: transform data for presentation:
    records = data.get("education_summary" if section_type == "EDU" else "employment_summary", [])
    return render_template(
        "section.html",
        url=_url,
        records=records,
        section_type=section_type,
        user_id=user_id,
        org_client_id=user.organisation.orcid_client_id)


@app.route("/load/org", methods=["GET", "POST"])
@roles_required(Role.SUPERUSER)
def load_org():
    """Preload organisation data."""
    form = FileUploadForm()
    if form.validate_on_submit():
        row_count = OrgInfo.load_from_csv(read_uploaded_file(form))

        flash("Successfully loaded %d rows." % row_count, "success")
        return redirect(url_for("orginfo.index_view"))

    return render_template("fileUpload.html", form=form, form_title="Organisation")


@app.route("/load/researcher", methods=["GET", "POST"])
@roles_required(Role.ADMIN)
def load_researcher_affiliations():
    """Preload organisation data."""
    form = FileUploadForm()
    if form.validate_on_submit():
        filename = secure_filename(form.file_.data.filename)
        try:
            task = Task.load_from_csv(read_uploaded_file(form), filename=filename)
            flash(f"Successfully loaded {task.record_count} rows.")
            return redirect(url_for("affiliationrecord.index_view", task_id=task.id))
        except (
                ValueError,
                ModelException,
        ) as ex:
            flash(f"Failed to load affiliation record file: {ex}", "danger")
            app.logger.exception("Failed to load affiliation records.")

    return render_template("fileUpload.html", form=form, form_title="Researcher")


@app.route("/load/researcher/funding", methods=["GET", "POST"])
@roles_required(Role.ADMIN)
def load_researcher_funding():
    """Preload organisation data."""
    form = JsonOrYamlFileUploadForm()
    if form.validate_on_submit():
        filename = secure_filename(form.file_.data.filename)
        try:
            task = FundingRecord.load_from_json(read_uploaded_file(form), filename=filename)
            flash(f"Successfully loaded {task.record_funding_count} rows.")
            return redirect(url_for("fundingrecord.index_view", task_id=task.id))
        except Exception as ex:
            flash(f"Failed to load funding record file: {ex}", "danger")
            app.logger.exception("Failed to load funding records.")

    return render_template("fileUpload.html", form=form, form_title="Funding")


@app.route("/load/researcher/work", methods=["GET", "POST"])
@roles_required(Role.ADMIN)
def load_researcher_work():
    """Preload researcher's work data."""
    form = JsonOrYamlFileUploadForm()
    if form.validate_on_submit():
        filename = secure_filename(form.file_.data.filename)
        try:
            task = WorkRecord.load_from_json(read_uploaded_file(form), filename=filename)
            flash(f"Successfully loaded {task.work_record_count} rows.")
            return redirect(url_for("workrecord.index_view", task_id=task.id))
        except Exception as ex:
            flash(f"Failed to load work record file: {ex}", "danger")
            app.logger.exception("Failed to load work records.")

    return render_template("fileUpload.html", form=form, form_title="Work")


@app.route("/orcid_api_rep", methods=["GET", "POST"])
@roles_required(Role.SUPERUSER)
def orcid_api_rep():
    """Show ORCID API invocation report."""
    data = db.execute_sql("""
    WITH rd AS (
        SELECT date_trunc("minute", call_datetime) AS d, count(*) AS c
        FROM orcid_api_call
        GROUP BY date_trunc("minute", call_datetime))
    SELECT date_trunc("day", d) AS d, max(c) AS c
    FROM rd GROUP BY DATE_TRUNC("day", d) ORDER BY 1
    """).fetchall()

    return render_template("orcid_api_call_report.html", data=data)


def register_org(org_name,
                 email=None,
                 org_email=None,
                 tech_contact=True,
                 via_orcid=False,
                 first_name=None,
                 last_name=None,
                 orcid_id=None,
                 city=None,
                 state=None,
                 country=None,
                 course_or_role=None,
                 disambiguated_id=None,
                 disambiguation_source=None,
                 **kwargs):
    """Register research organisaion."""
    email = (email or org_email).lower()
    try:
        User.get(User.email == email)
    except User.DoesNotExist:
        pass
    finally:
        try:
            org = Organisation.get(name=org_name)
        except Organisation.DoesNotExist:
            org = Organisation(name=org_name)
            if via_orcid:
                org.state = state
                org.city = city
                org.country = country
                org.disambiguated_id = disambiguated_id
                org.disambiguation_source = disambiguation_source

        try:
            org_info = OrgInfo.get(name=org.name)
        except OrgInfo.DoesNotExist:
            pass
        else:
            org.tuakiri_name = org_info.tuakiri_name

        try:
            org.save()
        except Exception as ex:
            app.logger.exception("Failed to save organisation data")
            raise

        try:
            user = User.get(email=email)
            user.organisation = org
            user.confirmed = True
        except User.DoesNotExist:
            user = User.create(
                email=email,
                confirmed=True,  # In order to let the user in...
                organisation=org)

        user.roles |= Role.ADMIN
        if via_orcid:
            if not user.orcid and orcid_id:
                user.orcid = orcid_id
            if not user.first_name and first_name:
                user.first_name = first_name
            if not user.last_name and last_name:
                user.last_name = last_name

        try:
            user.save()
        except Exception as ex:
            app.logger.exception("Failed to save user data")
            raise

        if tech_contact:
            user.roles |= Role.TECHNICAL
            org.tech_contact = user
            try:
                user.save()
                org.save()
            except Exception as ex:
                app.logger.exception(
                    "Failed to assign the user as the technical contact to the organisation")
                raise
        try:
            user_org = UserOrg.get(user=user, org=org)
            user_org.is_admin = True
            try:
                user_org.save()
            except Exception as ex:
                app.logger.exception(
                    "Failed to assign the user as an administrator to the organisation")
                raise
        except UserOrg.DoesNotExist:
            user_org = UserOrg.create(user=user, org=org, is_admin=True)

        app.logger.info(f"Ready to send an ivitation to '{org_name} <{email}>'.")
        token = generate_confirmation_token(email=email, org_name=org_name)
        # TODO: for via_orcid constact direct link to ORCID with callback like to HUB
        if via_orcid:
            short_id = Url.shorten(
                url_for("orcid_login", invitation_token=token,
                        _next=url_for("onboard_org"))).short_id
            invitation_url = url_for("short_url", short_id=short_id, _external=True)
        else:
            invitation_url = url_for("index", _external=True)

        utils.send_email(
            "email/org_invitation.html",
            recipient=(org_name, email),
            reply_to=(current_user.name, current_user.email),
            cc_email=(current_user.name, current_user.email),
            invitation_url=invitation_url,
            org_name=org_name,
            user=user)

        org.is_email_sent = True
        try:
            org.save()
        except Exception as ex:
            app.logger.exception("Failed to save organisation data")
            raise

        OrgInvitation.create(
            inviter_id=current_user.id, invitee_id=user.id, email=user.email, org=org, token=token)


# TODO: user can be admin for multiple org and org can have multiple admins:
# TODO: user shoud be assigned exclicitly organization
# TODO: OrgAdmin ...
# TODO: gracefully handle all exceptions (repeated infitation, user is
# already an admin for the organization etc.)
@app.route("/invite/organisation", methods=["GET", "POST"])
@roles_required(Role.SUPERUSER)
def invite_organisation():
    """Invite an organisation to register.

    Flow:
        * Hub administrort (super user) invokes the page,
        * Fills in the form with the organisation and organisation technica contatct data (including an email address);
        * Submits the form;
        * A secure registration token gets ceated;
        * An email message with confirmation link gets created and sent off to the technical contact.
    """
    form = OrgRegistrationForm()
    if form.validate_on_submit():
        params = {f.name: f.data for f in form}
        try:
            org_name = params.get("org_name")
            email = params.get("org_email").lower()

            if params.get("tech_contact"):
                try:
                    org = Organisation.get(name=org_name)
                    if org.tech_contact and org.tech_contact.email != email:
                        flash(f"The current tech.conact {org.tech_contact.name} "
                              f"({org.tech_contact.email}) will be revoked.", "warning")
                except Organisation.DoesNotExist:
                    pass

            register_org(**params)
            org = Organisation.get(name=org_name)
            user = User.get(email=email)
            if org.confirmed:
                if user.is_tech_contact_of(org):
                    flash("New Technical contact has been Invited Successfully! "
                          "An email has been sent to the Technical contact", "success")
                    app.logger.info(
                        f"For Organisation '{org_name}' , "
                        f"New Technical Contact '{email}' has been invited successfully.")
                else:
                    flash("New Organisation Admin has been Invited Successfully! "
                          "An email has been sent to the Organisation Admin", "success")
                    app.logger.info(
                        f"For Organisation '{org_name}' , "
                        f"New Organisation Admin '{email}' has been invited successfully.")
            else:
                flash("Organisation Invited Successfully! "
                      "An email has been sent to the organisation contact", "success")
                app.logger.info(f"Organisation '{org_name}' successfully invited. "
                                f"Invitation sent to '{email}'.")
        except Exception as ex:
            app.logger.exception(f"Failed to send registration invitation with {params}.")
            flash(f"Failed to send registration invitation: {ex}.", "danger")

    return render_template(
        "registration.html", form=form, org_info={r.name: r.to_dict()
                                                  for r in OrgInfo.select()})


@app.route("/user/<int:user_id>/organisations", methods=["GET", "POST"])
@roles_required(Role.SUPERUSER)
def user_organisations(user_id):
    """Manage user organisaions."""
    user_orgs = (Organisation.select(
        Organisation.id, Organisation.name,
        (Organisation.tech_contact_id == user_id).alias("is_tech_contact"), UserOrg.is_admin).join(
            UserOrg, on=((UserOrg.org_id == Organisation.id) & (UserOrg.user_id == user_id)))
                 .naive())
    return render_template("user_organisations.html", user_orgs=user_orgs)


@app.route("/invite/user", methods=["GET", "POST"])
@roles_required(Role.SUPERUSER, Role.ADMIN)
def invite_user():
    """Invite a researcher to join the hub."""
    form = UserInvitationForm()
    org = current_user.organisation
    if request.method == "GET":
        form.organisation.data = org.name
        form.disambiguated_id.data = org.disambiguated_id
        form.disambiguation_source.data = org.disambiguation_source
        form.city.data = org.city
        form.state.data = org.state
        form.country.data = org.country

    while form.validate_on_submit():
        resend = form.resend.data
        email = form.email_address.data.lower()
        affiliations = 0
        if form.is_student.data:
            affiliations = Affiliation.EDU
        if form.is_employee.data:
            affiliations |= Affiliation.EMP
        try:
            ui = UserInvitation.get(org=org, email=email)
            flash(
                f"An invitation to affiliate with {org} had been already sent to {email} earlier "
                f"at {isodate(ui.sent_at)}.", "warning" if resend else "danger")
            if not form.resend.data:
                break
        except UserInvitation.DoesNotExist:
            pass

        ui = send_user_invitation(
            current_user,
            org,
            email=email,
            affiliations=affiliations,
            **{f.name: f.data
               for f in form},
            cc_email=(current_user.name, current_user.email))
        flash(f"An invitation to {ui.email} was {'resent' if resend else 'sent'} successfully.",
              "success")
        break

    return render_template("user_invitation.html", form=form)


@app.route(
    "/settings/email_template", methods=[
        "GET",
        "POST",
    ])
@roles_required(Role.TECHNICAL, Role.ADMIN)
def manage_email_template():
    """Manage organisation invitation email template."""
    org = current_user.organisation
    form = EmailTemplateForm(obj=org)
    default_template = app.config.get("DEFAULT_EMAIL_TEMPLATE")

    if form.validate_on_submit():
        if form.prefill.data or form.reset.data:
            form.email_template.data = default_template
        elif form.cancel.data:
            pass
        elif form.send.data:
            logo = org.logo if form.email_template_enabled.data else None
            utils.send_email(
                "email/test.html",
                recipient=(current_user.name, current_user.email),
                reply_to=(current_user.name, current_user.email),
                cc_email=(current_user.name, current_user.email),
                sender=(current_user.name, current_user.email),
                subject="TEST EMAIL",
                org_name=org.name,
                logo=url_for("logo_image", token=logo.token, _external=True) if logo else None,
                base=form.email_template.data
                if form.email_template_enabled.data else default_template)
        elif form.save.data:
            # form.populate_obj(org)
            org.email_template = form.email_template.data
            org.email_template_enabled = form.email_template_enabled.data
            org.save()
            flash("Saved organisation email template'", "info")

    return render_template("email_template.html", form=form)


@app.route("/logo/<string:token>")
@app.route("/logo")
def logo_image(token=None):
    """Get organisation Logo image."""
    if token:
        logo = File.select().where(File.token == token).first()
        if logo:
            return send_file(
                BytesIO(logo.data), mimetype=logo.mimetype, attachment_filename=logo.filename)
    return redirect(url_for("static", filename="images/banner-small.png", _external=True))


@app.route(
    "/settings/logo", methods=[
        "GET",
        "POST",
    ])
@roles_required(Role.TECHNICAL, Role.ADMIN)
def logo():
    """Manage organisation 'logo'."""
    org = current_user.organisation
    best = request.accept_mimetypes.best_match(["text/html", "image/*"])
    if best == "image/*" and org.logo:
        return send_file(
            BytesIO(org.logo.data),
            mimetype=org.logo.mimetype,
            attachment_filename=org.logo.filename)

    form = LogoForm()
    if request.method == "POST" and form.reset.data:
        org.logo = None
        org.save()
    elif form.validate_on_submit():
        f = form.logo_file.data
        filename = secure_filename(f.filename)
        logo = File.create(data=f.read(), mimetype=f.mimetype, filename=f.filename)
        org.logo = logo
        org.save()
        flash(f"Saved organisation logo '{filename}'", "info")

    return render_template("logo.html", form=form)


@app.route(
    "/settings/applications/<int:app_id>", methods=[
        "GET",
        "POST",
    ])
@app.route(
    "/settings/applications", methods=[
        "GET",
        "POST",
    ])
@roles_required(Role.SUPERUSER, Role.TECHNICAL)
def application(app_id=None):
    """Register an application client."""
    form = ApplicationFrom()
    if app_id:
        client = Client.select().where(Client.id == app_id).first()
    else:
        client = Client.select().where(Client.user_id == current_user.id).first()
    if client:
        flash(
            f"You aready have registered application '{client.name}' and issued API credentials.",
            "info")
        return redirect(url_for("api_credentials", app_id=client.id))

    if form.validate_on_submit():
        client = Client(org_id=current_user.organisation.id)
        form.populate_obj(client)
        client.client_id = secrets.token_hex(10)
        client.client_secret = secrets.token_urlsafe(20)
        client.save()
        flash(f"Application '{client.name}' was successfully registered.", "success")
        return redirect(url_for("api_credentials", app_id=client.id))

    return render_template("application.html", form=form)


@app.route(
    "/settings/credentials/<int:app_id>", methods=[
        "GET",
        "POST",
    ])
@app.route(
    "/settings/credentials", methods=[
        "GET",
        "POST",
    ])
@roles_required(Role.SUPERUSER, Role.TECHNICAL)
def api_credentials(app_id=None):
    """Manage API credentials."""
    if app_id:
        client = Client.select().where(Client.id == app_id).first()
    else:
        client = Client.select().where(Client.user_id == current_user.id).first()
    if not client:
        return redirect(url_for("application"))
    form = CredentialForm(obj=client)
    if form.validate_on_submit():
        if form.revoke.data:
            Token.delete().where(Token.client == client).execute()
        elif form.reset.data:
            form.client_id.data = client.client_id = secrets.token_hex(10)
            form.client_secret.data = client.client_secret = secrets.token_urlsafe(20)
            client.save()
        elif form.update_app.data:
            form.populate_obj(client)
            client.save()
        elif form.delete.data:
            Token.delete().where(Token.client == client).execute()
            client.delete().execute()
            return redirect(url_for("application"))

    return render_template("api_credentials.html", form=form)


@app.route("/hub/api/v0.1/users/<int:user_id>/orgs/<int:org_id>")
@app.route("/hub/api/v0.1/users/<int:user_id>/orgs/")
@roles_required(Role.SUPERUSER, Role.ADMIN)
def user_orgs(user_id, org_id=None):
    """Retrive all linked to the user organisations."""
    try:
        u = User.get(id=user_id)
        if org_id:
            org = u.organisations.where(Organisation.id == org_id).first()
            if org:
                return jsonify(model_to_dict(org))
            return jsonify({"error": f"Not Found Organisation with ID: {org_id}"}), 404
        return jsonify({"user-orgs": list(u.organisations.dicts())})
    except User.DoesNotExist:
        return jsonify({"error": f"Not Found user with ID: {user_id}"}), 404
    except Exception as ex:
        app.logger.exception(f"Failed to retrieve user (ID: {user_id}) organisations.")
        return jsonify({
            "error": f"Failed to retrieve user (ID: {user_id}) organisations: {ex}."
        }), 500


@app.route(
    "/hub/api/v0.1/users/<int:user_id>/orgs/<int:org_id>",
    methods=[
        "DELETE",
        "PATCH",
        "POST",
        "PUT",
    ])
@app.route(
    "/hub/api/v0.1/users/<int:user_id>/orgs/", methods=[
        "DELETE",
        "PATCH",
        "POST",
        "PUT",
    ])
@roles_required(Role.SUPERUSER, Role.ADMIN)
def user_orgs_org(user_id, org_id=None):
    """Add an organisation to the user.

    Recieves:
    {"id": N, "is_admin": true/false, "is_tech_contact": true/false, ...}

    Where: id - the organisation ID.

    If the user is already linked to the organisation, the entry gets only updated.

    If another user is the tech.contact of the organisation, the existing user
    should be demoted.

    Returns: user_org entry

    """
    data = request.json
    if not org_id and not (data and data.get("id")):
        return jsonify({"error": "NOT DATA"}), 400
    if not org_id:
        org_id = data.get("id")
    if request.method == "DELETE":
        UserOrg.delete().where((UserOrg.user_id == user_id) & (UserOrg.org_id == org_id)).execute()
        user = User.get(id=user_id)
        if user.organisation_id == org_id:
            user.organisation_id = None
            user.save()
        return jsonify({
            "user-org": data,
            "status": "DELETED",
        })
    else:
        org = Organisation.get(id=org_id)
        uo, created = UserOrg.get_or_create(user_id=user_id, org_id=org_id)
        if "is_admin" in data and uo.is_admin != data["is_admin"]:
            uo.is_admin = data["is_admin"]
            uo.save()
        if "is_tech_contact" in data:
            user = User.get(id=user_id)
            if data["is_tech_contact"]:
                org.tech_contact = user
            elif org.tech_contact == user:
                org.tech_contact_id = None
            org.save()
        return jsonify({
            "org": model_to_dict(org, recurse=False),
            "user_org": model_to_dict(uo, recurse=False),
            "status": ("CREATED" if created else "UPDATED"),
        }), (201 if created else 200)<|MERGE_RESOLUTION|>--- conflicted
+++ resolved
@@ -613,19 +613,11 @@
 
                 if self.model == FundingRecord:
                     count = FundingInvitees.update(
-<<<<<<< HEAD
                         processed_at=None, status=status).where(
                             FundingInvitees.funding_record.in_(ids)).execute()
                 elif self.model == WorkRecord:
                     count = WorkInvitees.update(
                         processed_at=None, status=status).where(
-=======
-                        processed_at=None, status=status).where(
-                            FundingInvitees.funding_record.in_(ids)).execute()
-                elif self.model == WorkRecord:
-                    count = WorkInvitees.update(
-                        processed_at=None, status=status).where(
->>>>>>> 7bcaa566
                         WorkInvitees.work_record.in_(ids)).execute()
                 elif self.model == AffiliationRecord:
                     # Delete the userInvitation token when reset to send the mail again.
