--- conflicted
+++ resolved
@@ -11,12 +11,10 @@
 from io import BytesIO
 
 import requests
+import tablib
 import yaml
-
-import tablib
-from flask import (Response, abort, flash, jsonify, redirect, render_template,
-                   request, send_file, send_from_directory,
-                   stream_with_context, url_for)
+from flask import (Response, abort, flash, jsonify, redirect, render_template, request, send_file,
+                   send_from_directory, stream_with_context, url_for)
 from flask_admin._compat import csv_encode
 from flask_admin.actions import action
 from flask_admin.babel import gettext
@@ -35,43 +33,27 @@
 from playhouse.shortcuts import model_to_dict
 from werkzeug.utils import secure_filename
 from wtforms.fields import BooleanField
-<<<<<<< HEAD
-
-=======
 from urllib.parse import parse_qs, urlparse
 from wtforms import validators
 
 from orcid_api.rest import ApiException
 
->>>>>>> 664fdf4f
 from . import SENTRY_DSN, admin, app, limiter, models, orcid_client, rq, utils
 from .apis import yamlfy
 from .forms import (ApplicationFrom, BitmapMultipleValueField, CredentialForm, EmailTemplateForm,
                     FileUploadForm, FundingForm, GroupIdForm, LogoForm, OrgRegistrationForm,
                     OtherNameKeywordForm, PartialDateField, PeerReviewForm, ProfileSyncForm,
-<<<<<<< HEAD
-                    RecordForm, ResearcherUrlForm, UserInvitationForm, WebhookForm, WorkForm)
-from .login_provider import roles_required
-from .models import (JOIN, Affiliation, AffiliationRecord, CharField, Client, Delegate, ExternalId,
-                     File, FixedCharField, FundingContributor, FundingInvitee, FundingRecord,
-                     Grant, GroupIdRecord, ModelException, NestedDict, OrcidApiCall, OrcidToken,
-=======
                     RecordForm, ResearcherUrlForm, UserInvitationForm, WebhookForm, WorkForm,
                     validate_orcid_id_field)
 from .login_provider import roles_required
 from .models import (JOIN, Affiliation, AffiliationRecord, CharField, Client, Delegate, ExternalId,
                      File, FundingContributor, FundingInvitee, FundingRecord, Grant, GroupIdRecord,
                      KeywordRecord, ModelException, NestedDict, OrcidApiCall, OrcidToken,
->>>>>>> 664fdf4f
                      Organisation, OrgInfo, OrgInvitation, OtherNameRecord, PartialDate,
                      PeerReviewExternalId, PeerReviewInvitee, PeerReviewRecord,
                      ResearcherUrlRecord, Role, Task, TaskType, TextField, Token, Url, User,
                      UserInvitation, UserOrg, UserOrgAffiliation, WorkContributor, WorkExternalId,
-<<<<<<< HEAD
-                     WorkInvitee, WorkRecord, audit_models, db, get_val)
-=======
                      WorkInvitee, WorkRecord, db, get_val)
->>>>>>> 664fdf4f
 # NB! Should be disabled in production
 from .pyinfo import info
 from .utils import get_next_url, read_uploaded_file, send_user_invitation
@@ -287,13 +269,10 @@
         """Include linked columns in the search if they are defined with 'liked_table.column'."""
         if self.column_searchable_list:
             for p in self.column_searchable_list:
-<<<<<<< HEAD
-=======
                 if '.' in p:
                     m, p = p.split('.')
                     m = getattr(self.model, m).rel_model
                     p = getattr(m, p)
->>>>>>> 664fdf4f
 
                 if isinstance(p, str):
                     if "." in p:
@@ -1860,11 +1839,6 @@
 admin.add_view(AppModelView(Delegate))
 admin.add_view(GroupIdRecordAdmin(GroupIdRecord))
 
-for (name, cls) in audit_models.items():
-    if not cls._meta.schema:
-        cls._meta.schema = "audit"
-    admin.add_view(AuditLogModelView(cls, name=name + "_log", endpoint=name + "_log"))
-
 
 @app.template_filter("year_range")
 def year_range(entry):
@@ -2299,7 +2273,6 @@
                         **{f.name: f.data
                            for f in form})
             elif section_type == "RUR":
-
                 put_code, orcid, created = api.create_or_update_researcher_url(
                     put_code=put_code,
                     **{f.name: f.data
