"""Application views."""

import csv
import json
import math
import mimetypes
import os
import secrets
import traceback
from datetime import datetime
from io import BytesIO

import requests
import tablib
import yaml
from flask import (Response, abort, flash, jsonify, redirect, render_template, request, send_file,
                   send_from_directory, stream_with_context, url_for)
from flask_admin._compat import csv_encode
from flask_admin.actions import action
from flask_admin.babel import gettext
from flask_admin.base import expose
from flask_admin.contrib.peewee import ModelView, filters
from flask_admin.contrib.peewee.form import CustomModelConverter
from flask_admin.contrib.peewee.view import save_inline
from flask_admin.form import SecureForm, rules
from flask_admin.helpers import get_redirect_target
from flask_admin.model import BaseModelView, typefmt
from flask_login import current_user, login_required
from flask_rq2.job import FlaskJob
from jinja2 import Markup
<<<<<<< HEAD
=======
from orcid_api.rest import ApiException
from peewee import SQL
>>>>>>> fb1fa566
from playhouse.shortcuts import model_to_dict
from werkzeug.utils import secure_filename
from wtforms.fields import BooleanField
from urllib.parse import parse_qs, urlparse
from wtforms import validators

from . import SENTRY_DSN, admin, app, limiter, models, orcid_client, rq, utils
from .apis import yamlfy
from .forms import (ApplicationFrom, BitmapMultipleValueField, CredentialForm, EmailTemplateForm,
                    FileUploadForm, FundingForm, GroupIdForm, LogoForm, OrgRegistrationForm,
                    OtherNameKeywordForm, PartialDateField, PeerReviewForm, ProfileSyncForm,
                    RecordForm, ResearcherUrlForm, UserInvitationForm, WebhookForm, WorkForm,
                    validate_orcid_id_field)
from .login_provider import roles_required
from .models import (JOIN, Affiliation, AffiliationRecord, CharField, Client, Delegate, ExternalId,
                     FixedCharField, File, FundingContributor, FundingInvitee, FundingRecord,
                     Grant, GroupIdRecord, KeywordRecord, ModelException, NestedDict, OrcidApiCall,
                     OrcidToken, Organisation, OrgInfo, OrgInvitation, OtherNameRecord,
                     PartialDate, PeerReviewExternalId, PeerReviewInvitee, PeerReviewRecord,
                     ResearcherUrlRecord, Role, Task, TaskType, TextField, Token, Url, User,
                     UserInvitation, UserOrg, UserOrgAffiliation, WorkContributor, WorkExternalId,
                     WorkInvitee, WorkRecord, db, get_val)
# NB! Should be disabled in production
from .pyinfo import info
from .utils import get_next_url, read_uploaded_file, send_user_invitation

HEADERS = {"Accept": "application/vnd.orcid+json", "Content-type": "application/vnd.orcid+json"}
ORCID_BASE_URL = app.config["ORCID_BASE_URL"]


@app.errorhandler(401)
def unauthorized(e):
    """Handle Unauthorized (401)."""
    _next = get_next_url()
    if _next:
        flash(
            "You might not have the necessary permissions to access this page or you were not authenticted",
            "danger")
        return redirect(_next)
    return render_template("401.html"), 401


@app.errorhandler(403)
def forbidden(e):
    """Handle Forbidden (403)."""
    _next = get_next_url()
    if _next:
        flash("Page Not Found", "danger")
        flash(
            "You might not have the necessary permissions to access this page.",
            "danger")
        return redirect(_next)
    return render_template("403.html"), 403


@app.errorhandler(404)
def page_not_found(e):
    """Handle nonexistin pages."""
    _next = get_next_url()
    if _next:
        flash("Page Not Found", "danger")
        return redirect(_next)
    return render_template("404.html"), 404


@app.errorhandler(500)
def internal_error(error):
    """Handle internal error."""
    trace = traceback.format_exc()
    if SENTRY_DSN:
        from sentry_sdk import last_event_id
        return render_template(
            "500.html",
            trace=trace,
            error_message=str(error),
            sentry_event_id=last_event_id())
    else:
        return render_template("500.html", trace=trace, error_message=str(error))


@app.route("/favicon.ico")
def favicon():
    """Support for the "favicon" legacy: faveicon location in the root directory."""
    return send_from_directory(
        os.path.join(app.root_path, "static", "images"),
        "favicon.ico",
        mimetype="image/vnd.microsoft.icon")


@app.route("/status")
@limiter.limit("30/minute")
def status():
    """Check the application health status attempting to connect to the DB.

    NB! This entry point should be protectd and accessible
    only form the appliction monitoring servers.
    """
    try:
        now = db.execute_sql("SELECT now();").fetchone()[0]
        return jsonify({
            "status": "Connection successful.",
            "db-timestamp": now.isoformat(),
        })
    except Exception as ex:
        return jsonify({
            "status": "Error",
            "message": str(ex),
        }), 503  # Service Unavailable


@app.route("/pyinfo/<message>")
@app.route("/pyinfo")
@roles_required(Role.SUPERUSER)
def pyinfo(message=None):
    """Show Python and runtime environment and settings or test exeption handling."""
    if message:
        raise Exception(message)
    return render_template("pyinfo.html", **info)


@app.route("/u/<short_id>")
def short_url(short_id):
    """Redirect to the full URL."""
    try:
        u = Url.get(short_id=short_id)
        if request.args:
            return redirect(utils.append_qs(u.url, **request.args))
        return redirect(u.url)
    except Url.DoesNotExist:
        abort(404)


def orcid_link_formatter(view, context, model, name):
    """Format ORCID ID for ModelViews."""
    if not model.orcid:
        return ""
    return Markup(f'<a href="{ORCID_BASE_URL}{model.orcid}" target="_blank">{model.orcid}</a>')


class AppCustomModelConverter(CustomModelConverter):
    """Customized field mapping to revove the extra validator.
    This is a workaround for https://github.com/coleifer/wtf-peewee/issues/48.
    TODO: remove it as soon as the issue gets resoved.
    """

    def convert(self, model, field, field_args):
        """Remove the 'Required' validator if the model field is optional."""
        fi = super().convert(model, field, field_args)
        if field.null and field.choices:
            for v in fi.field.kwargs.get("validators", []):
                if isinstance(v, validators.Required):
                    fi.field.kwargs["validators"].remove(v)
                    break

        return fi


class AppModelView(ModelView):
    """ModelView customization."""

    roles = {1: "Superuser", 2: "Administrator", 4: "Researcher", 8: "Technical Contact"}
    roles_required = Role.SUPERUSER
    export_types = [
        "csv",
        "xls",
        "tsv",
        "yaml",
        "json",
        "xlsx",
        "ods",
        "html",
    ]
    form_args = dict(
            roles=dict(choices=roles.items()),
            email=dict(validators=[validators.email()]),
            orcid=dict(validators=[validate_orcid_id_field]))

    if app.config["ENV"] not in ["dev", "test", "dev0", ] and not app.debug:
        form_base_class = SecureForm

    column_formatters = dict(
        roles=lambda v, c, m, p: ", ".join(n for r, n in v.roles.items() if r & m.roles),
        orcid=orcid_link_formatter)
    column_default_sort = "id"
    column_labels = dict(org="Organisation", orcid="ORCID iD")
    column_type_formatters = dict(typefmt.BASE_FORMATTERS)
    column_type_formatters.update({datetime: lambda view, value: isodate(value)})
    column_type_formatters_export = dict(typefmt.EXPORT_FORMATTERS)
    column_type_formatters_export.update({PartialDate: lambda view, value: str(value)})
    column_formatters_export = dict(orcid=lambda v, c, m, p: m.orcid)
    column_exclude_list = (
        "updated_at",
        "updated_by",
    )
    form_overrides = dict(start_date=PartialDateField, end_date=PartialDateField)
    form_widget_args = {c: {"readonly": True} for c in column_exclude_list}
    form_excluded_columns = ["created_at", "updated_at", "created_by", "updated_by"]
    model_form_converter = AppCustomModelConverter

    def __init__(self, model=None, *args, **kwargs):
        """Pick the model based on the ModelView class name assuming it is ModelClass + "Admin"."""
        if model is None:
            if hasattr(self, "model"):
                model = self.model
            else:
                model_class_name = self.__class__.__name__.replace("Admin", '')
                model = globals().get(model_class_name)
            if model is None:
                if model_class_name not in dir(models):
                    raise Exception(f"Model class {model_class_name} doesn't exit.")
                model = models.__dict__.get(model_class_name)
        super().__init__(model, *args, **kwargs)

    # TODO: remove whent it gets merged into the upsteem repo (it's a workaround to make
    # joins LEFT OUTERE)
    def _handle_join(self, query, field, joins):
        if field.model_class != self.model:
            model_name = field.model_class.__name__

            if model_name not in joins:
                query = query.join(field.model_class, "LEFT OUTER")
                joins.add(model_name)

        return query

    def get_one(self, id):
        """Handle missing data."""
        try:
            return super().get_one(id)
        except self.model.DoesNotExist:
            flash(f"The record with given ID: {id} doesn't exist or it was deleted.", "danger")
            abort(404)

    def init_search(self):
        """Include linked columns in the search if they are defined with 'liked_table.column'."""
        if self.column_searchable_list:
            for p in self.column_searchable_list:

                if isinstance(p, str):
                    if "." in p:
                        m, p = p.split('.')
                        m = getattr(self.model, m).rel_model
                        p = getattr(m, p)
                    else:
                        p = getattr(self.model, p)

                # Check type
                if not isinstance(p, (
                        CharField,
                        TextField,
                )):
                    raise Exception(
                        f'Can only search on text columns. Failed to setup search for "{p}"')

                self._search_fields.append(p)

        return bool(self._search_fields)

    def is_accessible(self):
        """Verify if the view is accessible for the current user."""
        if not current_user.is_active or not current_user.is_authenticated:
            return False

        if current_user.has_role(self.roles_required):
            return True

        return False

    def inaccessible_callback(self, name, **kwargs):
        """Handle access denial. Redirect to login page if user doesn"t have access."""
        return redirect(url_for("index", next=request.url))

    def get_query(self):
        """Add URL query to the data select for foreign key and select data that user has access to."""
        query = super().get_query()

        if current_user and not current_user.has_role(Role.SUPERUSER) and current_user.has_role(
                Role.ADMIN):
            # Show only rows realted to the curretn organisation the user is admin for.
            # Skip this part for SUPERUSER.
            db_columns = [c.db_column for c in self.model._meta.fields.values()]
            if "org_id" in db_columns or "organisation_id" in db_columns:
                if "org_id" in db_columns:
                    query = query.where(self.model.org_id == current_user.organisation.id)
                else:
                    query = query.where(self.model.organisation_id == current_user.organisation.id)

        if request.args and any(a.endswith("_id") for a in request.args):
            for f in self.model._meta.fields.values():
                if f.db_column.endswith("_id") and f.db_column in request.args:
                    query = query.where(f == int(request.args[f.db_column]))
        return query

    def _get_list_extra_args(self):
        """Workaournd for https://github.com/flask-admin/flask-admin/issues/1512."""
        view_args = super()._get_list_extra_args()
        extra_args = {
            k: v
            for k, v in request.args.items()
            if k not in (
                'page',
                'page_size',
                'sort',
                'desc',
                'search',
            ) and not k.startswith('flt')
        }
        view_args.extra_args = extra_args
        return view_args


class AuditLogModelView(AppModelView):
    """Audit Log model view."""

    can_edit = False
    can_delete = False
    can_create = False
    can_view_details = False

    def __init__(self, model, *args, **kwargs):
        """Set up the search list."""
        self.column_searchable_list = [
            f for f in model._meta.fields.values() if isinstance(f, (CharField, FixedCharField, TextField))
        ]
        self.column_filters = [
            filters.DateBetweenFilter(column=model.ts, name="Time-stamp"),
            filters.FilterEqual(
                column=model.op,
                options=[("U", "Updated"), ("D", "Deleted")],
                name="Operation"),
        ]

        super().__init__(model, *args, **kwargs)


class UserAdmin(AppModelView):
    """User model view."""

    roles = {1: "Superuser", 2: "Administrator", 4: "Researcher", 8: "Technical Contact"}
    edit_template = "admin/user_edit.html"

    form_extra_fields = dict(is_superuser=BooleanField("Is Superuser"))
    form_excluded_columns = (
        "roles",
        "created_at",
        "updated_at",
        "created_by",
        "updated_by",
    )
    column_exclude_list = (
        "password",
        "username",
        "first_name",
        "last_name",
    )
    column_searchable_list = (
        "name",
        "orcid",
        "email",
        "eppn",
        "organisation.name",
    )
    form_overrides = dict(roles=BitmapMultipleValueField)
    form_ajax_refs = {
        "organisation": {
            "fields": (Organisation.name, "name")
        },
    }
    can_export = True


class OrganisationAdmin(AppModelView):
    """Organisation model view."""

    column_formatters = {
        "logo":
        lambda v, c, m, p: Markup(
            '<img style="max-height: 100px; max-width: 100px;" src="'
            f"""{url_for('logo_image', token=m.logo.token)}" alt="the logo of {m.name}">""") if m.logo else ''
    }
    column_exclude_list = (
        "orcid_client_id",
        "orcid_secret",
        "created_at",
        "updated_at",
        "created_by",
        "updated_by",
        "email_template",
        "email_template_enabled",
    )
    form_excluded_columns = AppModelView.form_excluded_columns[:]
    form_excluded_columns.append("logo")
    column_searchable_list = (
        "name",
        "tuakiri_name",
        "city",
    )
    form_ajax_refs = {
        "tech_contact": {
            "fields": (User.name, User.email),
            "page_size": 5
        },
    }
    edit_template = "admin/organisation_edit.html"
    form_widget_args = AppModelView.form_widget_args
    form_widget_args["api_credentials_requested_at"] = {"readonly": True}
    form_widget_args["api_credentials_entered_at"] = {"readonly": True}

    def update_model(self, form, model):
        """Handle change of the technical contact."""
        # Technical contact changed:
        if form.tech_contact.data and form.tech_contact.data.id != model.tech_contact_id:
            # Revoke the TECHNICAL role if thre is no org the user is tech.contact for.
            if model.tech_contact and model.tech_contact.has_role(
                    Role.TECHNICAL) and not Organisation.select().where(
                        Organisation.tech_contact_id == model.tech_contact_id,
                        Organisation.id != model.id).exists():
                app.logger.info(r"Revoked TECHNICAL from {model.tech_contact}")
                model.tech_contact.roles &= ~Role.TECHNICAL
                super(User, model.tech_contact).save()

        return super().update_model(form, model)


class OrgInfoAdmin(AppModelView):
    """OrgInfo model view."""

    can_export = True
    column_searchable_list = (
        "name",
        "tuakiri_name",
        "city",
        "first_name",
        "last_name",
        "email",
    )

    @action("invite", "Register Organisation",
            "Are you sure you want to register selected organisations?")
    def action_invite(self, ids):
        """Batch registraion of organisatons."""
        count = 0
        for oi in OrgInfo.select().where(OrgInfo.id.in_(ids)):
            try:
                register_org(
                    org_name=oi.name,
                    email=oi.email,
                    tech_contact=True,
                    via_orcid=(False if oi.tuakiri_name else True),
                    first_name=oi.first_name,
                    last_name=oi.last_name,
                    city=oi.city,
                    country=oi.country,
                    course_or_role=oi.role,
                    disambiguated_id=oi.disambiguated_id,
                    disambiguation_source=oi.disambiguation_source)
                count += 1
            except Exception as ex:
                flash(f"Failed to send an invitation to {oi.email}: {ex}")
                app.logger.exception(f"Failed to send registration invitation to {oi.email}.")

        flash("%d invitations were sent successfully." % count)


class OrcidTokenAdmin(AppModelView):
    """ORCID token model view."""

    column_searchable_list = (
        "user.name",
        "user.email",
        "org.name",
    )
    can_export = True
    can_create = False


class OrcidApiCallAmin(AppModelView):
    """ORCID API calls."""

    can_export = True
    can_edit = False
    can_delete = False
    can_create = False
    column_searchable_list = (
        "url",
        "body",
        "response",
        "user.name",
    )


class UserInvitationAdmin(AppModelView):
    """User Invitations."""

    can_export = True
    can_edit = False
    can_delete = False
    can_create = False
    column_searchable_list = (
        "email",
        "organisation",
        "department",
        "first_name",
        "last_name",
        "token",
        "inviter.name",
    )


class OrgInvitationAdmin(AppModelView):
    """User Invitations."""

    can_export = True
    can_edit = False
    can_delete = False
    can_create = False
    column_searchable_list = (
        "email",
        "org.name",
        "token",
        "inviter.name",
    )


class UserOrgAmin(AppModelView):
    """User Organisations."""

    column_searchable_list = (
        "user.email",
        "org.name",
    )


class TaskAdmin(AppModelView):
    """Task model view."""

    roles_required = Role.SUPERUSER | Role.ADMIN
    list_template = "view_tasks.html"
    can_edit = False
    can_create = False
    can_delete = True
    column_searchable_list = [
        "filename", "created_by.email", "created_by.name", "created_by.first_name",
        "created_by.last_name", "org.name"
    ]
    column_list = [
        "task_type", "filename", "created_at", "org", "completed_at", "created_by", "expires_at",
        "expiry_email_sent_at", "completed_count"
    ]
    # form_excluded_columns = [
    #     "is_deleted", "completed_at", "expires_at", "expiry_email_sent_at", "organisation"
    # ]

    column_filters = (
        filters.DateBetweenFilter(column=Task.created_at, name="Uploaded Date"),
        filters.FilterEqual(column=Task.task_type, options=models.TaskType.options(), name="Task Type"),
    )
    column_formatters = dict(
        task_type=lambda v, c, m, p: m.task_type.name.replace('_', ' ').title(),
        completed_count=lambda v, c, m, p: (
            '' if not m.record_count else f"{m.completed_count} / {m.record_count} ({m.completed_percent:.1f}%)"),
    )


class RecordModelView(AppModelView):
    """Task record model view."""

    roles_required = Role.SUPERUSER | Role.ADMIN
    column_exclude_list = (
        "task",
        "organisation",
    )
    form_excluded_columns = [
        "task",
        "organisation",
        "processed_at",
        "status",
    ]
    column_export_exclude_list = (
        "task",
        "is_active",
    )
    can_edit = True
    can_create = False
    can_delete = True
    can_view_details = True
    can_export = True

    form_widget_args = {"external_id": {"readonly": True}, "task": {"readonly": True}}

    def render(self, template, **kwargs):
        """Pass the task to the render function as an added argument."""
        if template == self.list_template and "task" not in kwargs:
            task_id = request.args.get("task_id")
            if task_id:
                try:
                    kwargs["task"] = Task.get(id=task_id)
                except Task.DoesNotExist:
                    flash(f"The task with ID: {task_id} doesn't exist.", "danger")
                    abort(404)
            else:
                return redirect(request.args.get("url") or url_for("task.index_view"))
        return super().render(template, **kwargs)

    def is_accessible(self):
        """Verify if the task view is accessible for the current user."""
        if not super().is_accessible():
            return False

        # Added the feature for superuser to access task related to all research organiastion
        if current_user.is_superuser:
            return True

        if request.method == "POST" and request.form.get("rowid"):
            # get the first ROWID:
            rowid = int(request.form.get("rowid"))
            task_id = self.model.get(id=rowid).task_id
        else:
            task_id = self.current_task_id
            if not task_id:
                _id = request.args.get("id")
                if not _id:
                    flash("Cannot invoke the task view without task ID", "danger")
                    flash("Missing or incorrect task ID value", "danger")
                    return False
                else:
                    task_id = self.model.get(id=_id).task_id

        try:
            task = Task.get(id=task_id)
            if task.org.id != current_user.organisation.id:
                flash("Access denied! You cannot access this task.", "danger")
                return False

        except Task.DoesNotExist:
            flash("The task deesn't exist.", "danger")
            abort(404)

        except ValueError as ex:
            flash(str(ex), "danger")
            return False

        return True

    def get_export_name(self, export_type='csv'):
        """Get export file name using the original imported file name.

        :return: The exported csv file name.
        """
        task_id = request.args.get("task_id")
        if task_id:
            try:
                task = Task.get(id=task_id)
                filename = os.path.splitext(task.filename)[0]
                return "%s_%s.%s" % (filename, datetime.utcnow().strftime("%Y-%m-%d_%H-%M-%S"),
                                     export_type)
            except Task.DoesNotExist:
                flash(f"The batch task doesn't exist", "danger")
                abort(404)

        return super().get_export_name(export_type=export_type)

    @action("activate", "Activate for processing",
            """Are you sure you want to activate the selected records for batch processing?

By clicking "OK" you are affirming that the selected records to be written are,
to the best of your knowledge, correct!""")
    def action_activate(self, ids):
        """Batch registraion of users."""
        try:
            count = self.model.update(is_active=True).where(
                self.model.is_active == False,  # noqa: E712
                self.model.id.in_(ids)).execute()
        except Exception as ex:
            flash(f"Failed to activate the selected records: {ex}")
            app.logger.exception("Failed to activate the selected records")
        else:
            flash(f"{count} records were activated for batch processing.")

    @action("reset", "Reset for processing",
            "Are you sure you want to reset the selected records for batch processing?")
    def action_reset(self, ids):
        """Reset batch task records."""
        status = "The record was reset at " + datetime.utcnow().isoformat(timespec="seconds")
        task_id = None
        with db.atomic():
            try:
                if request.method == "POST" and request.form.get("rowid"):
                    # get the first ROWID:
                    rowid = int(request.form.get("rowid"))
                    task_id = self.model.get(id=rowid).task_id
                else:
                    task_id = request.form.get('task_id')
                task = Task.get(id=task_id)

                count = self.model.update(
                    processed_at=None, status=status).where(self.model.is_active,
                                                            self.model.id.in_(ids)).execute()

                if self.model == FundingRecord:
                    count = FundingInvitee.update(
                        processed_at=None, status=status).where(
                            FundingInvitee.record.in_(ids)).execute()
                elif self.model == WorkRecord:
                    count = WorkInvitee.update(
                        processed_at=None, status=status).where(
                        WorkInvitee.record.in_(ids)).execute()
                elif self.model == PeerReviewRecord:
                    count = PeerReviewInvitee.update(
                        processed_at=None, status=status).where(
                        PeerReviewInvitee.record.in_(ids)).execute()
                elif self.model in [AffiliationRecord, ResearcherUrlRecord, OtherNameRecord, KeywordRecord]:
                    # Delete the userInvitation token for selected reset items.
                    for user_invitation in UserInvitation.select().where(UserInvitation.email.in_(
                            self.model.select(self.model.email).where(self.model.id.in_(ids)))):
                        user_invitation.delete_instance()

            except Exception as ex:
                db.rollback()
                flash(f"Failed to activate the selected records: {ex}")
                app.logger.exception("Failed to activate the selected records")

            else:
                task.expires_at = None
                task.expiry_email_sent_at = None
                task.completed_at = None
                task.save()
                flash(f"{count} {task.task_type.name} records were reset for batch processing.")

    def create_form(self):
        """Prefill form with organisation default values."""
        form = super().create_form()
        if request.method == "GET":
            org = current_user.organisation
            if hasattr(form, "org_name"):
                form.org_name.data = org.name
            if hasattr(form, "city"):
                form.city.data = org.city
            if hasattr(form, "state"):
                form.state.data = org.state
            if hasattr(form, "country"):
                form.country.data = org.country
            if hasattr(form, "disambiguated_id"):
                form.disambiguated_id.data = org.disambiguated_id
            if hasattr(form, "disambiguation_source"):
                form.disambiguation_source.data = org.disambiguation_source
        return form

    @property
    def current_task_id(self):
        """Get task_id form the query pameter task_id or url."""
        try:
            task_id = request.args.get("task_id")
            if task_id:
                return int(task_id)
            url = request.args.get("url")
            if not url:
                flash("Missing return URL.", "danger")
                return False
            qs = parse_qs(urlparse(url).query)
            task_id = qs.get("task_id", [None])[0]
            if task_id:
                return int(task_id)
        except:
            return None

    def create_model(self, form):
        """Link model to the current task."""
        task_id = self.current_task_id
        if not task_id:
            flash("Missing task ID.", "danger")
            return False

        try:
            model = self.model(task_id=task_id)
            form.populate_obj(model)
            self._on_model_change(form, model, True)
            model.save()

            # For peewee have to save inline forms after model was saved
            save_inline(form, model)
        except Exception as ex:
            if not self.handle_view_exception(ex):
                flash(f"Failed to create record: {ex}", "danger")
                app.log.exception("Failed to create record.")

            return False
        else:
            self.after_model_change(form, model, True)

        return model


class RecordChildAdmin(AppModelView):
    """Batch processing record child model common bits."""

    roles_required = Role.SUPERUSER | Role.ADMIN
    list_template = "record_child_list.html"

    can_edit = True
    can_create = True
    can_delete = True
    can_view_details = True

    column_exclude_list = ["record"]
    form_excluded_columns = ["record", "record", "status", "processed_at"]
    column_details_exclude_list = ["record"]

    def is_accessible(self):
        """Verify if the view is accessible for the current user."""
        if not super().is_accessible():
            flash("Access denied! You cannot access this record.", "danger")
            return False

        return True

    @property
    def current_record_id(self):
        """Get record_id form the query pameter record_id or url."""
        try:
            record_id = request.args.get("record_id")
            if record_id:
                return int(record_id)
            url = request.args.get("url")
            if not url:
                flash("Missing return URL.", "danger")
                return None
            qs = parse_qs(urlparse(url).query)
            record_id = qs.get("record_id", [None])[0]
            if record_id:
                return int(record_id)
        except:
            return None

    def create_model(self, form):
        """Link model to the current record."""
        record_id = self.current_record_id
        if not record_id:
            flash("Missing record ID.", "danger")
            return False

        try:
            model = self.model()
            form.populate_obj(model)
            model.record_id = record_id
            self._on_model_change(form, model, True)
            model.save()

            # For peewee have to save inline forms after model was saved
            save_inline(form, model)
        except Exception as ex:
            if not self.handle_view_exception(ex):
                flash(f"Failed to create record: {ex}", "danger")
                app.log.exception("Failed to create record.")

            return False
        else:
            self.after_model_change(form, model, True)

        return model


class ExternalIdAdmin(RecordChildAdmin):
    """Combine ExternalId model view."""

    can_edit = True
    can_create = True
    can_delete = True
    can_view_details = True

    form_widget_args = {"external_id": {"readonly": True}}

    def is_accessible(self):
        """Verify if the external id's view is accessible for the current user."""
        if not super().is_accessible():
            flash("Access denied! You cannot access this task.", "danger")
            return False

        return True


class InviteeAdmin(RecordChildAdmin):
    """Combine Invitees record model view."""

    @action("reset", "Reset for processing",
            "Are you sure you want to reset the selected records for batch processing?")
    def action_reset(self, ids):
        """Batch reset of users."""
        with db.atomic():
            try:
                status = " The record was reset at " + datetime.utcnow().isoformat(timespec="seconds")
                count = self.model.update(
                    processed_at=None, status=status).where(self.model.id.in_(ids)).execute()
                record_id = self.model.select().where(
                    self.model.id.in_(ids))[0].record_id
                rec_class = self.model.record.rel_model
                rec_class.update(
                    processed_at=None, status=status).where(
                    rec_class.is_active, rec_class.id == record_id).execute()
            except Exception as ex:
                db.rollback()
                flash(f"Failed to activate the selected records: {ex}")
                app.logger.exception("Failed to activate the selected records")
            else:
                flash(f"{count} invitee records were reset for batch processing.")


class CompositeRecordModelView(RecordModelView):
    """Common view for Funding, Work and Peer review model."""

    column_export_exclude_list = (
        "task",
        "is_active",
        "status",
        "processed_at",
        "created_at",
        "updated_at",
    )

    export_types = [
        "tsv",
        "yaml",
        "json",
        "csv",
    ]

    def _export_tablib(self, export_type, return_url):
        """Override export functionality to integrate funding/work/peer review invitees with external ids."""
        if tablib is None:
            flash(gettext('Tablib dependency not installed.'), 'error')
            return redirect(return_url)

        filename = self.get_export_name(export_type)
        disposition = 'attachment;filename=%s' % (secure_filename(filename), )

        mimetype, encoding = mimetypes.guess_type(filename)
        if not mimetype:
            mimetype = 'application/octet-stream'
        if encoding:
            mimetype = '%s; charset=%s' % (mimetype, encoding)
        if self.model == PeerReviewRecord:
            self._export_columns = [(v, v.replace('_', '-')) for v in
                                    ['invitees', 'review_group_id', 'review_url', 'reviewer_role', 'review_type',
                                     'review_completion_date', 'subject_external_identifier', 'subject_container_name',
                                     'subject_type', 'subject_name', 'subject_url', 'convening_organization',
                                     'review_identifiers']]
        elif self.model == FundingRecord:
            self._export_columns = [(v, v.replace('_', '-')) for v in
                                    ['invitees', 'title', 'type', 'organization_defined_type', 'short_description',
                                     'amount', 'start_date', 'end_date', 'organization', 'contributors',
                                     'external_ids']]
        elif self.model == WorkRecord:
            self._export_columns = [(v, v.replace('_', '-')) for v in
                                    ['invitees', 'title', 'journal_title', 'short_description', 'citation', 'type',
                                     'publication_date', 'url', 'language_code', 'country', 'contributors',
                                     'external_ids']]
        ds = tablib.Dataset(headers=[c[1] for c in self._export_columns])

        count, data = self._export_data()

        for row in data:
            vals = self.expected_format(row)
            ds.append(vals)

        try:
            try:
                ds.yaml = yaml.safe_dump(json.loads(ds.json.replace("]\\", "]").replace("\\n", " ")))
                response_data = ds.export(format=export_type)
            except AttributeError:
                response_data = getattr(ds, export_type)
        except (AttributeError, tablib.UnsupportedFormat):
            flash(gettext('Export type "%(type)s not supported.', type=export_type), 'error')
            return redirect(return_url)

        return Response(
            response_data,
            headers={'Content-Disposition': disposition},
            mimetype=mimetype,
        )

    def expected_format(self, row):
        """Get expected export format for funding/work/peer_review records."""
        vals = []
        for c in self._export_columns:
            if c[0] == "invitees":
                invitee_list = []

                for f in row.invitees:
                    invitees_rec = {}
                    invitees_rec['identifier'] = self.get_export_value(f, 'identifier')
                    invitees_rec['email'] = self.get_export_value(f, 'email')
                    invitees_rec['first-name'] = self.get_export_value(f, 'first_name')
                    invitees_rec['last-name'] = self.get_export_value(f, 'last_name')
                    invitees_rec['ORCID-iD'] = self.get_export_value(f, 'orcid')
                    invitees_rec['put-code'] = int(self.get_export_value(f, 'put_code')) if \
                        self.get_export_value(f, 'put_code') else None
                    invitees_rec['visibility'] = self.get_export_value(f, 'visibility')
                    invitee_list.append(invitees_rec)
                vals.append(invitee_list)
            elif c[0] in ['review_completion_date', 'start_date', 'end_date', 'publication_date']:
                vals.append(PartialDate.create(self.get_export_value(row, c[0])).as_orcid_dict()
                            if self.get_export_value(row, c[0]) else None)
            elif c[0] == "subject_external_identifier":
                subject_dict = {}
                subject_dict['external-id-type'] = self.get_export_value(row, 'subject_external_id_type')
                subject_dict['external-id-value'] = self.get_export_value(row, 'subject_external_id_value')
                subject_dict['external-id-url'] = dict(value=self.get_export_value(row, 'subject_external_id_url'))
                subject_dict['external-id-relationship'] = self.get_export_value(row,
                                                                                 'subject_external_id_relationship')
                vals.append(subject_dict)
            elif c[0] == "subject_name":
                subject_name_dict = dict()
                translated_title = dict()
                subject_name_dict['title'] = dict(value=self.get_export_value(row, 'subject_name_title'))
                subject_name_dict['subtitle'] = dict(value=self.get_export_value(row, 'subject_name_subtitle'))
                translated_title['language-code'] = self.get_export_value(row,
                                                                          'subject_name_translated_title_lang_code')
                translated_title['value'] = csv_encode(self.get_export_value(row, 'subject_name_translated_title'))
                subject_name_dict['translated-title'] = translated_title
                vals.append(subject_name_dict)
            elif c[0] in ["convening_organization", "organization"]:
                convening_org_dict = dict()
                disambiguated_dict = dict()
                convening_org_dict['name'] = self.get_export_value(row, 'convening_org_name') or self.get_export_value(
                    row, 'org_name')
                convening_org_dict['address'] = dict(
                    city=self.get_export_value(row, 'convening_org_city') or self.get_export_value(row, 'city'),
                    region=self.get_export_value(row, 'convening_org_region') or self.get_export_value(row, 'region'),
                    country=self.get_export_value(row, 'convening_org_country') or self.get_export_value(row,
                                                                                                         'country'))
                disambiguated_dict['disambiguated-organization-identifier'] = \
                    self.get_export_value(row, 'convening_org_disambiguated_identifier') or \
                    self.get_export_value(row, 'disambiguated_id')
                disambiguated_dict['disambiguation-source'] = self.get_export_value(
                    row, 'convening_org_disambiguation_source') or self.get_export_value(row, 'disambiguation_source')
                convening_org_dict['disambiguated-organization'] = disambiguated_dict
                vals.append(convening_org_dict)
            elif c[0] in ["review_identifiers", "external_ids"]:
                external_ids_list = []
                external_dict = {}
                external_ids_data = row.external_ids
                for f in external_ids_data:
                    external_id_dict = {}
                    external_id_dict['external-id-type'] = self.get_export_value(f, 'type')
                    external_id_dict['external-id-value'] = self.get_export_value(f, 'value')
                    external_id_dict['external-id-relationship'] = self.get_export_value(f, 'relationship')
                    external_id_dict['external-id-url'] = dict(value=self.get_export_value(f, 'url'))
                    external_ids_list.append(external_id_dict)
                external_dict['external-id'] = external_ids_list
                vals.append(external_dict)
            elif c[0] == "title":
                title_dict = dict()
                translated_title = dict()
                title_dict['title'] = dict(value=self.get_export_value(row, 'title'))
                if self.model == WorkRecord:
                    title_dict['subtitle'] = dict(value=self.get_export_value(row, 'subtitle'))
                translated_title['language-code'] = self.get_export_value(row, 'translated_title_language_code')
                translated_title['value'] = csv_encode(self.get_export_value(row, 'translated_title'))
                title_dict['translated-title'] = translated_title
                vals.append(title_dict)
            elif c[0] == "amount":
                amount_dict = dict()
                amount_dict['currency-code'] = self.get_export_value(row, 'currency')
                amount_dict['value'] = csv_encode(self.get_export_value(row, 'amount'))
                vals.append(amount_dict)
            elif c[0] == "citation":
                citation_dict = dict()
                citation_dict['citation-type'] = self.get_export_value(row, 'citation_type')
                citation_dict['citation-value'] = csv_encode(self.get_export_value(row, 'citation_value'))
                vals.append(citation_dict)
            elif c[0] == "contributors":
                contributors_list = []
                contributors_dict = {}
                contributors_data = row.contributors
                for f in contributors_data:
                    contributor_dict = {}
                    contributor_dict['contributor-attributes'] = {'contributor-role': self.get_export_value(f, 'role')}
                    if self.model == WorkRecord:
                        contributor_dict['contributor-attributes'].update(
                            {'contributor-sequence': self.get_export_value(f, 'contributor_sequence')})
                    contributor_dict['contributor-email'] = dict(value=self.get_export_value(f, 'email'))
                    contributor_dict['credit-name'] = dict(value=self.get_export_value(f, 'name'))
                    contributor_dict['contributor-orcid'] = dict(path=self.get_export_value(f, 'orcid'))
                    contributors_list.append(contributor_dict)
                contributors_dict['contributor'] = contributors_list
                vals.append(contributors_dict)
            else:
                requires_nested_value = ['review_url', 'subject_container_name', 'subject_url', 'journal_title', 'url',
                                         'organization_defined_type', 'country']
                if c[0] in requires_nested_value:
                    vals.append(dict(value=self.get_export_value(row, c[0])))
                else:
                    vals.append(csv_encode(self.get_export_value(row, c[0])))
        return vals

    @expose('/export/<export_type>/')
    def export(self, export_type):
        """Check the export type whether it is csv, tsv or other format."""
        return_url = get_redirect_target() or self.get_url('.index_view')

        if not self.can_export or (export_type not in self.export_types):
            flash(gettext('Permission denied.'), 'error')
            return redirect(return_url)

        if export_type == 'csv' or export_type == 'tsv':
            return self._export_csv(return_url, export_type)
        else:
            return self._export_tablib(export_type, return_url)

    def _export_csv(self, return_url, export_type):
        """Export a CSV or tsv of records as a stream."""
        delimiter = ","
        if export_type == 'tsv':
            delimiter = "\t"

        # Grab parameters from URL
        view_args = self._get_list_extra_args()

        # Map column index to column name
        sort_column = self._get_column_by_idx(view_args.sort)
        if sort_column is not None:
            sort_column = sort_column[0]

        # Get count and data
        count, query = self.get_record_list(
            0,
            sort_column,
            view_args.sort_desc,
            view_args.search,
            view_args.filters,
            page_size=self.export_max_rows,
            execute=False)

        # https://docs.djangoproject.com/en/1.8/howto/outputting-csv/
        class Echo(object):
            """An object that implements just the write method of the file-like interface."""

            def write(self, value):
                """Write the value by returning it, instead of storing in a buffer."""
                return value

        writer = csv.writer(Echo(), delimiter=delimiter)

        def generate():
            # Append the column titles at the beginning
            titles = [csv_encode(c[1]) for c in self._export_columns]
            yield writer.writerow(titles)

            for row in query:
                vals = [csv_encode(self.get_export_value(row, c[0]))
                        for c in self._export_columns]
                yield writer.writerow(vals)

        filename = self.get_export_name(export_type=export_type)

        disposition = 'attachment;filename=%s' % (secure_filename(filename), )

        return Response(
            stream_with_context(generate()),
            headers={'Content-Disposition': disposition},
            mimetype='text/' + export_type)


class FundingRecordAdmin(CompositeRecordModelView):
    """Funding record model view."""

    can_create = True
    column_searchable_list = ("title",)
    list_template = "funding_record_list.html"
    column_export_list = (
        "funding_id",
        "identifier",
        "put_code",
        "title",
        "translated_title",
        "translated_title_language_code",
        "type",
        "organization_defined_type",
        "short_description",
        "amount",
        "currency",
        "start_date",
        "end_date",
        "org_name",
        "city",
        "region",
        "country",
        "disambiguated_id",
        "disambiguation_source",
        "visibility",
        "orcid",
        "email",
        "first_name",
        "last_name",
        "external_id_type",
        "external_id_url",
        "external_id_relationship",
        "status",)

    def get_record_list(self, page, sort_column, sort_desc, search, filters, execute=True, page_size=None):
        """Return records and realated to the record data."""
        count, query = self.get_list(
            0,
            sort_column,
            sort_desc,
            search,
            filters,
            page_size=page_size,
            execute=False)

        ext_ids = [r.id for r in
                   ExternalId.select(models.fn.min(ExternalId.id).alias("id")).join(FundingRecord).where(
                       FundingRecord.task == self.current_task_id).group_by(FundingRecord.id).naive()]

        return count, query.select(
            self.model,
            FundingInvitee.email,
            FundingInvitee.orcid,
            FundingInvitee.identifier,
            FundingInvitee.first_name,
            FundingInvitee.last_name,
            FundingInvitee.put_code,
            FundingInvitee.visibility,
            ExternalId.type.alias("external_id_type"),
            ExternalId.value.alias("funding_id"),
            ExternalId.url.alias("external_id_url"),
            ExternalId.relationship.alias("external_id_relationship"),
        ).join(
            ExternalId,
            JOIN.LEFT_OUTER,
            on=(ExternalId.record_id == self.model.id)).where(ExternalId.id << ext_ids).join(
            FundingInvitee,
            JOIN.LEFT_OUTER,
            on=(FundingInvitee.record_id == self.model.id)).naive()


class WorkRecordAdmin(CompositeRecordModelView):
    """Work record model view."""

    can_create = True
    column_searchable_list = ("title",)
    list_template = "work_record_list.html"
    form_overrides = dict(publication_date=PartialDateField)

    column_export_list = [
        "work_id",
        "put_code",
        "title",
        "subtitle",
        "translated_title",
        "translated_title_language_code",
        "journal_title",
        "short_description",
        "citation_type",
        "citation_value",
        "type",
        "publication_date",
        "publication_media_type",
        "url",
        "language_code",
        "country",
        "visibility",
        "orcid",
        "email",
        "identifier",
        "first_name",
        "last_name",
        "external_id_type",
        "external_id_url",
        "external_id_relationship",
        "status",
    ]

    def get_record_list(self, page, sort_column, sort_desc, search, filters, execute=True, page_size=None):
        """Return records and realated to the record data."""
        count, query = self.get_list(
            0,
            sort_column,
            sort_desc,
            search,
            filters,
            page_size=page_size,
            execute=False)

        ext_ids = [r.id for r in
                   WorkExternalId.select(models.fn.min(WorkExternalId.id).alias("id")).join(WorkRecord).where(
                       WorkRecord.task == self.current_task_id).group_by(WorkRecord.id).naive()]

        return count, query.select(
            self.model,
            WorkInvitee.email,
            WorkInvitee.orcid,
            WorkInvitee.identifier,
            WorkInvitee.first_name,
            WorkInvitee.last_name,
            WorkInvitee.put_code,
            WorkInvitee.visibility,
            WorkExternalId.type.alias("external_id_type"),
            WorkExternalId.value.alias("work_id"),
            WorkExternalId.url.alias("external_id_url"),
            WorkExternalId.relationship.alias("external_id_relationship"),
        ).join(
            WorkExternalId,
            JOIN.LEFT_OUTER,
            on=(WorkExternalId.record_id == self.model.id)).where(WorkExternalId.id << ext_ids).join(
            WorkInvitee,
            JOIN.LEFT_OUTER,
            on=(WorkInvitee.record_id == self.model.id)).naive()


class PeerReviewRecordAdmin(CompositeRecordModelView):
    """Peer Review record model view."""

    can_create = True
    column_searchable_list = ("review_group_id", )
    list_template = "peer_review_record_list.html"
    form_overrides = dict(review_completion_date=PartialDateField)

    form_rules = [
        rules.FieldSet([
            "review_group_id", "reviewer_role", "review_url", "review_type",
            "review_completion_date"
        ], "Review Group"),
        rules.FieldSet([
            "subject_external_id_type", "subject_external_id_value", "subject_external_id_url",
            "subject_external_id_relationship", "subject_container_name", "subject_type",
            "subject_name_title", "subject_name_subtitle",
            "subject_name_translated_title_lang_code", "subject_name_translated_title",
            "subject_url"
        ], "Subject"),
        rules.FieldSet([
            "convening_org_name", "convening_org_city", "convening_org_region",
            "convening_org_country", "convening_org_disambiguated_identifier",
            "convening_org_disambiguation_source"
        ], "Convening Organisation"),
        "is_active",
    ]

    column_export_list = [
        "review_group_id",
        "reviewer_role",
        "review_url",
        "review_type",
        "review_completion_date",
        "subject_external_id_type",
        "subject_external_id_value",
        "subject_external_id_url",
        "subject_external_id_relationship",
        "subject_container_name",
        "subject_type",
        "subject_name_title",
        "subject_name_subtitle",
        "subject_name_translated_title_lang_code",
        "subject_name_translated_title",
        "subject_url",
        "convening_org_name",
        "convening_org_city",
        "convening_org_region",
        "convening_org_country",
        "convening_org_disambiguated_identifier",
        "convening_org_disambiguation_source",
        "email",
        "orcid",
        "identifier",
        "first_name",
        "last_name",
        "put_code",
        "visibility",
        "external_id_type",
        "peer_review_id",
        "external_id_url",
        "external_id_relationship",
    ]

    def get_record_list(self,
                        page,
                        sort_column,
                        sort_desc,
                        search,
                        filters,
                        execute=True,
                        page_size=None):
        """Return records and realated to the record data."""
        count, query = self.get_list(
            0, sort_column, sort_desc, search, filters, page_size=page_size, execute=False)

        ext_ids = [r.id for r in
                   PeerReviewExternalId.select(models.fn.min(PeerReviewExternalId.id).alias("id")).join(
                       PeerReviewRecord).where(
                       PeerReviewRecord.task == self.current_task_id).group_by(PeerReviewRecord.id).naive()]

        return count, query.select(
            self.model,
            PeerReviewInvitee.email,
            PeerReviewInvitee.orcid,
            PeerReviewInvitee.identifier,
            PeerReviewInvitee.first_name,
            PeerReviewInvitee.last_name,
            PeerReviewInvitee.put_code,
            PeerReviewInvitee.visibility,
            PeerReviewExternalId.type.alias("external_id_type"),
            PeerReviewExternalId.value.alias("peer_review_id"),
            PeerReviewExternalId.url.alias("external_id_url"),
            PeerReviewExternalId.relationship.alias("external_id_relationship"),
        ).join(
            PeerReviewExternalId,
            JOIN.LEFT_OUTER,
            on=(PeerReviewExternalId.record_id == self.model.id)).where(PeerReviewExternalId.id << ext_ids).join(
                PeerReviewInvitee,
                JOIN.LEFT_OUTER,
                on=(PeerReviewInvitee.record_id == self.model.id)).naive()


class AffiliationRecordAdmin(RecordModelView):
    """Affiliation record model view."""

    can_create = True
    list_template = "affiliation_record_list.html"
    column_exclude_list = (
        "task",
        "organisation",
    )
    column_searchable_list = (
        "first_name",
        "last_name",
        "email",
        "role",
        "department",
        "state",
    )
    column_export_exclude_list = (
        "task",
        "is_active",
    )
    form_widget_args = {"task": {"readonly": True}}

    def validate_form(self, form):
        """Validate the input."""
        if request.method == "POST" and hasattr(form, "orcid") and hasattr(
                form, "email") and hasattr(form, "put_code"):
            if not (form.orcid.data or form.email.data or form.put_code.data):
                flash(
                    "Either <b>email</b>, <b>ORCID iD</b>, or <b>put-code</b> should be provided.",
                    "danger")
                return False
        return super().validate_form(form)

    @expose("/export/<export_type>/")
    def export(self, export_type):
        """Check the export type whether it is csv, tsv or other format."""
        if export_type not in ["json", "yaml", "yml"]:
            return super().export(export_type)
        return_url = get_redirect_target() or self.get_url(".index_view")

        task_id = self.current_task_id
        if not task_id:
            flash("Missing task ID.", "danger")
            return redirect(return_url)

        if not self.can_export or (export_type not in self.export_types):
            flash("Permission denied.", "danger")
            return redirect(return_url)

        data = Task.get(int(task_id)).to_dict()
        if export_type == "json":
            resp = jsonify(data)
        else:
            resp = yamlfy(data)

        resp.headers[
            "Content-Disposition"] = f"attachment;filename={secure_filename(self.get_export_name(export_type))}"
        return resp


class ProfilePropertyRecordAdmin(AffiliationRecordAdmin):
    """Researcher Url, Other Name, and Keyword record model view."""

    def __init__(self, model_class, *args, **kwargs):
        """Set up model specific attributes."""
        self.column_searchable_list = [
            f for f in ["content", "name", "first_name", "last_name", "email"]
            if f in model_class._meta.fields
        ]
        super().__init__(model_class, *args, **kwargs)


class ViewMembersAdmin(AppModelView):
    """Organisation member model (User beloging to the current org.admin oganisation) view."""

    roles_required = Role.SUPERUSER | Role.ADMIN
    list_template = "viewMembers.html"
    form_columns = ["name", "orcid", "email", "eppn"]
    form_widget_args = {c: {"readonly": True} for c in form_columns if c != "email"}
    column_list = ["email", "orcid", "created_at", "updated_at", "orcid_updated_at"]
    column_formatters_export = dict(orcid=lambda v, c, m, p: m.orcid)
    column_exclude_list = None
    column_searchable_list = ["email", "orcid", "name", "first_name", "last_name"]
    column_export_list = ("email", "eppn", "orcid")
    model = User
    can_edit = True
    can_create = False
    can_delete = True
    can_view_details = False
    can_export = True
    column_filters = (
        filters.DateBetweenFilter(column=User.created_at, name="Registration Date"),
        filters.DateBetweenFilter(column=User.updated_at, name="Update Date"),
        filters.DateBetweenFilter(column=User.orcid_updated_at, name="ORCID Update Date"),
    )
    column_labels = {"created_at": "Registered At"}

    def get_query(self):
        """Get quiery for the user belonging to the organistation of the current user."""
        return current_user.organisation.users

    def _order_by(self, query, joins, order):
        """Add ID for determenistic order of rows if sorting is by NULLable field."""
        query, joins = super()._order_by(query, joins, order)
        # add ID only if all fields are NULLable (exlcude ones given by str):
        if all(not isinstance(f, str) and f.null for (f, _) in order):
            clauses = query._order_by
            clauses.append(self.model.id.desc() if order[0][1] else self.model.id)
            query = query.order_by(*clauses)
        return query, joins

    def get_one(self, id):
        """Limit access only to the userers belonging to the current organisation."""
        try:
            user = User.get(id=id)
            if not user.organisations.where(UserOrg.org == current_user.organisation).exists():
                flash("Access Denied!", "danger")
                abort(403)
            return user
        except User.DoesNotExist:
            flash(f"The user with given ID: {id} doesn't exist or it was deleted.", "danger")
            abort(404)

    def delete_model(self, model):
        """Delete a row and revoke all access tokens issues for the organisation."""
        org = current_user.organisation
        token_revoke_url = app.config["ORCID_BASE_URL"] + "oauth/revoke"

        if UserOrg.select().where(
                    (UserOrg.user_id == model.id) & (UserOrg.org_id == org.id) & UserOrg.is_admin).exists():
            flash(f"Failed to delete record for {model}, As User appears to be one of the admins. "
                  f"Please contact orcid@royalsociety.org.nz for support", "danger")
            return False

        for token in OrcidToken.select().where(OrcidToken.org == org, OrcidToken.user == model):
            try:
                resp = requests.post(
                    token_revoke_url,
                    headers={"Accepts": "application/json"},
                    data=dict(
                        client_id=org.orcid_client_id,
                        client_secret=org.orcid_secret,
                        token=token.access_token))

                if resp.status_code != 200:
                    flash("Failed to revoke token {token.access_token}: {ex}", "danger")
                    return False

                token.delete_instance(recursive=True)

            except Exception as ex:
                flash(f"Failed to revoke token {token.access_token}: {ex}", "danger")
                app.logger.exception('Failed to delete record.')
                return False

        user_org = UserOrg.select().where(
                UserOrg.user == model,
                UserOrg.org == org).first()
        try:
            self.on_model_delete(model)
            if model.organisations.count() < 2:
                model.delete_instance(recursive=True)
            else:
                if model.organisation == user_org.org:
                    model.organisation = model.organisations.first()
                    model.save()
                user_org.delete_instance(recursive=True)

        except Exception as ex:
            if not self.handle_view_exception(ex):
                flash(gettext('Failed to delete record. %(error)s', error=str(ex)), 'danger')
                app.logger.exception('Failed to delete record.')

            return False
        else:
            self.after_model_delete(model)
        return True

    @action("delete", "Delete",
            "Are you sure you want to delete selected records?")
    def action_delete(self, ids):
        """Delete a record for selected entries."""
        try:
            model_pk = getattr(self.model, self._primary_key)
            count = 0

            query = self.model.select().filter(model_pk << ids)

            for m in query:
                if self.delete_model(m):
                    count += 1
            if count:
                flash(gettext('Record was successfully deleted.%(count)s records were successfully deleted.',
                              count=count), 'success')
        except Exception as ex:
            flash(gettext('Failed to delete records. %(error)s', error=str(ex)), 'danger')


class GroupIdRecordAdmin(AppModelView):
    """GroupIdRecord model view."""

    roles_required = Role.SUPERUSER | Role.ADMIN
    list_template = "viewGroupIdRecords.html"
    can_edit = True
    can_create = True
    can_delete = True

    form_widget_args = {"organisation": {"disabled": True}}
    column_searchable_list = (
        "name",
        "group_id",
    )
    form_excluded_columns = (
        "processed_at",
        "status",
    )

    def create_form(self, obj=None):
        """Preselect the organisation field with Admin's organisation."""
        form = super().create_form()
        form.organisation.data = current_user.organisation
        return form

    @action("Insert/Update Record", "Insert or Update record",
            "Are you sure you want add or update group id record?")
    def action_insert_update(self, ids):
        """Insert/Update GroupID records."""
        count = 0
        with db.atomic():
            for gid in self.model.select().where(self.model.id.in_(ids)):
                try:
                    org = gid.organisation
                    orcid_token = None
                    gid.status = None
                    try:
                        orcid_token = OrcidToken.get(org=org, scope='/group-id-record/update')
                    except OrcidToken.DoesNotExist:
                        orcid_token = utils.get_client_credentials_token(org=org, scope="/group-id-record/update")
                    except Exception as ex:
                        flash("Something went wrong in ORCID call, "
                              "please contact orcid@royalsociety.org.nz for support", "warning")
                        app.logger.exception(f'Exception occured {ex}')

                    orcid_client.configuration.access_token = orcid_token.access_token
                    api = orcid_client.MemberAPI(org=org, access_token=orcid_token.access_token)

                    put_code, created = api.create_or_update_record_id_group(put_code=gid.put_code,
                                                                             org=org, group_name=gid.name,
                                                                             group_id=gid.group_id,
                                                                             description=gid.description, type=gid.type)

                    if created:
                        gid.add_status_line(f"The group id record was created.")
                    else:
                        gid.add_status_line(f"The group id record was updated.")

                    gid.put_code = put_code
                    count += 1
                except ApiException as ex:
                    if ex.status == 404:
                        gid.put_code = None
                    elif ex.status == 401:
                        orcid_token.delete_instance()
                    flash("Something went wrong in ORCID call, Please try again by making by making necessary changes, "
                          "In case you understand the 'user-message' present in the status field or else "
                          "please contact orcid@royalsociety.org.nz for support", "warning")
                    app.logger.exception(f'Exception occured {ex}')
                    gid.add_status_line(f"ApiException: {ex}")
                except Exception as ex:
                    flash("Something went wrong in ORCID call, "
                          "Please contact orcid@royalsociety.org.nz for support", "warning")
                    app.logger.exception(f'Exception occured {ex}')
                    gid.add_status_line(f"Exception: {ex}")
                finally:
                    gid.processed_at = datetime.utcnow()
                    gid.save()
        flash("%d Record was processed." % count)


admin.add_view(UserAdmin(User))
admin.add_view(OrganisationAdmin(Organisation))
admin.add_view(OrcidTokenAdmin(OrcidToken))
admin.add_view(OrgInfoAdmin(OrgInfo))
admin.add_view(OrcidApiCallAmin(OrcidApiCall))
admin.add_view(UserInvitationAdmin())
admin.add_view(OrgInvitationAdmin())

admin.add_view(TaskAdmin(Task))
admin.add_view(AffiliationRecordAdmin())
admin.add_view(FundingRecordAdmin())
admin.add_view(RecordChildAdmin(FundingContributor))
admin.add_view(InviteeAdmin(FundingInvitee))
admin.add_view(RecordChildAdmin(ExternalId))
admin.add_view(RecordChildAdmin(WorkContributor))
admin.add_view(RecordChildAdmin(WorkExternalId))
admin.add_view(InviteeAdmin(WorkInvitee))
admin.add_view(WorkRecordAdmin())
admin.add_view(PeerReviewRecordAdmin())
admin.add_view(InviteeAdmin(PeerReviewInvitee))
admin.add_view(RecordChildAdmin(PeerReviewExternalId))
admin.add_view(ProfilePropertyRecordAdmin(ResearcherUrlRecord))
admin.add_view(ProfilePropertyRecordAdmin(OtherNameRecord))
admin.add_view(ProfilePropertyRecordAdmin(KeywordRecord))
admin.add_view(ViewMembersAdmin(name="viewmembers", endpoint="viewmembers"))

admin.add_view(UserOrgAmin(UserOrg))
admin.add_view(AppModelView(Client))
admin.add_view(AppModelView(Grant))
admin.add_view(AppModelView(Token))
admin.add_view(AppModelView(Delegate))
admin.add_view(GroupIdRecordAdmin(GroupIdRecord))

for name, model in models.audit_models.items():
    admin.add_view(AuditLogModelView(model, endpoint=name + "_log"))


@app.template_filter("year_range")
def year_range(entry):
    """Show an interval of employment in years."""
    val = ""

    start_date = entry.get("start_date") or entry.get("start-date")
    if start_date and start_date["year"]["value"]:
        val = start_date["year"]["value"]
    else:
        val = "unknown"
    val += "-"

    end_date = entry.get("end_date") or entry.get("end-date")
    if end_date and end_date["year"]["value"]:
        val += end_date["year"]["value"]
    else:
        val += "present"
    return val


@app.template_filter("orcid")
def user_orcid_id_url(user):
    """Render user ORCID Id URL."""
    return ORCID_BASE_URL + user.orcid if user.orcid else ""


@app.template_filter("isodate")
def isodate(d, sep="&nbsp;"):
    """Render date into format YYYY-mm-dd HH:MM."""
    if d and isinstance(d, datetime):
        return Markup(
            f"""<time datetime="{d.isoformat(timespec='minutes')}" """
            f"""data-toggle="tooltip" title="{d.isoformat(timespec='minutes', sep=' ')} UTC" """
            f"""data-format="YYYY[&#8209;]MM[&#8209;]DD[{sep}]HH:mm" />""")
    return ''


@app.template_filter("shorturl")
def shorturl(url):
    """Create and render short url."""
    u = Url.shorten(url)
    return url_for("short_url", short_id=u.short_id, _external=True)


@app.route("/activate_all", methods=["POST"])
@roles_required(Role.SUPERUSER, Role.ADMIN, Role.TECHNICAL)
def activate_all():
    """Batch registraion of users."""
    _url = request.args.get("url") or request.referrer
    task_id = request.form.get('task_id')
    task = Task.get(id=task_id)
    try:
        count = task.record_model.update(is_active=True).where(
            task.record_model.task_id == task_id,
            task.record_model.is_active == False).execute()  # noqa: E712
    except Exception as ex:
        flash(f"Failed to activate the selected records: {ex}")
        app.logger.exception("Failed to activate the selected records")
    else:
        flash(f"{count} records were activated for batch processing.")
    return redirect(_url)


@app.route("/reset_all", methods=["POST"])
@roles_required(Role.SUPERUSER, Role.ADMIN, Role.TECHNICAL)
def reset_all():
    """Batch reset of batch records."""
    _url = request.args.get("url") or request.referrer
    task_id = request.form.get('task_id')
    task = Task.get(id=task_id)
    count = 0
    with db.atomic():
        try:
            status = "The record was reset at " + datetime.now().isoformat(timespec="seconds")
            tt = task.task_type
            if tt in [
                    TaskType.AFFILIATION, TaskType.RESEARCHER_URL, TaskType.OTHER_NAME,
                    TaskType.KEYWORD
            ]:
                count = task.record_model.update(
                    processed_at=None, status=status).where(
                        task.record_model.task_id == task_id,
                        task.record_model.is_active == True).execute()  # noqa: E712

                for user_invitation in UserInvitation.select().where(UserInvitation.task == task):
                    try:
                        user_invitation.delete_instance()
                    except UserInvitation.DoesNotExist:
                        pass

            else:
                for record in task.records.where(
                        task.record_model.is_active == True):  # noqa: E712
                    record.processed_at = None
                    record.status = status

                    invitee_class = record.invitees.model_class
                    invitee_class.update(
                        processed_at=None,
                        status=status).where(invitee_class.record == record.id).execute()
                    record.save()
                    count = count + 1

        except Exception as ex:
            db.rollback()
            flash(f"Failed to reset the selected records: {ex}")
            app.logger.exception("Failed to reset the selected records")
        else:
            task.expires_at = None
            task.expiry_email_sent_at = None
            task.completed_at = None
            task.save()
            flash(f"{count} {task.task_type.name} records were reset for batch processing.", "info")
    return redirect(_url)


@app.route("/section/<int:user_id>/<string:section_type>/<int:put_code>/delete", methods=["POST"])
@roles_required(Role.ADMIN)
def delete_record(user_id, section_type, put_code):
    """Delete an employment, education, peer review, works or funding record."""
    _url = request.args.get("url") or request.referrer or url_for(
        "section", user_id=user_id, section_type=section_type)
    try:
        user = User.get(id=user_id, organisation_id=current_user.organisation_id)
    except Exception:
        flash("ORCID HUB doesn't have data related to this researcher", "warning")
        return redirect(url_for('viewmembers.index_view'))
    if not user.orcid:
        flash("The user hasn't yet linked their ORCID record", "danger")
        return redirect(_url)

    orcid_token = None
    if section_type in ["RUR", "ONR", "KWR"]:
        orcid_token = OrcidToken.select(OrcidToken.access_token).where(OrcidToken.user_id == user.id,
                                                                       OrcidToken.org_id == user.organisation_id,
                                                                       OrcidToken.scope.contains(
                                                                           orcid_client.PERSON_UPDATE)).first()
        if not orcid_token:
            flash("The user hasn't given 'PERSON/UPDATE' permission to delete this record", "warning")
            return redirect(_url)
    else:
        orcid_token = OrcidToken.select(OrcidToken.access_token).where(OrcidToken.user_id == user.id,
                                                                       OrcidToken.org_id == user.organisation_id,
                                                                       OrcidToken.scope.contains(
                                                                           orcid_client.ACTIVITIES_UPDATE)).first()
        if not orcid_token:
            flash("The user hasn't given 'ACTIVITIES/UPDATE' permission to delete this record", "warning")
            return redirect(_url)

    api_instance = orcid_client.MemberAPI(user=user, access_token=orcid_token.access_token)

    try:
        # Delete an Employment
        if section_type == "EMP":
            api_instance.delete_employment(user.orcid, put_code)
        elif section_type == "FUN":
            api_instance.delete_funding(user.orcid, put_code)
        elif section_type == "PRR":
            api_instance.delete_peer_review(user.orcid, put_code)
        elif section_type == "WOR":
            api_instance.delete_work(user.orcid, put_code)
        elif section_type == "RUR":
            api_instance.delete_researcher_url(user.orcid, put_code)
        elif section_type == "ONR":
            api_instance.delete_other_name(user.orcid, put_code)
        elif section_type == "KWR":
            api_instance.delete_keyword(user.orcid, put_code)
        else:
            api_instance.delete_education(user.orcid, put_code)
        app.logger.info(f"For {user.orcid} '{section_type}' record was deleted by {current_user}")
        flash("The record was successfully deleted.", "success")
    except ApiException as e:
        flash(
            "Failed to delete the entry: " + json.loads(e.body.replace(
                "''", "\"")).get('user-messsage'), "danger")
    except Exception as ex:
        app.logger.error("For %r encountered exception: %r", user, ex)
        abort(500, ex)
    return redirect(_url)


@app.route("/section/<int:user_id>/<string:section_type>/<int:put_code>/edit", methods=["GET", "POST"])
@app.route("/section/<int:user_id>/<string:section_type>/new", methods=["GET", "POST"])
@roles_required(Role.ADMIN)
def edit_record(user_id, section_type, put_code=None):
    """Create a new or edit an existing profile section record."""
    section_type = section_type.upper()[:3]
    _url = (request.args.get("url")
            or url_for("section", user_id=user_id, section_type=section_type))

    org = current_user.organisation
    try:
        # TODO: multiple orginisation support
        user = User.get(id=user_id, organisation=org.id)
    except User.DoesNotExist:
        flash("ORCID HUB doent have data related to this researcher", "warning")
        return redirect(_url)

    if not user.orcid:
        flash("The user hasn't yet linked their ORCID record", "danger")
        return redirect(_url)

    orcid_token = None
    if section_type in ["RUR", "ONR", "KWR"]:
        orcid_token = OrcidToken.select(OrcidToken.access_token).where(OrcidToken.user_id == user.id,
                                                                       OrcidToken.org_id == org.id,
                                                                       OrcidToken.scope.contains(
                                                                           orcid_client.PERSON_UPDATE)).first()
        if not orcid_token:
            flash("The user hasn't given 'PERSON/UPDATE' permission to you to Add/Update these records", "warning")
            return redirect(_url)
    else:
        orcid_token = OrcidToken.select(OrcidToken.access_token).where(OrcidToken.user_id == user.id,
                                                                       OrcidToken.org_id == org.id,
                                                                       OrcidToken.scope.contains(
                                                                           orcid_client.ACTIVITIES_UPDATE)).first()
        if not orcid_token:
            flash("The user hasn't given 'ACTIVITIES/UPDATE' permission to you to Add/Update these records", "warning")
            return redirect(_url)

    api = orcid_client.MemberAPI(user=user, access_token=orcid_token.access_token)

    if section_type == "FUN":
        form = FundingForm(form_type=section_type)
    elif section_type == "PRR":
        form = PeerReviewForm(form_type=section_type)
    elif section_type == "WOR":
        form = WorkForm(form_type=section_type)
    elif section_type == "RUR":
        form = ResearcherUrlForm(form_type=section_type)
    elif section_type in ["ONR", "KWR"]:
        form = OtherNameKeywordForm(form_type=section_type)
    else:
        form = RecordForm(form_type=section_type)

    grant_data_list = []
    if request.method == "GET":
        data = {}
        if put_code:
            try:
                # Fetch an Employment
                if section_type == "EMP":
                    api_response = api.view_employment(user.orcid, put_code)
                elif section_type == "EDU":
                    api_response = api.view_education(user.orcid, put_code)
                elif section_type == "FUN":
                    api_response = api.view_funding(user.orcid, put_code)
                elif section_type == "WOR":
                    api_response = api.view_work(user.orcid, put_code)
                elif section_type == "PRR":
                    api_response = api.view_peer_review(user.orcid, put_code)
                elif section_type == "RUR":
                    api_response = api.view_researcher_url(user.orcid, put_code, _preload_content=False)
                elif section_type == "ONR":
                    api_response = api.view_other_name(user.orcid, put_code, _preload_content=False)
                elif section_type == "KWR":
                    api_response = api.view_keyword(user.orcid, put_code, _preload_content=False)

                if section_type in ["RUR", "ONR", "KWR"]:
                    _data = json.loads(api_response.data, object_pairs_hook=NestedDict)
                else:
                    _data = api_response.to_dict()

                if section_type == "PRR" or section_type == "WOR":

                    if section_type == "PRR":
                        external_ids_list = get_val(_data, "review_identifiers", "external-id")
                    else:
                        external_ids_list = get_val(_data, "external_ids", "external-id")

                    for extid in external_ids_list:
                        external_id_value = extid['external-id-value'] if extid['external-id-value'] else ''
                        external_id_url = get_val(extid['external-id-url'], "value") if get_val(
                            extid['external-id-url'], "value") else ''
                        external_id_relationship = extid['external-id-relationship'] if extid[
                            'external-id-relationship'] else ''
                        external_id_type = extid['external-id-type'] if extid[
                            'external-id-relationship'] else ''

                        grant_data_list.append(dict(grant_number=external_id_value, grant_url=external_id_url,
                                                    grant_relationship=external_id_relationship,
                                                    grant_type=external_id_type))

                    if section_type == "WOR":
                        data = dict(work_type=get_val(_data, "type"),
                                    title=get_val(_data, "title", "title", "value"),
                                    subtitle=get_val(_data, "title", "subtitle", "value"),
                                    translated_title=get_val(_data, "title", "translated-title", "value"),
                                    translated_title_language_code=get_val(_data, "title", "translated-title",
                                                                           "language-code"),
                                    journal_title=get_val(_data, "journal_title", "value"),
                                    short_description=get_val(_data, "short_description"),
                                    citation_type=get_val(_data, "citation", "citation_type"),
                                    citation=get_val(_data, "citation", "citation_value"),
                                    url=get_val(_data, "url", "value"),
                                    language_code=get_val(_data, "language_code"),
                                    # Removing key 'media-type' from the publication_date dict.
                                    publication_date=PartialDate.create(
                                        {date_key: _data.get("publication_date")[date_key] for date_key in
                                         ('day', 'month', 'year')}) if _data.get("publication_date") else None,
                                    country=get_val(_data, "country", "value"))
                    else:
                        data = dict(
                            org_name=get_val(_data, "convening_organization", "name"),
                            disambiguated_id=get_val(
                                _data, "convening_organization", "disambiguated-organization",
                                "disambiguated-organization-identifier"),
                            disambiguation_source=get_val(
                                _data, "convening_organization", "disambiguated-organization",
                                "disambiguation-source"),
                            city=get_val(_data, "convening_organization", "address", "city"),
                            state=get_val(_data, "convening_organization", "address", "region"),
                            country=get_val(_data, "convening_organization", "address", "country"),
                            reviewer_role=_data.get("reviewer_role", ""),
                            review_url=get_val(_data, "review_url", "value"),
                            review_type=_data.get("review_type", ""),
                            review_group_id=_data.get("review_group_id", ""),
                            subject_external_identifier_type=get_val(_data, "subject_external_identifier",
                                                                     "external-id-type"),
                            subject_external_identifier_value=get_val(_data, "subject_external_identifier",
                                                                      "external-id-value"),
                            subject_external_identifier_url=get_val(_data, "subject_external_identifier",
                                                                    "external-id-url",
                                                                    "value"),
                            subject_external_identifier_relationship=get_val(_data, "subject_external_identifier",
                                                                             "external-id-relationship"),
                            subject_container_name=get_val(_data, "subject_container_name", "value"),
                            subject_type=_data.get("subject_type", ""),
                            subject_title=get_val(_data, "subject_name", "title", "value"),
                            subject_subtitle=get_val(_data, "subject_name", "subtitle"),
                            subject_translated_title=get_val(_data, "subject_name", "translated-title", "value"),
                            subject_translated_title_language_code=get_val(_data, "subject_name", "translated-title",
                                                                           "language-code"),
                            subject_url=get_val(_data, "subject_url", "value"),
                            review_completion_date=PartialDate.create(_data.get("review_completion_date")))
                elif section_type in ["RUR", "ONR", "KWR"]:
                    data = dict(visibility=_data.get("visibility"), display_index=_data.get("display-index"))
                    if section_type == "RUR":
                        data.update(dict(name=_data.get("url-name"), value=_data.get("url", "value")))
                    else:
                        data.update(dict(content=_data.get("content")))
                else:
                    data = dict(
                        org_name=get_val(_data, "organization", "name"),
                        disambiguated_id=get_val(
                            _data, "organization", "disambiguated_organization",
                            "disambiguated_organization_identifier"),
                        disambiguation_source=get_val(
                            _data, "organization", "disambiguated_organization",
                            "disambiguation_source"),
                        city=get_val(_data, "organization", "address", "city"),
                        state=get_val(_data, "organization", "address", "region"),
                        country=get_val(_data, "organization", "address", "country"),
                        department=_data.get("department_name", ""),
                        role=_data.get("role_title", ""),
                        start_date=PartialDate.create(_data.get("start_date")),
                        end_date=PartialDate.create(_data.get("end_date")))

                    if section_type == "FUN":
                        external_ids_list = get_val(_data, "external_ids", "external_id")

                        for extid in external_ids_list:
                            external_id_value = extid['external_id_value'] if extid['external_id_value'] else ''
                            external_id_url = get_val(extid['external_id_url'], "value") if get_val(
                                extid['external_id_url'], "value") else ''
                            external_id_relationship = extid['external_id_relationship'] if extid[
                                'external_id_relationship'] else ''
                            external_id_type = extid['external_id_type'] if extid[
                                'external_id_relationship'] else ''

                            grant_data_list.append(dict(grant_number=external_id_value, grant_url=external_id_url,
                                                        grant_relationship=external_id_relationship,
                                                        grant_type=external_id_type))

                        data.update(dict(funding_title=get_val(_data, "title", "title", "value"),
                                         funding_translated_title=get_val(_data, "title", "translated_title", "value"),
                                         translated_title_language=get_val(_data, "title", "translated_title",
                                                                           "language_code"),
                                         funding_type=get_val(_data, "type"),
                                         funding_subtype=get_val(_data, "organization_defined_type", "value"),
                                         funding_description=get_val(_data, "short_description"),
                                         total_funding_amount=get_val(_data, "amount", "value"),
                                         total_funding_amount_currency=get_val(_data, "amount", "currency_code")))

            except ApiException as e:
                message = json.loads(e.body.replace("''", "\"")).get('user-messsage')
                app.logger.error(f"Exception when calling MemberAPIV20Api->view_employment: {message}")
            except Exception as ex:
                app.logger.exception(
                    "Unhandler error occured while creating or editing a profile record.")
                abort(500, ex)
        else:
            data = dict(
                org_name=org.name,
                disambiguated_id=org.disambiguated_id,
                disambiguation_source=org.disambiguation_source,
                city=org.city,
                country=org.country)

        form.process(data=data)

    if form.validate_on_submit():
        try:
            if section_type == "FUN" or section_type == "PRR" or section_type == "WOR":
                grant_type = request.form.getlist('grant_type')
                grant_number = request.form.getlist('grant_number')
                grant_url = request.form.getlist('grant_url')
                grant_relationship = request.form.getlist('grant_relationship')

                grant_data_list = [{'grant_number': gn, 'grant_type': gt, 'grant_url': gu, 'grant_relationship': gr} for
                                   gn, gt, gu, gr in
                                   zip(grant_number, grant_type, grant_url, grant_relationship)] if list(
                    filter(None, grant_number)) else []

                if section_type == "FUN":
                    put_code, orcid, created = api.create_or_update_individual_funding(
                        put_code=put_code,
                        grant_data_list=grant_data_list,
                        **{f.name: f.data
                           for f in form})
                elif section_type == "WOR":
                    put_code, orcid, created = api.create_or_update_individual_work(
                        put_code=put_code,
                        grant_data_list=grant_data_list,
                        **{f.name: f.data
                           for f in form})
                else:
                    put_code, orcid, created = api.create_or_update_individual_peer_review(
                        put_code=put_code,
                        grant_data_list=grant_data_list,
                        **{f.name: f.data
                           for f in form})
            elif section_type == "RUR":
                put_code, orcid, created = api.create_or_update_researcher_url(
                    put_code=put_code,
                    **{f.name: f.data
                       for f in form})
            elif section_type == "ONR":
                put_code, orcid, created = api.create_or_update_other_name(
                    put_code=put_code,
                    **{f.name: f.data
                       for f in form})
            elif section_type == "KWR":
                put_code, orcid, created = api.create_or_update_keyword(
                    put_code=put_code,
                    **{f.name: f.data
                       for f in form})
            else:
                put_code, orcid, created = api.create_or_update_affiliation(
                    put_code=put_code,
                    affiliation=Affiliation[section_type],
                    **{f.name: f.data
                       for f in form})

                affiliation, _ = UserOrgAffiliation.get_or_create(
                    user=user,
                    organisation=org,
                    put_code=put_code)

                affiliation.department_name = form.department.data
                affiliation.department_city = form.city.data
                affiliation.role_title = form.role.data
                form.populate_obj(affiliation)

                affiliation.save()
            if put_code and created:
                flash("Record details has been added successfully!", "success")
            else:
                flash("Record details has been updated successfully!", "success")
            return redirect(_url)

        except ApiException as e:
            body = json.loads(e.body)
            message = body.get("user-message")
            dev_message = body.get("developer-message")
            more_info = body.get("more-info")
            flash(f"Failed to update the entry: {message}; {dev_message}", "danger")
            if more_info:
                flash(f'You can find more information at <a href="{more_info}">{more_info}</a>', "info")

            app.logger.exception(f"For {user} exception encountered; {dev_message}")
        except Exception as ex:
            app.logger.exception(
                "Unhandler error occured while creating or editing a profile record.")
            abort(500, ex)
    if not grant_data_list:
        grant_data_list.append(dict(grant_number='', grant_url='',
                                    grant_relationship='',
                                    grant_type=''))
    return render_template("profile_entry.html", section_type=section_type, form=form, _url=_url,
                           grant_data_list=grant_data_list)


@app.route("/section/<int:user_id>/<string:section_type>/list", methods=["GET", "POST"])
@login_required
def section(user_id, section_type="EMP"):
    """Show all user profile section list (either 'Education' or 'Employment')."""
    _url = request.args.get("url") or request.referrer or url_for("viewmembers.index_view")

    section_type = section_type.upper()[:3]  # normalize the section type
    if section_type not in ["EDU", "EMP", "FUN", "PRR", "WOR", "RUR", "ONR", "KWR"]:
        flash("Incorrect user profile section", "danger")
        return redirect(_url)

    try:
        user = User.get(id=user_id, organisation_id=current_user.organisation_id)
    except Exception:
        flash("ORCID HUB doent have data related to this researcher", "warning")
        return redirect(_url)

    if not user.orcid:
        flash("The user hasn't yet linked their ORCID record", "danger")
        return redirect(_url)

    orcid_token = None
    if request.method == "POST" and section_type in ["RUR", "ONR", "KWR"]:
        try:
            orcid_token = OrcidToken.select(OrcidToken.access_token).where(OrcidToken.user_id == user.id,
                                                                           OrcidToken.org_id == user.organisation_id,
                                                                           OrcidToken.scope.contains(
                                                                               orcid_client.PERSON_UPDATE)).first()
            if orcid_token:
                flash(
                    "There is no need to send an invite as you already have the token with 'PERSON/UPDATE' permission",
                    "success")
            else:
                app.logger.info(f"Ready to send an ivitation to '{user.email}'.")
                token = utils.new_invitation_token()

                invitation_url = url_for("orcid_login", invitation_token=token, _external=True)

                ui = UserInvitation.create(
                    is_person_update_invite=True,
                    invitee_id=user.id,
                    inviter_id=current_user.id,
                    org=current_user.organisation,
                    email=user.email,
                    first_name=user.first_name,
                    last_name=user.last_name,
                    organisation=current_user.organisation,
                    disambiguated_id=current_user.organisation.disambiguated_id,
                    disambiguation_source=current_user.organisation.disambiguation_source,
                    affiliations=0,
                    token=token)

                utils.send_email(
                    "email/person_update_invitation.html",
                    invitation=ui,
                    invitation_url=invitation_url,
                    recipient=(current_user.organisation.name, user.email),
                    reply_to=(current_user.name, current_user.email),
                    cc_email=(current_user.name, current_user.email))
                flash("Invitation requesting 'PERSON/UPDATE' as been sent.", "success")
        except Exception as ex:
            flash(f"Exception occured while sending mails {ex}", "danger")
            app.logger.exception(f"For {user} encountered exception")
            return redirect(_url)
    try:
        if not orcid_token:
            orcid_token = OrcidToken.get(user=user, org=current_user.organisation)
    except Exception:
        flash("User didn't give permissions to update his/her records", "warning")
        return redirect(_url)

    orcid_client.configuration.access_token = orcid_token.access_token
    # create an instance of the API class
    api_instance = orcid_client.MemberAPIV20Api()
    try:
        # Fetch all entries
        # NB! need to add _preload_content=False to get raw response
        if section_type == "EMP":
            api_response = api_instance.view_employments(user.orcid, _preload_content=False)
        elif section_type == "EDU":
            api_response = api_instance.view_educations(user.orcid, _preload_content=False)
        elif section_type == "RUR":
            api_response = api_instance.view_researcher_urls(user.orcid, _preload_content=False)
        elif section_type == "ONR":
            api_response = api_instance.view_other_names(user.orcid, _preload_content=False)
        elif section_type == "KWR":
            api_response = api_instance.view_keywords(user.orcid, _preload_content=False)
        elif section_type == "FUN":
            api_response = api_instance.view_fundings(user.orcid)
        elif section_type == "WOR":
            api_response = api_instance.view_works(user.orcid)
        else:
            api_response = api_instance.view_peer_reviews(user.orcid)
    except ApiException as ex:
        if ex.status == 401:
            flash("User has revoked the permissions to update his/her records", "warning")
        else:
            flash(
                "Exception when calling ORCID API: \n" + json.loads(ex.body.replace(
                    "''", "\"")).get('user-messsage'), "danger")
        return redirect(_url)
    except Exception as ex:
        abort(500, ex)

    # TODO: Organisation has read token
    # TODO: Organisation has access to the employment records
    # TODO: retrieve and tranform for presentation (order, etc)
    try:
        if section_type in ["EMP", "EDU", "RUR", "ONR", "KWR"]:
            data = json.loads(api_response.data, object_pairs_hook=NestedDict)
        else:
            data = api_response.to_dict()
    except Exception as ex:
        flash("User didn't give permissions to update his/her records", "warning")
        flash("Unhandled exception occured while retrieving ORCID data: %s" % ex, "danger")
        app.logger.exception(f"For {user} encountered exception")
        return redirect(_url)
    # TODO: transform data for presentation:

    records = []
    if section_type == 'FUN':
        if data and data.get("group"):
            for k in data.get("group"):
                fs = k.get("funding_summary")[0]
                records.append(fs)
        return render_template(
            "funding_section.html",
            url=_url,
            records=records,
            section_type=section_type,
            user_id=user_id,
            org_client_id=user.organisation.orcid_client_id)
    elif section_type == 'PRR':
        if data and data.get("group"):
            for k in data.get("group"):
                for ps in k.get("peer-review-summary"):
                    records.append(ps)
        return render_template(
            "peer_review_section.html",
            url=_url,
            records=records,
            section_type=section_type,
            user_id=user_id,
            org_client_id=user.organisation.orcid_client_id)
    elif section_type == 'WOR':
        if data and data.get("group"):
            for k in data.get("group"):
                for ps in k.get("work-summary"):
                    records.append(ps)
        return render_template(
            "work_section.html",
            url=_url,
            records=records,
            section_type=section_type,
            user_id=user_id,
            org_client_id=user.organisation.orcid_client_id)
    else:
        records = data.get("education-summary" if section_type == "EDU" else
                           "employment-summary" if section_type == "EMP" else
                           "researcher-url" if section_type == "RUR" else
                           "keyword" if section_type == "KWR" else "other-name")

    return render_template(
        "section.html",
        url=_url,
        records=records,
        section_type=section_type,
        user_id=user_id,
        org_client_id=user.organisation.orcid_client_id)


@app.route("/search/group_id_record/list", methods=["GET", "POST"])
@roles_required(Role.ADMIN)
def search_group_id_record():
    """Search groupID record."""
    _url = url_for("groupidrecord.index_view")
    form = GroupIdForm()
    records = []

    if request.method == "GET":
        data = dict(
            page_size="100",
            page="1")

        form.process(data=data)

    if request.method == "POST" and not form.search.data:
        group_id = request.form.get('group_id')
        name = request.form.get('name')
        description = request.form.get('description')
        type = request.form.get('type')
        put_code = request.form.get('put_code')

        with db.atomic():
            try:
                gir, created = GroupIdRecord.get_or_create(organisation=current_user.organisation,
                                                           group_id=group_id, name=name, description=description,
                                                           type=type)
                gir.put_code = put_code

                if created:
                    gir.add_status_line(f"Successfully added {group_id} from ORCID.")
                    flash(f"Successfully added {group_id}.", "success")
                else:
                    flash(f"The GroupID Record {group_id} is already existing in your list.", "success")
                gir.save()

            except Exception as ex:
                db.rollback()
                flash(f"Failed to save GroupID Record: {ex}", "warning")
                app.logger.exception(f"Failed to save GroupID Record: {ex}")

        return redirect(_url)
    elif form.validate_on_submit():
        try:
            group_id_name = form.group_id_name.data
            page_size = form.page_size.data
            page = form.page.data

            orcid_token = None
            org = current_user.organisation
            try:
                orcid_token = OrcidToken.get(org=org, scope='/group-id-record/read')
            except OrcidToken.DoesNotExist:
                orcid_token = utils.get_client_credentials_token(org=org, scope="/group-id-record/read")
            except Exception as ex:
                flash("Something went wrong in ORCID call, "
                      "please contact orcid@royalsociety.org.nz for support", "warning")
                app.logger.exception(f'Exception occured {ex}')

            orcid_client.configuration.access_token = orcid_token.access_token
            api = orcid_client.MemberAPI(org=org, access_token=orcid_token.access_token)

            api_response = api.view_group_id_records(page_size=page_size, page=page, name=group_id_name,
                                                     _preload_content=False)
            if api_response:
                data = json.loads(api_response.data)
                # Currently the api only gives correct response for one entry otherwise it throws 500 exception.
                records.append(data)
        except ApiException as ex:
            if ex.status == 401:
                orcid_token.delete_instance()
                flash(f"Old token was expired. Please search again so that next time we will fetch latest token",
                      "warning")
            elif ex.status == 500:
                flash(f"ORCID API Exception: {ex}", "warning")
            else:
                flash(f"Something went wrong in ORCID call, Please try again by making necessary changes, "
                      f"In case you understand this message: {ex} or"
                      f" else please contact orcid@royalsociety.org.nz for support", "warning")
                app.logger.warning(f'Exception occured {ex}')

        except Exception as ex:
            app.logger.exception(f'Exception occured {ex}')
            abort(500, ex)

    return render_template("groupid_record_entries.html", form=form, _url=_url, records=records)


@app.route("/load/org", methods=["GET", "POST"])
@roles_required(Role.SUPERUSER)
def load_org():
    """Preload organisation data."""
    form = FileUploadForm()
    if form.validate_on_submit():
        row_count = OrgInfo.load_from_csv(read_uploaded_file(form))

        flash("Successfully loaded %d rows." % row_count, "success")
        return redirect(url_for("orginfo.index_view"))

    return render_template("fileUpload.html", form=form, title="Organisation")


@app.route("/load/researcher", methods=["GET", "POST"])
@roles_required(Role.ADMIN)
def load_researcher_affiliations():
    """Preload organisation data."""
    form = FileUploadForm(extensions=["csv", "tsv", "json", "yaml", "yml"])
    if form.validate_on_submit():
        try:
            filename = secure_filename(form.file_.data.filename)
            content_type = form.file_.data.content_type
            content = read_uploaded_file(form)
            if content_type in ["text/tab-separated-values", "text/csv"] or (
                    filename and filename.lower().endswith(('.csv', '.tsv'))):
                task = Task.load_from_csv(content, filename=filename)
            else:
                task = AffiliationRecord.load(content, filename=filename)
            flash(f"Successfully loaded {task.record_count} rows.")
            return redirect(url_for("affiliationrecord.index_view", task_id=task.id))
        except (
                ValueError,
                ModelException,
        ) as ex:
            flash(f"Failed to load affiliation record file: {ex}", "danger")
            app.logger.exception("Failed to load affiliation records.")

    return render_template("fileUpload.html", form=form, title="Researcher Info Upload")


@app.route("/load/researcher/funding", methods=["GET", "POST"])
@roles_required(Role.ADMIN)
def load_researcher_funding():
    """Preload organisation data."""
    form = FileUploadForm(extensions=["json", "yaml", "csv", "tsv"])
    if form.validate_on_submit():
        filename = secure_filename(form.file_.data.filename)
        content_type = form.file_.data.content_type
        try:
            if content_type in ["text/tab-separated-values", "text/csv"] or (
                    filename and filename.lower().endswith(('.csv', '.tsv'))):
                task = FundingRecord.load_from_csv(
                    read_uploaded_file(form), filename=filename)
            else:
                task = FundingRecord.load_from_json(read_uploaded_file(form), filename=filename)
            flash(f"Successfully loaded {task.record_count} rows.")
            return redirect(url_for("fundingrecord.index_view", task_id=task.id))
        except Exception as ex:
            flash(f"Failed to load funding record file: {ex.args}", "danger")
            app.logger.exception("Failed to load funding records.")

    return render_template("fileUpload.html", form=form, title="Funding Info Upload")


@app.route("/load/researcher/work", methods=["GET", "POST"])
@roles_required(Role.ADMIN)
def load_researcher_work():
    """Preload researcher's work data."""
    form = FileUploadForm(extensions=["json", "yaml", "csv", "tsv"])
    if form.validate_on_submit():
        filename = secure_filename(form.file_.data.filename)
        content_type = form.file_.data.content_type
        try:
            if content_type in ["text/tab-separated-values", "text/csv"] or (
                    filename and filename.lower().endswith(('.csv', '.tsv'))):
                task = WorkRecord.load_from_csv(
                    read_uploaded_file(form), filename=filename)
            else:
                task = WorkRecord.load_from_json(read_uploaded_file(form), filename=filename)
            flash(f"Successfully loaded {task.record_count} rows.")
            return redirect(url_for("workrecord.index_view", task_id=task.id))
        except Exception as ex:
            flash(f"Failed to load work record file: {ex.args}", "danger")
            app.logger.exception("Failed to load work records.")

    return render_template("fileUpload.html", form=form, title="Work Info Upload")


@app.route("/load/researcher/peer_review", methods=["GET", "POST"])
@roles_required(Role.ADMIN)
def load_researcher_peer_review():
    """Preload researcher's peer review data."""
    form = FileUploadForm(extensions=["json", "yaml", "csv", "tsv"])
    if form.validate_on_submit():
        filename = secure_filename(form.file_.data.filename)
        content_type = form.file_.data.content_type
        try:
            if content_type in ["text/tab-separated-values", "text/csv"] or (
                    filename and filename.lower().endswith(('.csv', '.tsv'))):
                task = PeerReviewRecord.load_from_csv(
                    read_uploaded_file(form), filename=filename)
            else:
                task = PeerReviewRecord.load_from_json(read_uploaded_file(form), filename=filename)
            flash(f"Successfully loaded {task.record_count} rows.")
            return redirect(url_for("peerreviewrecord.index_view", task_id=task.id))
        except Exception as ex:
            flash(f"Failed to load peer review record file: {ex.args}", "danger")
            app.logger.exception("Failed to load peer review records.")

    return render_template("fileUpload.html", form=form, title="Peer Review Info Upload")


@app.route("/load/researcher/urls", methods=["GET", "POST"])
@roles_required(Role.ADMIN)
def load_researcher_urls():
    """Preload researcher's url data."""
    form = FileUploadForm(extensions=["json", "yaml", "csv", "tsv"])
    if form.validate_on_submit():
        filename = secure_filename(form.file_.data.filename)
        content_type = form.file_.data.content_type
        try:
            if content_type in ["text/tab-separated-values", "text/csv"] or (
                    filename and filename.lower().endswith(('.csv', '.tsv'))):
                task = ResearcherUrlRecord.load_from_csv(
                    read_uploaded_file(form), filename=filename)
            else:
                task = ResearcherUrlRecord.load_from_json(read_uploaded_file(form), filename=filename)
            flash(f"Successfully loaded {task.record_count} rows.")
            return redirect(url_for("researcherurlrecord.index_view", task_id=task.id))
        except Exception as ex:
            flash(f"Failed to load researcher url record file: {ex}", "danger")
            app.logger.exception("Failed to load researcher url records.")

    return render_template("fileUpload.html", form=form, title="Researcher Urls Info Upload")


@app.route("/load/other/names", methods=["GET", "POST"])
@roles_required(Role.ADMIN)
def load_other_names():
    """Preload Other Name data."""
    form = FileUploadForm(extensions=["json", "yaml", "csv", "tsv"])
    if form.validate_on_submit():
        filename = secure_filename(form.file_.data.filename)
        content_type = form.file_.data.content_type
        try:
            if content_type in ["text/tab-separated-values", "text/csv"] or (
                    filename and filename.lower().endswith(('.csv', '.tsv'))):
                task = OtherNameRecord.load_from_csv(
                    read_uploaded_file(form), filename=filename)
            else:
                task = OtherNameRecord.load_from_json(read_uploaded_file(form), filename=filename)
            flash(f"Successfully loaded {task.record_count} rows.")
            return redirect(url_for("othernamerecord.index_view", task_id=task.id))
        except Exception as ex:
            flash(f"Failed to load Other Name record file: {ex}", "danger")
            app.logger.exception("Failed to load Other Name records.")

    return render_template("fileUpload.html", form=form, title="Other Names Info Upload")


@app.route("/load/keyword", methods=["GET", "POST"])
@roles_required(Role.ADMIN)
def load_keyword():
    """Preload Keywords data."""
    form = FileUploadForm(extensions=["json", "yaml", "csv", "tsv"])
    if form.validate_on_submit():
        filename = secure_filename(form.file_.data.filename)
        content_type = form.file_.data.content_type
        try:
            if content_type in ["text/tab-separated-values", "text/csv"] or (
                    filename and filename.lower().endswith(('.csv', '.tsv'))):
                task = KeywordRecord.load_from_csv(
                    read_uploaded_file(form), filename=filename, task_type=TaskType.KEYWORD)
            else:
                task = KeywordRecord.load_from_json(
                    read_uploaded_file(form), filename=filename, task_type=TaskType.KEYWORD)
            flash(f"Successfully loaded {task.record_count} rows.")
            return redirect(url_for("keywordrecord.index_view", task_id=task.id))
        except Exception as ex:
            flash(f"Failed to load Keyword record file: {ex}", "danger")
            app.logger.exception("Failed to load Keyword records.")

    return render_template("fileUpload.html", form=form, title="Keyword Info Upload")


@app.route("/orcid_api_rep", methods=["GET", "POST"])
@roles_required(Role.SUPERUSER)
def orcid_api_rep():
    """Show ORCID API invocation report."""
    data = db.execute_sql("""
    WITH rd AS (
        SELECT date_trunc("minute", call_datetime) AS d, count(*) AS c
        FROM orcid_api_call
        GROUP BY date_trunc("minute", call_datetime))
    SELECT date_trunc("day", d) AS d, max(c) AS c
    FROM rd GROUP BY DATE_TRUNC("day", d) ORDER BY 1
    """).fetchall()

    return render_template("orcid_api_call_report.html", data=data)


def register_org(org_name,
                 email=None,
                 org_email=None,
                 tech_contact=True,
                 via_orcid=False,
                 first_name=None,
                 last_name=None,
                 orcid_id=None,
                 city=None,
                 state=None,
                 country=None,
                 course_or_role=None,
                 disambiguated_id=None,
                 disambiguation_source=None,
                 **kwargs):
    """Register research organisaion."""
    email = (email or org_email).lower()
    try:
        User.get(User.email == email)
    except User.DoesNotExist:
        pass
    finally:
        try:
            org = Organisation.get(name=org_name)
        except Organisation.DoesNotExist:
            org = Organisation(name=org_name)
            if via_orcid:
                org.state = state
                org.city = city
                org.country = country
                org.disambiguated_id = disambiguated_id
                org.disambiguation_source = disambiguation_source

        try:
            org_info = OrgInfo.get(name=org.name)
        except OrgInfo.DoesNotExist:
            pass
        else:
            org.tuakiri_name = org_info.tuakiri_name

        try:
            org.save()
        except Exception:
            app.logger.exception("Failed to save organisation data")
            raise

        try:
            user = User.get(email=email)
            user.organisation = org
            user.confirmed = True
        except User.DoesNotExist:
            user = User.create(
                email=email,
                organisation=org)

        user.roles |= Role.ADMIN
        if tech_contact:
            user.roles |= Role.TECHNICAL

        if via_orcid:
            if not user.orcid and orcid_id:
                user.orcid = orcid_id
            if not user.first_name and first_name:
                user.first_name = first_name
            if not user.last_name and last_name:
                user.last_name = last_name

        try:
            user.save()
        except Exception:
            app.logger.exception("Failed to save user data")
            raise

        try:
            user_org = UserOrg.get(user=user, org=org)
            user_org.is_admin = True
            try:
                user_org.save()
            except Exception:
                app.logger.exception(
                    "Failed to assign the user as an administrator to the organisation")
                raise
        except UserOrg.DoesNotExist:
            user_org = UserOrg.create(user=user, org=org, is_admin=True)

        app.logger.info(f"Ready to send an ivitation to '{org_name} <{email}>'.")
        token = utils.new_invitation_token()
        # TODO: for via_orcid constact direct link to ORCID with callback like to HUB
        if via_orcid:
            invitation_url = url_for("orcid_login", invitation_token=token, _external=True)
        else:
            invitation_url = url_for("index", _external=True)

        oi = OrgInvitation.create(
            inviter_id=current_user.id,
            invitee_id=user.id,
            email=user.email,
            org=org,
            token=token,
            tech_contact=tech_contact,
            url=invitation_url)

        utils.send_email(
            "email/org_invitation.html",
            invitation=oi,
            recipient=(org_name, email),
            reply_to=(current_user.name, current_user.email),
            cc_email=(current_user.name, current_user.email))

        org.is_email_sent = True
        try:
            org.save()
        except Exception:
            app.logger.exception("Failed to save organisation data")
            raise


# TODO: user can be admin for multiple org and org can have multiple admins:
# TODO: user shoud be assigned exclicitly organization
# TODO: OrgAdmin ...
# TODO: gracefully handle all exceptions (repeated infitation, user is
# already an admin for the organization etc.)
@app.route("/invite/organisation", methods=["GET", "POST"])
@roles_required(Role.SUPERUSER)
def invite_organisation():
    """Invite an organisation to register.

    Flow:
        * Hub administrort (super user) invokes the page,
        * Fills in the form with the organisation and organisation technica contatct data (including an email address);
        * Submits the form;
        * A secure registration token gets ceated;
        * An email message with confirmation link gets created and sent off to the technical contact.
    """
    form = OrgRegistrationForm()
    if form.validate_on_submit():
        params = {f.name: f.data for f in form}
        try:
            org_name = params.get("org_name")
            email = params.get("org_email").lower()

            if params.get("tech_contact"):
                try:
                    org = Organisation.get(name=org_name)
                    if org.tech_contact and org.tech_contact.email != email:
                        # If the current tech contact is technical contact of more than one organisation,
                        # then dont update the Roles in User table.
                        check_tech_contact_count = Organisation.select().where(
                            Organisation.tech_contact == org.tech_contact).count()
                        if check_tech_contact_count == 1:
                            org.tech_contact.roles &= ~Role.TECHNICAL
                            org.tech_contact.save()
                        flash(f"The current tech.contact {org.tech_contact.name} "
                              f"({org.tech_contact.email}) will be revoked.", "warning")
                except Organisation.DoesNotExist:
                    pass
                except User.DoesNotExist:
                    pass

            register_org(**params)
            org = Organisation.get(name=org_name)
            user = User.get(email=email)
            if org.confirmed:
                if user.is_tech_contact_of(org):
                    flash("New Technical contact has been Invited Successfully! "
                          "An email has been sent to the Technical contact", "success")
                    app.logger.info(
                        f"For Organisation '{org_name}', "
                        f"New Technical Contact '{email}' has been invited successfully.")
                else:
                    flash("New Organisation Admin has been Invited Successfully! "
                          "An email has been sent to the Organisation Admin", "success")
                    app.logger.info(
                        f"For Organisation '{org_name}', "
                        f"New Organisation Admin '{email}' has been invited successfully.")
            else:
                flash("Organisation Invited Successfully! "
                      "An email has been sent to the organisation contact", "success")
                app.logger.info(f"Organisation '{org_name}' successfully invited. "
                                f"Invitation sent to '{email}'.")
        except Exception as ex:
            app.logger.exception(f"Failed to send registration invitation with {params}.")
            flash(f"Failed to send registration invitation: {ex}.", "danger")

    return render_template(
        "registration.html", form=form, org_info={r.name: r.to_dict()
                                                  for r in OrgInfo.select()})


@app.route("/user/<int:user_id>/organisations", methods=["GET", "POST"])
@roles_required(Role.SUPERUSER)
def user_organisations(user_id):
    """Manage user organisaions."""
    user_orgs = (Organisation.select(
        Organisation.id, Organisation.name,
        (Organisation.tech_contact_id == user_id).alias("is_tech_contact"), UserOrg.is_admin).join(
            UserOrg, on=((UserOrg.org_id == Organisation.id) & (UserOrg.user_id == user_id)))
                 .naive())
    return render_template("user_organisations.html", user_orgs=user_orgs)


@app.route("/invite/user", methods=["GET", "POST"])
@roles_required(Role.SUPERUSER, Role.ADMIN)
def invite_user():
    """Invite a researcher to join the hub."""
    form = UserInvitationForm()
    org = current_user.organisation
    if request.method == "GET":
        form.organisation.data = org.name
        form.disambiguated_id.data = org.disambiguated_id
        form.disambiguation_source.data = org.disambiguation_source
        form.city.data = org.city
        form.state.data = org.state
        form.country.data = org.country

    while form.validate_on_submit():
        resend = form.resend.data
        email = form.email_address.data.lower()
        affiliations = 0
        invited_user = None
        if form.is_student.data:
            affiliations = Affiliation.EDU
        if form.is_employee.data:
            affiliations |= Affiliation.EMP

        invited_user = User.select().where(User.email == email).first()
        if (invited_user and OrcidToken.select().where(
            (OrcidToken.user_id == invited_user.id) & (OrcidToken.org_id == org.id)
                & (OrcidToken.scope.contains("/activities/update"))).exists()):
            try:
                if affiliations & (Affiliation.EMP | Affiliation.EDU):
                    api = orcid_client.MemberAPI(org, invited_user)
                    params = {f.name: f.data for f in form if f.data != ""}
                    for a in Affiliation:
                        if a & affiliations:
                            params["affiliation"] = a
                            params["initial"] = False
                            api.create_or_update_affiliation(**params)
                    flash(
                        f"The ORCID Hub was able to automatically write an affiliation with "
                        f"{invited_user.organisation}, as the nature of the affiliation with {invited_user} "
                        f"organisation does appear to include either Employment or Education.\n ",
                        "success")
                else:
                    flash(
                        f"The ORCID Hub was not able to automatically write an affiliation with "
                        f"{invited_user.organisation}, as the nature of the affiliation with {invited_user} "
                        f"organisation does not appear to include either Employment or Education.\n "
                        f"Please select 'staff' or 'student' checkbox present on this page.", "warning")
            except Exception as ex:
                flash(f"Something went wrong: {ex}", "danger")
                app.logger.exception("Failed to create affiliation record")
        else:
            try:
                ui = UserInvitation.get(org=org, email=email)
                flash(
                    f"An invitation to affiliate with {org} had been already sent to {email} earlier "
                    f"at {isodate(ui.sent_at)}.", "warning" if resend else "danger")
                if not form.resend.data:
                    break
            except UserInvitation.DoesNotExist:
                pass

            inviter = current_user._get_current_object()
            job = send_user_invitation.queue(
                inviter.id,
                org.id,
                email=email,
                affiliations=affiliations,
                **{f.name: f.data
                   for f in form},
                cc_email=(current_user.name, current_user.email))
            flash(
                f"An invitation to {email} was {'resent' if resend else 'sent'} successfully (task id: {job.id}).",
                "success")
        break

    return render_template("user_invitation.html", form=form)


@app.route(
    "/settings/email_template", methods=[
        "GET",
        "POST",
    ])
@roles_required(Role.TECHNICAL, Role.ADMIN)
def manage_email_template():
    """Manage organisation invitation email template."""
    org = current_user.organisation
    form = EmailTemplateForm(obj=org)
    default_template = app.config.get("DEFAULT_EMAIL_TEMPLATE")

    if form.validate_on_submit():
        if form.prefill.data or form.reset.data:
            form.email_template.data = default_template
        elif form.cancel.data:
            pass
        elif form.send.data:
            logo = org.logo if form.email_template_enabled.data else None
            utils.send_email(
                "email/test.html",
                recipient=(current_user.name, current_user.email),
                reply_to=(current_user.name, current_user.email),
                cc_email=(current_user.name, current_user.email),
                sender=(current_user.name, current_user.email),
                subject="TEST EMAIL",
                org_name=org.name,
                logo=url_for("logo_image", token=logo.token, _external=True) if logo else None,
                base=form.email_template.data
                if form.email_template_enabled.data else default_template)
        elif form.save.data:
            # form.populate_obj(org)
            if any(x in form.email_template.data for x in ['{MESSAGE}', '{INCLUDED_URL}']):
                org.email_template = form.email_template.data
                org.email_template_enabled = form.email_template_enabled.data
                org.save()
                flash("Saved organisation email template'", "info")
            else:
                flash("Are you sure? Without a {MESSAGE} or {INCLUDED_URL} "
                      "your users will be unable to respond to your invitations.", "danger")

    return render_template("email_template.html", BASE_URL=url_for("index", _external=True)[:-1], form=form)


@app.route("/logo/<string:token>")
@app.route("/logo")
def logo_image(token=None):
    """Get organisation Logo image."""
    if token:
        logo = File.select().where(File.token == token).first()
        if logo:
            return send_file(
                BytesIO(logo.data), mimetype=logo.mimetype, attachment_filename=logo.filename)
    return redirect(url_for("static", filename="images/banner-small.png", _external=True))


@app.route(
    "/settings/logo", methods=[
        "GET",
        "POST",
    ])
@roles_required(Role.TECHNICAL, Role.ADMIN)
def logo():
    """Manage organisation 'logo'."""
    org = current_user.organisation
    best = request.accept_mimetypes.best_match(["text/html", "image/*"])
    if best == "image/*" and org.logo:
        return send_file(
            BytesIO(org.logo.data),
            mimetype=org.logo.mimetype,
            attachment_filename=org.logo.filename)

    form = LogoForm()
    if request.method == "POST" and form.reset.data:
        org.logo = None
        org.save()
    elif form.validate_on_submit():
        f = form.logo_file.data
        filename = secure_filename(f.filename)
        logo = File.create(data=f.read(), mimetype=f.mimetype, filename=f.filename)
        org.logo = logo
        org.save()
        flash(f"Saved organisation logo '{filename}'", "info")

    return render_template("logo.html", form=form)


@app.route(
    "/settings/applications/<int:app_id>", methods=[
        "GET",
        "POST",
    ])
@app.route(
    "/settings/applications", methods=[
        "GET",
        "POST",
    ])
@roles_required(Role.SUPERUSER, Role.TECHNICAL)
def application(app_id=None):
    """Register an application client."""
    form = ApplicationFrom()
    if app_id:
        client = Client.select().where(Client.id == app_id).first()
    else:
        client = Client.select().where(Client.user_id == current_user.id).first()
    if client:
        flash(
            f"You aready have registered application '{client.name}' and issued API credentials.",
            "info")
        return redirect(url_for("api_credentials", app_id=client.id))

    if form.validate_on_submit():
        client = Client(org_id=current_user.organisation.id)
        form.populate_obj(client)
        client.client_id = secrets.token_hex(10)
        client.client_secret = secrets.token_urlsafe(20)
        client.save()
        flash(f"Application '{client.name}' was successfully registered.", "success")
        return redirect(url_for("api_credentials", app_id=client.id))

    return render_template("application.html", form=form)


@app.route(
    "/settings/credentials/<int:app_id>", methods=[
        "GET",
        "POST",
    ])
@app.route(
    "/settings/credentials", methods=[
        "GET",
        "POST",
    ])
@roles_required(Role.SUPERUSER, Role.TECHNICAL)
def api_credentials(app_id=None):
    """Manage API credentials."""
    if app_id:
        client = Client.select().where(Client.id == app_id).first()
    else:
        client = Client.select().where(Client.user_id == current_user.id).first()
    if not client:
        return redirect(url_for("application"))
    form = CredentialForm(obj=client)
    if form.validate_on_submit():
        if form.revoke.data:
            Token.delete().where(Token.client == client).execute()
        elif form.reset.data:
            form.client_id.data = client.client_id = secrets.token_hex(10)
            form.client_secret.data = client.client_secret = secrets.token_urlsafe(20)
            client.save()
        elif form.update_app.data:
            form.populate_obj(client)
            client.save()
        elif form.delete.data:
            with db.atomic():
                Token.delete().where(Token.client == client).execute()
                client.delete_instance(recursive=True)
            return redirect(url_for("application"))

    return render_template("api_credentials.html", form=form)


@app.route("/hub/api/v0.1/users/<int:user_id>/orgs/<int:org_id>")
@app.route("/hub/api/v0.1/users/<int:user_id>/orgs/")
@roles_required(Role.SUPERUSER, Role.ADMIN)
def user_orgs(user_id, org_id=None):
    """Retrive all linked to the user organisations."""
    try:
        u = User.get(id=user_id)
        if org_id:
            org = u.organisations.where(Organisation.id == org_id).first()
            if org:
                return jsonify(model_to_dict(org))
            return jsonify({"error": f"Not Found Organisation with ID: {org_id}"}), 404
        return jsonify({"user-orgs": list(u.organisations.dicts())})
    except User.DoesNotExist:
        return jsonify({"error": f"Not Found user with ID: {user_id}"}), 404


@app.route(
    "/hub/api/v0.1/users/<int:user_id>/orgs/<int:org_id>",
    methods=[
        "DELETE",
        "PATCH",
        "POST",
        "PUT",
    ])
@app.route(
    "/hub/api/v0.1/users/<int:user_id>/orgs/", methods=[
        "DELETE",
        "PATCH",
        "POST",
        "PUT",
    ])
@roles_required(Role.SUPERUSER, Role.ADMIN)
def user_orgs_org(user_id, org_id=None):
    """Add an organisation to the user.

    Receives:
    {"id": N, "is_admin": true/false, "is_tech_contact": true/false, ...}

    Where: id - the organisation ID.

    If the user is already linked to the organisation, the entry gets only updated.

    If another user is the tech.contact of the organisation, the existing user
    should be demoted.

    Returns: user_org entry

    """
    data = request.json
    if not org_id and not (data and data.get("id")):
        return jsonify({"error": "NOT DATA"}), 400
    if not org_id:
        org_id = data.get("id")
    if request.method == "DELETE":
        UserOrg.delete().where(
                (UserOrg.user_id == user_id) & (UserOrg.org_id == org_id)).execute()
        user = User.get(id=user_id)
        if (user.roles & Role.ADMIN) and not user.admin_for.exists():
            user.roles &= ~Role.ADMIN
            user.save()
            app.logger.info(f"Revoked ADMIN role from user {user}")
        if user.organisation_id == org_id:
            user.organisation_id = None
            user.save()
        return jsonify({
            "user-org": data,
            "status": "DELETED",
        }), 204
    else:
        org = Organisation.get(org_id)
        uo, created = UserOrg.get_or_create(user_id=user_id, org_id=org_id)
        if "is_admin" in data:
            uo.is_admin = data["is_admin"]
            uo.save()
        if "is_tech_contact" in data:
            user = User.get(id=user_id)
            if data["is_tech_contact"]:
                # Updating old Technical Contact's Role info.
                if org.tech_contact and org.tech_contact != user:
                    org.tech_contact.roles &= ~Role.TECHNICAL
                    org.tech_contact.save()
                # Assigning new tech contact to organisation.
                org.tech_contact = user
            elif org.tech_contact == user:
                org.tech_contact_id = None
            org.save()
        return jsonify({
            "org": model_to_dict(org, recurse=False),
            "user_org": model_to_dict(uo, recurse=False),
            "status": ("CREATED" if created else "UPDATED"),
        }), (201 if created else 200)


@app.route("/services/<int:user_id>/updated", methods=["POST"])
def update_webhook(user_id):
    """Handle webook calls."""
    try:
        updated_at = datetime.utcnow()
        user = User.get(user_id)
        user.orcid_updated_at = updated_at
        user.save()

        for org in user.organisations.where(Organisation.webhook_enabled):

            if org.webhook_url:
                utils.invoke_webhook_handler.queue(
                    org.webhook_url,
                    user.orcid,
                    updated_at,
                )

            if org.email_notifications_enabled:
                url = app.config["ORCID_BASE_URL"] + user.orcid
                utils.send_email(
                    f"""<p>User {user.name} (<a href="{url}" target="_blank">{user.orcid}</a>)
                    profile was updated at {updated_at.isoformat(timespec="minutes", sep=' ')}.</p>""",
                    recipient=org.notification_email or (org.tech_contact.name, org.tech_contact.email),
                    subject=f"ORCID Profile Update ({user.orcid})",
                    org=org)

    except Exception:
        app.logger.exception(f"Invalid user_id: {user_id}")

    return '', 204


@app.route(
    "/settings/webhook", methods=[
        "GET",
        "POST",
    ])
@roles_required(Role.TECHNICAL, Role.SUPERUSER)
def org_webhook():
    """Manage organisation invitation email template."""
    org = current_user.organisation
    form = WebhookForm(obj=org)

    if form.validate_on_submit():
        old_webhook_url = org.webhook_url
        if old_webhook_url and old_webhook_url != form.webhook_url.data:
            for u in org.users.where(User.webhook_enabled):
                utils.register_orcid_webhook.queue(u, delete=True)
        form.populate_obj(org)
        org.save()
        if form.webhook_enabled.data:
            job = utils.enable_org_webhook.queue(org)
            flash(f"Webhook activation was initiated (task id: {job.id})", "info")
        else:
            utils.disable_org_webhook.queue(org)
            flash(f"Webhook was disabled.", "info")

    return render_template("form.html", form=form, title="Organisation Webhook")


@app.route("/sync_profiles/<int:task_id>", methods=["GET", "POST"])
@app.route(
    "/sync_profiles", methods=[
        "GET",
        "POST",
    ])
@roles_required(Role.TECHNICAL, Role.SUPERUSER)
def sync_profiles(task_id=None):
    """Start research profile synchronization."""
    if not current_user.is_tech_contact_of() and not current_user.is_superuser:
        flash(
            f"Access Denied! You must be the technical conatact of '{current_user.organisation}'",
            "danger")
        abort(403)
    if not task_id:
        task_id = request.args.get("task_id")
    if task_id:
        task = Task.get(task_id)
        org = task.org
    else:
        org = current_user.organisation
        task = Task.select().where(Task.task_type == TaskType.SYNC, Task.org == org).order_by(
            Task.created_at.desc()).limit(1).first()

    form = ProfileSyncForm()

    if form.is_submitted():
        if form.close.data:
            _next = get_next_url() or url_for("task.index_view")
            return redirect(_next)
        if task and not form.restart.data:
            flash(f"There is already an active profile synchronization task", "warning")
        else:
            Task.delete().where(Task.org == org, Task.task_type == TaskType.SYNC).execute()
            task = Task.create(org=org, task_type=TaskType.SYNC)
            job = utils.sync_profile.queue(task_id=task.id)
            flash(f"Profile synchronization task was initiated (job id: {job.id})", "info")
            return redirect(url_for("sync_profiles"))

    page_size = 10
    page = int(request.args.get("page", 1))
    page_count = math.ceil(task.log_entries.count() / page_size) if task else 0
    return render_template(
        "profile_sync.html",
        form=form,
        title="Profile Synchronization",
        task=task,
        page=page,
        page_size=page_size,
        page_count=page_count)


@app.route("/remove/orcid/linkage", methods=["POST"])
@login_required
def remove_linkage():
    """Delete an ORCID Token and ORCiD iD."""
    _url = request.args.get("url") or request.referrer or url_for("link")
    org = current_user.organisation
    token_revoke_url = app.config["ORCID_BASE_URL"] + "oauth/revoke"

    if UserOrg.select().where(
                (UserOrg.user_id == current_user.id) & (UserOrg.org_id == org.id) & UserOrg.is_admin).exists():
        flash(f"Failed to remove linkage for {current_user}, as this user appears to be one of the admins for {org}. "
              f"Please contact orcid@royalsociety.org.nz for support", "danger")
        return redirect(_url)

    for token in OrcidToken.select().where(OrcidToken.org_id == org.id, OrcidToken.user_id == current_user.id):
        try:
            resp = requests.post(
                token_revoke_url,
                headers={"Accepts": "application/json"},
                data=dict(
                    client_id=org.orcid_client_id,
                    client_secret=org.orcid_secret,
                    token=token.access_token))

            if resp.status_code != 200:
                flash("Failed to revoke token {token.access_token}: {ex}", "danger")
                return redirect(_url)

            token.delete_instance()

        except Exception as ex:
            flash(f"Failed to revoke token {token.access_token}: {ex}", "danger")
            app.logger.exception('Failed to delete record.')
            return redirect(_url)
    # Check if the User is Admin for other organisation or has given permissions to other organisations.
    if UserOrg.select().where(
            (UserOrg.user_id == current_user.id) & UserOrg.is_admin).exists() or OrcidToken.select().where(
            OrcidToken.user_id == current_user.id).exists():
        flash(
            f"We have removed the Access token related to {org}, However we did not remove the stored ORCiD ID as "
            f"{current_user} is either an admin of other organisation or has given permission to other organisation.",
            "warning")
    else:
        current_user.orcid = None
        current_user.save()
        flash(
            f"We have removed the Access token and storied ORCiD ID for {current_user}. "
            f"If you logout now without giving permissions, you may not be able to login again. "
            f"Please press the below button to give permissions to {org}",
            "success")
    return redirect(_url)


class ScheduerView(BaseModelView):
    """Simle Flask-RQ2 scheduled task viewer."""

    can_edit = False
    can_delete = False
    can_create = False
    can_view_details = True
    column_type_formatters = {datetime: lambda view, value: isodate(value)}

    def __init__(self,
                 name=None,
                 category=None,
                 endpoint=None,
                 url=None,
                 static_folder=None,
                 menu_class_name=None,
                 menu_icon_type=None,
                 menu_icon_value=None):
        """Initialize the view."""
        self._search_fields = []

        model = FlaskJob
        super().__init__(
            model,
            name,
            category,
            endpoint,
            url,
            static_folder,
            menu_class_name=menu_class_name,
            menu_icon_type=menu_icon_type,
            menu_icon_value=menu_icon_value)

        self._primary_key = self.scaffold_pk()

    def scaffold_pk(self):  # noqa: D102
        return "id"

    def get_pk_value(self, model):  # noqa: D102
        return model.id

    def scaffold_list_columns(self):
        """Scaffold list columns."""
        return [
            "description", "created_at", "origin", "enqueued_at", "timeout", "result_ttl",
            "status", "meta"
        ]

    def scaffold_sortable_columns(self):  # noqa: D102
        return self.scaffold_list_columns()

    def init_search(self):  # noqa: D102
        if self.column_searchable_list:
            for p in self.column_searchable_list:
                if isinstance(p, str):
                    p = getattr(self.model, p)

                # Check type
                if not isinstance(p, (CharField, TextField)):
                    raise Exception(
                        f'Can only search on text columns. Failed to setup search for "{p}"')

                self._search_fields.append(p)

        return bool(self._search_fields)

    def scaffold_filters(self, name):  # noqa: D102
        return None

    def is_valid_filter(self, filter):  # noqa: D102
        return isinstance(filter, filters.BasePeeweeFilter)

    def scaffold_form(self):  # noqa: D102
        from wtforms import Form
        return Form()

    def scaffold_inline_form_models(self, form_class):  # noqa: D102
        converter = self.model_form_converter(self)
        inline_converter = self.inline_model_form_converter(self)

        for m in self.inline_models:
            form_class = inline_converter.contribute(converter,
                                                     self.model,
                                                     form_class,
                                                     m)

        return form_class

    def get_query(self):  # noqa: D102
        return rq.get_scheduler().get_jobs()

    def get_list(self, page, sort_column, sort_desc, search, filters, execute=True,
                 page_size=None):
        """Return records from the database.

        :param page:
            Page number
        :param sort_column:
            Sort column name
        :param sort_desc:
            Descending or ascending sort
        :param search:
            Search query
        :param filters:
            List of filter tuples
        :param execute:
            Execute query immediately? Default is `True`
        :param page_size:
            Number of results. Defaults to ModelView's page_size. Can be
            overriden to change the page_size limit. Removing the page_size
            limit requires setting page_size to 0 or False.
        """
        jobs = list(self.get_query())

        # Get count
        count = len(jobs)

        # TODO: sort

        return count, jobs

    def get_one(self, job_id):
        """Get a single job."""
        try:
            scheduler = rq.get_scheduler()
            return scheduler.job_class.fetch(job_id, connection=scheduler.connection)
        except Exception as ex:
            flash(f"The jeb with given ID: {job_id} doesn't exist or it was deleted: {ex}.",
                  "danger")
            abort(404)

    def is_accessible(self):
        """Verify if the view is accessible for the current user."""
        if not current_user.is_active or not current_user.is_authenticated:
            return False

        if current_user.has_role(Role.SUPERUSER):
            return True

        return False


admin.add_view(ScheduerView(name="schedude", endpoint="schedude"))<|MERGE_RESOLUTION|>--- conflicted
+++ resolved
@@ -28,11 +28,7 @@
 from flask_login import current_user, login_required
 from flask_rq2.job import FlaskJob
 from jinja2 import Markup
-<<<<<<< HEAD
-=======
 from orcid_api.rest import ApiException
-from peewee import SQL
->>>>>>> fb1fa566
 from playhouse.shortcuts import model_to_dict
 from werkzeug.utils import secure_filename
 from wtforms.fields import BooleanField
