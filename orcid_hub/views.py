# -*- coding: utf-8 -*-
"""Application views."""

import json
import os
import secrets
from collections import namedtuple
from datetime import datetime

from flask import (abort, flash, jsonify, redirect, render_template, request, send_from_directory,
                   url_for)
from flask_admin.actions import action
from flask_admin.contrib.peewee import ModelView
from flask_admin.form import SecureForm
from flask_admin.model import typefmt
from flask_login import current_user, login_required
from jinja2 import Markup
from playhouse.shortcuts import model_to_dict
from swagger_client.rest import ApiException
from werkzeug import secure_filename
from wtforms.fields import BooleanField

<<<<<<< HEAD
from .config import ORCID_BASE_URL, SCOPE_ACTIVITIES_UPDATE, SCOPE_READ_LIMITED
from flask_admin.actions import action
from flask_admin.contrib.peewee import ModelView
from flask_admin.form import SecureForm
from flask_admin.model import typefmt
from swagger_client.rest import ApiException
=======
from config import ORCID_BASE_URL, SCOPE_ACTIVITIES_UPDATE, SCOPE_READ_LIMITED
>>>>>>> f5bf8176

from . import admin, app, models, orcid_client, utils
from .forms import (ApplicationFrom, BitmapMultipleValueField, CredentialForm, FileUploadForm,
                    JsonOrYamlFileUploadForm, OrgRegistrationForm, PartialDateField, RecordForm,
                    UserInvitationForm)
from .login_provider import roles_required
from .models import (Affiliation, AffiliationRecord, CharField, Client, FundingContributor,
                     FundingRecord, Grant, ModelException, OrcidApiCall, OrcidToken, Organisation,
                     OrgInfo, OrgInvitation, PartialDate, Role, Task, TextField, Token, Url, User,
                     UserInvitation, UserOrg, UserOrgAffiliation, db)
# NB! Should be disabled in production
from .pyinfo import info
from .utils import generate_confirmation_token, send_user_invitation

HEADERS = {"Accept": "application/vnd.orcid+json", "Content-type": "application/vnd.orcid+json"}


@app.route("/favicon.ico")
def favicon():
    """Support for the "favicon" legacy: faveicon location in the root directory."""
    return send_from_directory(
        os.path.join(app.root_path, "static", "images"),
        "favicon.ico",
        mimetype="image/vnd.microsoft.icon")


@app.route("/pyinfo")
@roles_required(Role.SUPERUSER)
def pyinfo():
    """Show Python and runtime environment and settings."""
    return render_template("pyinfo.html", **info)


@app.route("/u/<short_id>")
def short_url(short_id):
    """Redirect to the full URL."""
    try:
        u = Url.get(short_id=short_id)
        if request.args:
            return redirect(utils.append_qs(u.url, **request.args))
        return redirect(u.url)
    except Url.DoesNotExist:
        abort(404)


def read_uploaded_file(form):
    """Read up the whole content and deconde it and return the whole content."""
    raw = request.files[form.file_.name].read()
    for encoding in "utf-8", "utf-8-sig", "utf-16":
        try:
            return raw.decode(encoding)
        except UnicodeDecodeError:
            continue
    return raw.decode("latin-1")


class AppModelView(ModelView):
    """ModelView customization."""

    roles_required = Role.SUPERUSER
    export_types = [
        "csv",
        "xls",
        "tsv",
        "yaml",
        "json",
        "xlsx",
        "ods",
        "html",
    ]
    form_base_class = SecureForm
    column_type_formatters = dict(typefmt.BASE_FORMATTERS)
    column_type_formatters.update({
        datetime:
        lambda view, value: Markup(value.strftime("%Y‑%m‑%d&nbsp;%H:%M")),
    })
    column_type_formatters_export = dict(typefmt.EXPORT_FORMATTERS)
    column_type_formatters_export.update({PartialDate: lambda view, value: str(value)})
    column_exclude_list = (
        "updated_at",
        "updated_by",
    )
    form_overrides = dict(start_date=PartialDateField, end_date=PartialDateField)
    form_widget_args = {c: {"readonly": True} for c in column_exclude_list}

    def __init__(self, model=None, *args, **kwargs):
        """Pick the model based on the ModelView class name assuming it is ModelClass + "Admin"."""
        if model is None:
            if hasattr(self, "model"):
                model = self.model
            else:
                model_class_name = self.__class__.__name__.replace("Admin", '')
                model = globals().get(model_class_name)
            if model is None:
                if model_class_name not in dir(models):
                    raise Exception(f"Model class {model_class_name} doesn't exit.")
                model = models.__dict__.get(model_class_name)
        super().__init__(model, *args, **kwargs)

    # TODO: remove whent it gets merged into the upsteem repo (it's a workaround to make
    # joins LEFT OUTERE)
    def _handle_join(self, query, field, joins):
        if field.model_class != self.model:
            model_name = field.model_class.__name__

            if model_name not in joins:
                query = query.join(field.model_class, "LEFT OUTER")
                joins.add(model_name)

        return query

    def get_pk_value(self, model):
        """Get correct value for composite keys."""
        if self.model._meta.composite_key:
            return tuple([
                model._data[field_name] for field_name in self.model._meta.primary_key.field_names
            ])
        return super().get_pk_value(model)

    def get_one(self, id):
        """Fix for composite keys."""
        if self.model._meta.composite_key:
            return self.model.get(**dict(zip(self.model._meta.primary_key.field_names, id)))
        return super().get_one(id)

    def init_search(self):
        """Include linked columns in the search if they are defined with 'liked_table.column'."""
        if self.column_searchable_list:
            for p in self.column_searchable_list:
                if "." in p:
                    m, p = p.split('.')
                    m = getattr(self.model, m).rel_model
                    p = getattr(m, p)

                elif isinstance(p, str):
                    p = getattr(self.model, p)

                # Check type
                if not isinstance(p, (
                        CharField,
                        TextField,
                )):
                    raise Exception('Can only search on text columns. ' +
                                    'Failed to setup search for "%s"' % p)

                self._search_fields.append(p)

        return bool(self._search_fields)

    def is_accessible(self):
        """Verify if the view is accessible for the current user."""
        if not current_user.is_active or not current_user.is_authenticated:
            return False

        if current_user.has_role(self.roles_required):
            return True

        return False

    def inaccessible_callback(self, name, **kwargs):
        """Handle access denial. Redirect to login page if user doesn"t have access."""
        return redirect(url_for("login", next=request.url))

    def get_query(self):
        """Add URL query to the data select for foreign key and select data that user has access to."""
        query = super().get_query()

        if current_user and not current_user.has_role(Role.SUPERUSER) and current_user.has_role(
                Role.ADMIN):
            # Show only rows realted to the curretn organisation the user is admin for.
            # Skip this part for SUPERUSER.
            db_columns = [c.db_column for c in self.model._meta.fields.values()]
            if "org_id" in db_columns or "organisation_id" in db_columns:
                if "org_id" in db_columns:
                    query = query.where(self.model.org_id == current_user.organisation.id)
                else:
                    query = query.where(self.model.organisation_id == current_user.organisation.id)

        if request.args and any(a.endswith("_id") for a in request.args):
            for f in self.model._meta.fields.values():
                if f.db_column.endswith("_id") and f.db_column in request.args:
                    query = query.where(f == int(request.args[f.db_column]))
        return query

    def _get_list_extra_args(self):
        """Workaournd for https://github.com/flask-admin/flask-admin/issues/1512."""
        view_args = super()._get_list_extra_args()
        extra_args = {
            k: v
            for k, v in request.args.items()
            if k not in (
                'page',
                'page_size',
                'sort',
                'desc',
                'search',
            ) and not k.startswith('flt')
        }
        view_args.extra_args = extra_args
        return view_args


class UserAdmin(AppModelView):
    """User model view."""

    edit_template = "admin/user_edit.html"
    roles = {1: "Superuser", 2: "Administrator", 4: "Researcher", 8: "Technical Contact"}

    form_extra_fields = dict(is_superuser=BooleanField("Is Superuser"))
    form_excluded_columns = (
        "roles",
        "created_at",
        "updated_at",
        "created_by",
        "updated_by",
    )
    column_exclude_list = (
        "password",
        "username",
        "first_name",
        "last_name",
    )
    column_formatters = dict(
        roles=lambda v, c, m, p: ", ".join(n for r, n in v.roles.items() if r & m.roles),
        orcid=lambda v, c, m, p: m.orcid.replace("-", "\u2011") if m.orcid else "")
    column_searchable_list = (
        "name",
        "orcid",
        "email",
        "eppn",
        "organisation.name",
    )
    form_overrides = dict(roles=BitmapMultipleValueField)
    form_args = dict(roles=dict(choices=roles.items()))

    form_ajax_refs = {
        "organisation": {
            "fields": (Organisation.name, "name")
        },
    }
    can_export = True

    def update_model(self, form, model):
        """Added prevalidation of the form."""
        if "roles" not in self.form_excluded_columns and form.roles.data != model.roles:
            if bool(form.roles.data & Role.ADMIN) != UserOrg.select().where(
                (UserOrg.user_id == model.id) & UserOrg.is_admin).exists():  # noqa: E125
                if form.roles.data & Role.ADMIN:
                    flash(f"Cannot add ADMIN role to {model} "
                          "since there is no organisation the user is an administrator for.",
                          "danger")
                else:
                    flash(f"Cannot revoke ADMIN role from {model} "
                          "since there is an organisation the user is an administrator for.",
                          "danger")
                form.roles.data = model.roles
                return False
            if bool(form.roles.data & Role.TECHNICAL) != Organisation.select().where(
                    Organisation.tech_contact_id == model.id).exists():
                if model.has_role(Role.TECHNICAL):
                    flash(f"Cannot revoke TECHNICAL role from {model} "
                          "since there is an organisation the user is the technical contact for.",
                          "danger")
                else:
                    flash(f"Cannot add TECHNICAL role to {model} "
                          "since there is no organisation the user is the technical contact for.",
                          "danger")
                form.roles.data = model.roles
                return False

        return super().update_model(form, model)


class OrganisationAdmin(AppModelView):
    """Organisation model view."""

    column_exclude_list = ("orcid_client_id", "orcid_secret", "created_at")
    column_searchable_list = (
        "name",
        "tuakiri_name",
        "city",
    )
    edit_template = "admin/organisation_edit.html"
    form_widget_args = AppModelView.form_widget_args
    form_widget_args["api_credentials_requested_at"] = {"readonly": True}
    form_widget_args["api_credentials_entered_at"] = {"readonly": True}

    def update_model(self, form, model):
        """Handle change of the technical contact."""
        # Technical contact changed:
        if form.tech_contact.data.id != model.tech_contact_id:
            # Revoke the TECHNICAL role if thre is no org the user is tech.contact for.
            if model.tech_contact and model.tech_contact.has_role(
                    Role.TECHNICAL) and not Organisation.select().where(
                        Organisation.tech_contact_id == model.tech_contact_id).exists():
                app.logger.info(r"Revoked TECHNICAL from {model.tech_contact}")
                model.tech_contact.roles &= ~Role.TECHNICAL
                super(User, model.tech_contact).save()

        return super().update_model(form, model)


class OrgInfoAdmin(AppModelView):
    """OrgInfo model view."""

    can_export = True
    column_searchable_list = (
        "name",
        "tuakiri_name",
        "city",
        "first_name",
        "last_name",
        "email",
    )

    @action("invite", "Register Organisation",
            "Are you sure you want to register selected organisations?")
    def action_invite(self, ids):
        """Batch registraion of organisatons."""
        count = 0
        for oi in OrgInfo.select().where(OrgInfo.id.in_(ids)):
            try:
                register_org(
                    email=oi.name,
                    tech_contact=True,
                    via_orcid=(False if oi.tuakiri_name else True),
                    first_name=oi.first_name,
                    last_name=oi.last_name,
                    city=oi.city,
                    country=oi.country,
                    course_or_role=oi.role,
                    disambiguated_id=oi.disambiguated_id,
                    disambiguation_source=oi.disambiguation_source)
                count += 1
            except Exception as ex:
                flash(f"Failed to send an invitation to {oi.email}: {ex}")
                app.logger.exception(f"Failed to send registration invitation to {oi.email}.")

        flash("%d invitations were sent successfully." % count)


class OrcidTokenAdmin(AppModelView):
    """ORCID token model view."""

    column_labels = dict(org="Organisation")
    column_searchable_list = (
        "user.name",
        "user.email",
        "org.name",
    )
    can_export = True
    can_create = False


class OrcidApiCallAmin(AppModelView):
    """ORCID API calls."""

    can_export = True
    can_edit = False
    can_delete = False
    can_create = False
    column_searchable_list = (
        "url",
        "body",
        "response",
        "user.name",
    )


class UserOrgAmin(AppModelView):
    """User Organisations."""

    column_searchable_list = (
        "user.email",
        "org.name",
    )


class TaskAdmin(AppModelView):
    """Task model view."""

    roles_required = Role.SUPERUSER | Role.ADMIN
    list_template = "view_tasks.html"
    column_exclude_list = ("task_type", )
    can_edit = False
    can_create = False
    can_delete = True


class ExternalIdAdmin(AppModelView):
    """ExternalId model view."""

    roles_required = Role.SUPERUSER | Role.ADMIN
    list_template = "funding_externalid_list.html"
    column_exclude_list = ("funding_record", )

    can_edit = True
    can_create = False
    can_delete = False
    can_view_details = True
    can_export = True

    form_widget_args = {"external_id": {"readonly": True}}

    def is_accessible(self):
        """Verify if the external id's view is accessible for the current user."""
        if not super().is_accessible():
            flash("Access denied! You cannot access this task.", "danger")
            return False

        return True


class FundingContributorAdmin(AppModelView):
    """Funding record model view."""

    roles_required = Role.SUPERUSER | Role.ADMIN
    list_template = "funding_contributor_list.html"
    column_exclude_list = ("funding_record", )

    can_edit = True
    can_create = False
    can_delete = False
    can_view_details = True
    can_export = True

    form_widget_args = {"external_id": {"readonly": True}}

    def is_accessible(self):
        """Verify if the funding contributor view is accessible for the current user."""
        if not super().is_accessible():
            flash("Access denied! You cannot access this task.", "danger")
            return False

        return True


class FundingRecordAdmin(AppModelView):
    """Funding record model view."""

    roles_required = Role.SUPERUSER | Role.ADMIN
    list_template = "funding_record_list.html"
    column_exclude_list = (
        "task",
        "organisation",
    )
    column_searchable_list = ("title", )
    column_export_exclude_list = (
        "task",
        "is_active",
    )
    can_edit = True
    can_create = False
    can_delete = False
    can_view_details = True
    can_export = True

    form_widget_args = {"external_id": {"readonly": True}}

    def is_accessible(self):
        """Verify if the task view is accessible for the current user."""
        if not super().is_accessible():
            return False

        # Added the feature for superuser to access task related to all research organiastion
        if current_user.is_superuser:
            return True

        if request.method == "POST" and request.form.get("rowid"):
            # get the first ROWID:
            rowid = int(request.form.get("rowid"))
            task_id = FundingRecord.get(id=rowid).task_id
        else:
            task_id = request.args.get("task_id")
            if not task_id:
                _id = request.args.get("id")
                if not _id:
                    flash("Cannot invoke the task view without task ID", "danger")
                    return False
                else:
                    task_id = FundingRecord.get(id=_id).task_id

        try:
            task = Task.get(id=task_id)
            if task.org.id != current_user.organisation.id:
                flash("Access denied! You cannot access this task.", "danger")
                return False

        except Task.DoesNotExist:
            flash("The task deesn't exist.", "danger")
            return False

        return True

    def get_export_name(self, export_type='csv'):
        """Get export file name using the original imported file name.

        :return: The exported csv file name.
        """
        task_id = request.args.get("task_id")
        if task_id:
            task = Task.get(id=task_id)
            if task:
                filename = os.path.splitext(task.filename)[0]
                return "%s_%s.%s" % (filename, datetime.now().strftime("%Y-%m-%d_%H-%M-%S"),
                                     export_type)
        return super().get_export_name(export_type=export_type)

    @action("activate", "Activate for processing",
            "Are you sure you want to activate the selected records for batch processing?")
    def action_activate(self, ids):
        """Batch registraion of users."""
        try:
            count = self.model.update(is_active=True).where(
                self.model.is_active == False,  # noqa: E712
                self.model.id.in_(ids)).execute()
        except Exception as ex:
            flash(f"Failed to activate the selected records: {ex}")
            app.logger.exception("Failed to activate the selected records")
        else:
            flash(f"{count} records were activated for batch processing.")

    @action("reset", "Reset for processing",
            "Are you sure you want to reset the selected records for batch processing?")
    def action_reset(self, ids):
        """Batch reset of users."""
        try:
            count = self.model.update(processed_at=None).where(
                self.model.is_active,
                self.model.processed_at.is_null(False), self.model.id.in_(ids)).execute()
            FundingContributor.update(processed_at=None).where(
                FundingContributor.funding_record.in_(ids)
                and FundingContributor.processed_at.is_null(False)).execute()
        except Exception as ex:
            flash(f"Failed to activate the selected records: {ex}")
            app.logger.exception("Failed to activate the selected records")

        else:
            flash(f"{count} records were activated for batch processing.")


class AffiliationRecordAdmin(AppModelView):
    """Affiliation record model view."""

    roles_required = Role.SUPERUSER | Role.ADMIN
    list_template = "affiliation_record_list.html"
    column_exclude_list = (
        "task",
        "organisation",
    )
    column_searchable_list = (
        "first_name",
        "last_name",
        "email",
        "role",
        "department",
        "state",
    )
    column_export_exclude_list = (
        "task",
        "is_active",
    )
    can_edit = True
    can_create = False
    can_delete = False
    can_view_details = True
    can_export = True

    form_widget_args = {"external_id": {"readonly": True}}

    def is_accessible(self):
        """Verify if the task view is accessible for the current user."""
        if not super().is_accessible():
            return False

        # Added the feature for superuser to access task related to all research organiastion
        if current_user.is_superuser:
            return True

        if request.method == "POST" and request.form.get("rowid"):
            # get the first ROWID:
            rowid = int(request.form.get("rowid"))
            task_id = AffiliationRecord.get(id=rowid).task_id
        else:
            task_id = request.args.get("task_id")
            if not task_id:
                _id = request.args.get("id")
                if not _id:
                    flash("Cannot invoke the task view without task ID", "danger")
                    return False
                else:
                    task_id = AffiliationRecord.get(id=_id).task_id

        try:
            task = Task.get(id=task_id)
            if task.org.id != current_user.organisation.id:
                flash("Access denied! You cannot access this task.", "danger")
                return False

        except Task.DoesNotExist:
            flash("The task deesn't exist.", "danger")
            return False

        return True

    def get_export_name(self, export_type='csv'):
        """Get export file name using the original imported file name.

        :return: The exported csv file name.
        """
        task_id = request.args.get("task_id")
        if task_id:
            task = Task.get(id=task_id)
            if task:
                filename = os.path.splitext(task.filename)[0]
                return "%s_%s.%s" % (filename, datetime.now().strftime("%Y-%m-%d_%H-%M-%S"),
                                     export_type)
        return super().get_export_name(export_type=export_type)

    @action(
        "activate", "Activate for processing",
        "Are you sure you want to activate the selected records for batch processing?\n\nBy clicking \"OK\" "
        +
        "you are affirming that the affiliations to be written are, to the\n best of your knowledge, correct!"
    )
    def action_activate(self, ids):
        """Batch registraion of users."""
        try:
            count = self.model.update(is_active=True).where(
                self.model.is_active == False,  # noqa: E712
                self.model.id.in_(ids)).execute()
        except Exception as ex:
            flash(f"Failed to activate the selected records: {ex}")
            app.logger.exception("Failed to activate the selected records")
        else:
            flash(f"{count} records were activated for batch processing.")

    @action("reset", "Reset for processing",
            "Are you sure you want to reset the selected records for batch processing?")
    def action_reset(self, ids):
        """Batch reset of users."""
        try:
            count = self.model.update(processed_at=None).where(
                self.model.is_active,
                self.model.processed_at.is_null(False), self.model.id.in_(ids)).execute()
        except Exception as ex:
            flash(f"Failed to activate the selected records: {ex}")
            app.logger.exception("Failed to activate the selected records")

        else:
            flash(f"{count} records were activated for batch processing.")


class ViewMembersAdmin(AppModelView):
    """Organisation member model (User beloging to the current org.admin oganisation) view."""

    roles_required = Role.SUPERUSER | Role.ADMIN
    list_template = "viewMembers.html"
    column_list = ("email", "orcid")
    column_searchable_list = (
        "email",
        "orcid",
        "name",
        "first_name",
        "last_name",
    )
    column_export_list = ("email", "eppn", "orcid")
    model = User
    can_edit = False
    can_create = False
    can_delete = False
    can_view_details = False
    can_export = True

    def get_query(self):
        """Get quiery for the user belonging to the organistation of the current user."""
        return current_user.organisation.users


admin.add_view(UserAdmin(User))
admin.add_view(OrganisationAdmin(Organisation))
admin.add_view(OrcidTokenAdmin(OrcidToken))
admin.add_view(OrgInfoAdmin(OrgInfo))
admin.add_view(OrcidApiCallAmin(OrcidApiCall))
admin.add_view(TaskAdmin(Task))
admin.add_view(AffiliationRecordAdmin())
admin.add_view(FundingRecordAdmin())
admin.add_view(FundingContributorAdmin())
admin.add_view(ExternalIdAdmin())
admin.add_view(AppModelView(UserInvitation))
admin.add_view(ViewMembersAdmin(name="viewmembers", endpoint="viewmembers"))

admin.add_view(UserOrgAmin(UserOrg))
admin.add_view(AppModelView(Client))
admin.add_view(AppModelView(Grant))
admin.add_view(AppModelView(Token))

SectionRecord = namedtuple(
    "SectionRecord",
    ["org_name", "city", "state", "country", "department", "role", "start_date", "end_date"])
SectionRecord.__new__.__defaults__ = (None, ) * len(SectionRecord._fields)


@app.template_filter("year_range")
def year_range(entry):
    """Show an interval of employment in years."""
    val = ""
    if entry.get("start_date") is None or entry["start_date"]["year"]["value"] is None:
        val = "unknown"
    else:
        val = entry["start_date"]["year"]["value"]

    val += "-"

    if entry.get("end_date") is None or entry["end_date"]["year"]["value"] is None:
        val += "present"
    else:
        val += entry["end_date"]["year"]["value"]
    return val


@app.template_filter("orcid")
def user_orcid_id_url(user):
    """Render user ORCID Id URL."""
    return ORCID_BASE_URL + user.orcid if user.orcid else ""


@app.template_filter("isodate")
def isodate(d, sep=' '):
    """Render date into format YYYY-mm-dd HH:MM."""
    return d.strftime("%Y‑%m‑%d" + sep + "%H:%M") if d and isinstance(d, (datetime, )) else ''


@app.template_filter("shorturl")
def shorturl(url):
    """Create and render short url."""
    u = Url.shorten(url)
    return url_for("short_url", short_id=u.short_id, _external=True)


@app.route("/activate_all", methods=["POST"])
@roles_required(Role.SUPERUSER, Role.ADMIN, Role.TECHNICAL)
def activate_all():
    """Batch registraion of users."""
    _url = request.args.get("url") or request.referrer
    task_id = request.form.get('task_id')
    task = Task.get(id=task_id)
    try:
        if task.task_type == 0:
            count = AffiliationRecord.update(is_active=True).where(
                AffiliationRecord.task_id == task_id,
                AffiliationRecord.is_active == False).execute()  # noqa: E712
        elif task.task_type == 1:
            count = FundingRecord.update(is_active=True).where(
                FundingRecord.task_id == task_id,
                FundingRecord.is_active == False).execute()  # noqa: E712
    except Exception as ex:
        flash(f"Failed to activate the selected records: {ex}")
        app.logger.exception("Failed to activate the selected records")
    else:
        flash(f"{count} records were activated for batch processing.")
    return redirect(_url)


@app.route("/<int:user_id>/emp/<int:put_code>/delete", methods=["POST"])
@roles_required(Role.ADMIN)
def delete_employment(user_id, put_code=None):
    """Delete an employment record."""
    _url = request.args.get("url") or request.referrer or url_for(
        "employment_list", user_id=user_id)
    if put_code is None and "put_code" in request.form:
        put_code = request.form.get("put_code")
    try:
        user = User.get(id=user_id, organisation_id=current_user.organisation_id)
    except Exception:
        flash("ORCID HUB doent have data related to this researcher", "warning")
        return redirect(url_for('viewmembers.index_view'))
    if not user.orcid:
        flash("The user hasn't yet linked their ORCID record", "danger")
        return redirect(_url)

    orcid_token = None

    try:
        orcid_token = OrcidToken.get(
            user=user,
            org=user.organisation,
            scope=SCOPE_READ_LIMITED[0] + "," + SCOPE_ACTIVITIES_UPDATE[0])
    except Exception:
        flash("The user hasn't authorized you to delete records", "warning")
        return redirect(_url)

    orcid_client.configuration.access_token = orcid_token.access_token
    api_instance = orcid_client.MemberAPIV20Api()

    try:
        # Delete an Employment
        api_instance.delete_employment(user.orcid, put_code)
        app.logger.info("For %r employment record was deleted by %r", user.orcid, current_user)
        flash("Employment record successfully deleted.", "success")
    except ApiException as e:
        message = json.loads(e.body.replace("''", "\"")).get('user-messsage')
        flash("Failed to delete the entry: %s" % message, "danger")
    except Exception as ex:
        app.logger.error("For %r encountered exception: %r", user, ex)
        abort(500, ex)
    return redirect(_url)


@app.route("/<int:user_id>/edu/<int:put_code>/edit", methods=["GET", "POST"])
@app.route("/<int:user_id>/edu/new", methods=["GET", "POST"])
@roles_required(Role.ADMIN)
def education(user_id, put_code=None):
    """Create a new or edit an existing employment record."""
    return edit_section_record(user_id, put_code, "EDU")


@app.route("/<int:user_id>/emp/<int:put_code>/edit", methods=["GET", "POST"])
@app.route("/<int:user_id>/emp/new", methods=["GET", "POST"])
@roles_required(Role.ADMIN)
def employment(user_id, put_code=None):
    """Create a new or edit an existing employment record."""
    return edit_section_record(user_id, put_code, "EMP")


def edit_section_record(user_id, put_code=None, section_type="EMP"):
    """Create a new or edit an existing profile section record."""
    section_type = section_type.upper()[:3]
    _url = (request.args.get("url") or url_for("employment_list", user_id=user_id)
            if section_type == "EMP" else url_for("edu_list", user_id=user_id))

    org = current_user.organisation
    try:
        # TODO: multiple orginisation support
        user = User.get(id=user_id, organisation=org.id)
    except User.DoesNotExist:
        flash("ORCID HUB doent have data related to this researcher", "warning")
        return redirect(_url)

    if not user.orcid:
        flash("The user hasn't yet linked their ORCID record", "danger")
        return redirect(_url)

    orcid_token = None
    try:
        orcid_token = OrcidToken.get(
            user=user, org=org, scope=SCOPE_READ_LIMITED[0] + "," + SCOPE_ACTIVITIES_UPDATE[0])
    except Exception:
        flash("The user hasn't authorized you to Add records", "warning")
        return redirect(_url)
    orcid_client.configuration.access_token = orcid_token.access_token
    api = orcid_client.MemberAPI(user=user)

    # TODO: handle "new"...
    if put_code:
        try:
            # Fetch an Employment
            if section_type == "EMP":
                api_response = api.view_employment(user.orcid, put_code)
            elif section_type == "EDU":
                api_response = api.view_education(user.orcid, put_code)

            _data = api_response.to_dict()
            data = SectionRecord(
                org_name=_data.get("organization").get("name"),
                city=_data.get("organization").get("address").get("city", ""),
                state=_data.get("organization").get("address").get("region", ""),
                country=_data.get("organization").get("address").get("country", ""),
                department=_data.get("department_name", ""),
                role=_data.get("role_title", ""),
                start_date=PartialDate.create(_data.get("start_date")),
                end_date=PartialDate.create(_data.get("end_date")))
        except ApiException as e:
            message = json.loads(e.body.replace("''", "\"")).get('user-messsage')
            app.logger.error(f"Exception when calling MemberAPIV20Api->view_employment: {message}")
        except Exception as ex:
            app.logger.exception(
                "Unhandler error occured while creating or editing a profile record.")
            abort(500, ex)
    else:
        data = SectionRecord(org_name=org.name, city=org.city, country=org.country)

    form = RecordForm.create_form(request.form, obj=data, form_type=section_type)
    if not form.org_name.data:
        form.org_name.data = org.name
    if not form.country.data or form.country.data == "None":
        form.country.data = org.country

    if form.validate_on_submit():
        try:
            put_code, orcid, created = api.create_or_update_affiliation(
                put_code=put_code,
                affiliation=Affiliation[section_type],
                **{f.name: f.data
                   for f in form})
            if put_code and created:
                flash("Record details has been added successfully!", "success")

            affiliation, _ = UserOrgAffiliation.get_or_create(
                user=user,
                organisation=org,
                put_code=put_code,
                department_name=form.department.data,
                department_city=form.city.data,
                role_title=form.role.data)

            form.populate_obj(affiliation)
            if put_code:
                affiliation.put_code = put_code
            else:
                pass
                # affiliation.path = resp.headers["Location"]
                # affiliation.put_code = int(resp.headers["Location"].rsplit("/", 1)[-1])
            affiliation.save()
            return redirect(_url)
        except ApiException as e:
            message = json.loads(e.body.replace("''", "\"")).get('user-messsage')
            flash("Failed to update the entry: %s." % message, "danger")
            app.logger.exception(f"For {user} exception encountered")
        except Exception as ex:
            app.logger.exception(
                "Unhandler error occured while creating or editing a profile record.")
            abort(500, ex)

    return render_template("profile_entry.html", section_type=section_type, form=form, _url=_url)


@app.route("/<int:user_id>/emp/list")
@app.route("/<int:user_id>/emp")
@login_required
def employment_list(user_id):
    """Show the employmen list of the selected user."""
    return show_record_section(user_id, "EMP")


@app.route("/<int:funding_record_id>/FundingContributor/list")
@app.route("/<int:funding_record_id>/FundingContributor")
@login_required
def funding_contributor_list(funding_record_id):
    """Show the funding contributors list of the selected user."""
    return redirect(url_for("fundingcontributor.index_view", funding_record_id=funding_record_id))


@app.route("/<int:funding_record_id>/ExternaId/list")
@app.route("/<int:funding_record_id>/ExternaId")
@login_required
def externalid_list(funding_record_id):
    """Show the External id list of the funding item."""
    return redirect(url_for("externalid.index_view", funding_record_id=funding_record_id))


@app.route("/<int:user_id>/edu/list")
@app.route("/<int:user_id>/edu")
@login_required
def edu_list(user_id):
    """Show the education list of the selected user."""
    return show_record_section(user_id, "EDU")


def show_record_section(user_id, section_type="EMP"):
    """Show all user profile section list."""
    _url = request.args.get("url") or request.referrer or url_for("viewmembers.index_view")

    section_type = section_type.upper()[:3]  # normalize the section type
    try:
        user = User.get(id=user_id, organisation_id=current_user.organisation_id)
    except Exception:
        flash("ORCID HUB doent have data related to this researcher", "warning")
        return redirect(_url)

    if not user.orcid:
        flash("The user hasn't yet linked their ORCID record", "danger")
        return redirect(_url)

    orcid_token = None
    try:
        orcid_token = OrcidToken.get(user=user, org=current_user.organisation)
    except Exception:
        flash("User didn't give permissions to update his/her records", "warning")
        return redirect(_url)

    orcid_client.configuration.access_token = orcid_token.access_token
    # create an instance of the API class
    api_instance = orcid_client.MemberAPIV20Api()
    try:
        # Fetch all entries
        if section_type == "EMP":
            api_response = api_instance.view_employments(user.orcid)
        elif section_type == "EDU":
            api_response = api_instance.view_educations(user.orcid)
    except ApiException as ex:
        message = json.loads(ex.body.replace("''", "\"")).get('user-messsage')
        if ex.status == 401:
            flash("User has revoked the permissions to update his/her records", "warning")
        else:
            flash("Exception when calling MemberAPIV20Api->view_employments: %s\n" % message,
                  "danger")
        return redirect(_url)
    except Exception as ex:
        abort(500, ex)

    # TODO: Organisation has read token
    # TODO: Organisation has access to the employment records
    # TODO: retrieve and tranform for presentation (order, etc)
    try:
        data = api_response.to_dict()
    except Exception as ex:
        flash("User didn't give permissions to update his/her records", "warning")
        flash("Unhandled exception occured while retrieving ORCID data: %s" % ex, "danger")
        app.logger.exception(f"For {user} encountered exception")
        return redirect(_url)
    # TODO: transform data for presentation:
    if section_type == "EMP":
        return render_template(
            "employments.html",
            url=_url,
            data=data,
            user_id=user_id,
            org_client_id=user.organisation.orcid_client_id)
    elif section_type == "EDU":
        return render_template(
            "educations.html",
            url=_url,
            data=data,
            user_id=user_id,
            org_client_id=user.organisation.orcid_client_id)


@app.route("/load/org", methods=["GET", "POST"])
@roles_required(Role.SUPERUSER)
def load_org():
    """Preload organisation data."""
    form = FileUploadForm()
    if form.validate_on_submit():
        row_count = OrgInfo.load_from_csv(read_uploaded_file(form))

        flash("Successfully loaded %d rows." % row_count, "success")
        return redirect(url_for("orginfo.index_view"))

    return render_template("fileUpload.html", form=form, form_title="Organisation")


@app.route("/load/researcher", methods=["GET", "POST"])
@roles_required(Role.ADMIN)
def load_researcher_affiliations():
    """Preload organisation data."""
    form = FileUploadForm()
    if form.validate_on_submit():
        filename = secure_filename(form.file_.data.filename)
        try:
            task = Task.load_from_csv(read_uploaded_file(form), filename=filename)
            flash(f"Successfully loaded {task.record_count} rows.")
            return redirect(url_for("affiliationrecord.index_view", task_id=task.id))
        except (
                ValueError,
                ModelException,
        ) as ex:
            flash(f"Failed to load affiliation record file: {ex}", "danger")
            app.logger.exception("Failed to load affiliation records.")

    return render_template("fileUpload.html", form=form, form_title="Researcher")


@app.route("/load/researcher/funding", methods=["GET", "POST"])
@roles_required(Role.ADMIN)
def load_researcher_funding():
    """Preload organisation data."""
    form = JsonOrYamlFileUploadForm()
    if form.validate_on_submit():
        filename = secure_filename(form.file_.data.filename)
        try:
            task = FundingRecord.load_from_json(read_uploaded_file(form), filename=filename)
            flash(f"Successfully loaded {task.record_funding_count} rows.")
            return redirect(url_for("fundingrecord.index_view", task_id=task.id))
        except Exception as ex:
            flash(f"Failed to load funding record file: {ex}", "danger")
            app.logger.exception("Failed to load funding records.")

    return render_template("fileUpload.html", form=form, form_title="Funding")


@app.route("/orcid_api_rep", methods=["GET", "POST"])
@roles_required(Role.SUPERUSER)
def orcid_api_rep():
    """Show ORCID API invocation report."""
    data = db.execute_sql("""
    WITH rd AS (
        SELECT date_trunc("minute", call_datetime) AS d, count(*) AS c
        FROM orcid_api_call
        GROUP BY date_trunc("minute", call_datetime))
    SELECT date_trunc("day", d) AS d, max(c) AS c
    FROM rd GROUP BY DATE_TRUNC("day", d) ORDER BY 1
    """).fetchall()

    return render_template("orcid_api_call_report.html", data=data)


def register_org(org_name,
                 email=None,
                 org_email=None,
                 tech_contact=True,
                 via_orcid=False,
                 first_name=None,
                 last_name=None,
                 orcid_id=None,
                 city=None,
                 state=None,
                 country=None,
                 course_or_role=None,
                 disambiguated_id=None,
                 disambiguation_source=None,
                 **kwargs):
    """Register research organisaion."""
    email = (email or org_email).lower()
    try:
        User.get(User.email == email)
    except User.DoesNotExist:
        pass
    finally:
        try:
            org = Organisation.get(name=org_name)
        except Organisation.DoesNotExist:
            org = Organisation(name=org_name)
            if via_orcid:
                org.state = state
                org.city = city
                org.country = country
                org.disambiguated_id = disambiguated_id
                org.disambiguation_source = disambiguation_source

        try:
            org_info = OrgInfo.get(name=org.name)
        except OrgInfo.DoesNotExist:
            pass
        else:
            org.tuakiri_name = org_info.tuakiri_name

        try:
            org.save()
        except Exception as ex:
            app.logger.exception("Failed to save organisation data")
            raise

        try:
            user = User.get(email=email)
            user.organisation = org
            user.confirmed = True
        except User.DoesNotExist:
            user = User.create(
                email=email,
                confirmed=True,  # In order to let the user in...
                organisation=org)

        user.roles |= Role.ADMIN
        if via_orcid:
            if not user.orcid and orcid_id:
                user.orcid = orcid_id
            if not user.first_name and first_name:
                user.first_name = first_name
            if not user.last_name and last_name:
                user.last_name = last_name

        try:
            user.save()
        except Exception as ex:
            app.logger.exception("Failed to save user data")
            raise

        if tech_contact:
            user.roles |= Role.TECHNICAL
            org.tech_contact = user
            try:
                user.save()
                org.save()
            except Exception as ex:
                app.logger.exception(
                    "Failed to assign the user as the technical contact to the organisation")
                raise
        try:
            user_org = UserOrg.get(user=user, org=org)
            user_org.is_admin = True
            try:
                user_org.save()
            except Exception as ex:
                app.logger.exception(
                    "Failed to assign the user as an administrator to the organisation")
                raise
        except UserOrg.DoesNotExist:
            user_org = UserOrg.create(user=user, org=org, is_admin=True)

        app.logger.info(f"Ready to send an ivitation to '{org_name} <{email}>'.")
        token = generate_confirmation_token(email=email, org_name=org_name)
        # TODO: for via_orcid constact direct link to ORCID with callback like to HUB
        if via_orcid:
            short_id = Url.shorten(
                url_for("orcid_login", invitation_token=token,
                        _next=url_for("onboard_org"))).short_id
            invitation_url = url_for("short_url", short_id=short_id, _external=True)
        else:
            invitation_url = url_for("login", _external=True)

        utils.send_email(
            "email/org_invitation.html",
            recipient=(org_name, email),
            reply_to=(current_user.name, current_user.email),
            cc_email=(current_user.name, current_user.email),
            invitation_url=invitation_url,
            org_name=org_name,
            user=user)

        org.is_email_sent = True
        try:
            org.save()
        except Exception as ex:
            app.logger.exception("Failed to save organisation data")
            raise

        OrgInvitation.create(
            inviter_id=current_user.id, invitee_id=user.id, email=user.email, org=org, token=token)


# TODO: user can be admin for multiple org and org can have multiple admins:
# TODO: user shoud be assigned exclicitly organization
# TODO: OrgAdmin ...
# TODO: gracefully handle all exceptions (repeated infitation, user is
# already an admin for the organization etc.)
@app.route("/invite/organisation", methods=["GET", "POST"])
@roles_required(Role.SUPERUSER)
def invite_organisation():
    """Invite an organisation to register.

    Flow:
        * Hub administrort (super user) invokes the page,
        * Fills in the form with the organisation and organisation technica contatct data (including an email address);
        * Submits the form;
        * A secure registration token gets ceated;
        * An email message with confirmation link gets created and sent off to the technical contact.
    """
    form = OrgRegistrationForm()
    if form.validate_on_submit():
        params = {f.name: f.data for f in form}
        try:
            org_name = params.get("org_name")
            email = params.get("org_email").lower()

            if params.get("tech_contact"):
                try:
                    org = Organisation.get(name=org_name)
                    if org.tech_contact and org.tech_contact.email != email:
                        flash(f"The current tech.conact {org.tech_contact.name} "
                              f"({org.tech_contact.email}) will be revoked.", "warning")
                except Organisation.DoesNotExist:
                    pass

            register_org(**params)
            org = Organisation.get(name=org_name)
            user = User.get(email=email)
            if org.confirmed:
                if user.is_tech_contact_of(org):
                    flash("New Technical contact has been Invited Successfully! "
                          "An email has been sent to the Technical contact", "success")
                    app.logger.info(
                        f"For Organisation '{org_name}' , "
                        f"New Technical Contact '{email}' has been invited successfully.")
                else:
                    flash("New Organisation Admin has been Invited Successfully! "
                          "An email has been sent to the Organisation Admin", "success")
                    app.logger.info(
                        f"For Organisation '{org_name}' , "
                        f"New Organisation Admin '{email}' has been invited successfully.")
            else:
                flash("Organisation Invited Successfully! "
                      "An email has been sent to the organisation contact", "success")
                app.logger.info(f"Organisation '{org_name}' successfully invited. "
                                f"Invitation sent to '{email}'.")
        except Exception as ex:
            app.logger.exception(f"Failed to send registration invitation with {params}.")
            flash(f"Failed to send registration invitation: {ex}.", "danger")

    return render_template(
        "registration.html", form=form, org_info={r.name: r.to_dict()
                                                  for r in OrgInfo.select()})


@app.route("/user/<int:user_id>/organisations", methods=["GET", "POST"])
@roles_required(Role.SUPERUSER)
def user_organisations(user_id):
    """Manage user organisaions."""
    user_orgs = (Organisation.select(
        Organisation.id, Organisation.name,
        (Organisation.tech_contact_id == user_id).alias("is_tech_contact"), UserOrg.is_admin).join(
            UserOrg, on=((UserOrg.org_id == Organisation.id) & (UserOrg.user_id == user_id)))
                 .naive())
    return render_template("user_organisations.html", user_orgs=user_orgs)


@app.route("/invite/user", methods=["GET", "POST"])
@roles_required(Role.SUPERUSER, Role.ADMIN)
def invite_user():
    """Invite a researcher to join the hub."""
    form = UserInvitationForm()
    org = current_user.organisation
    if request.method == "GET":
        form.organisation.data = org.name
        form.disambiguated_id.data = org.disambiguated_id
        form.disambiguation_source.data = org.disambiguation_source
        form.city.data = org.city
        form.state.data = org.state
        form.country.data = org.country

    while form.validate_on_submit():
        resend = form.resend.data
        email = form.email_address.data.lower()
        affiliations = 0
        if form.is_student.data:
            affiliations = Affiliation.EDU
        if form.is_employee.data:
            affiliations |= Affiliation.EMP
        try:
            ui = UserInvitation.get(org=org, email=email)
            flash(
                f"An invitation to affiliate with {org} had been already sent to {email} earlier "
                f"at {isodate(ui.sent_at)}.", "warning" if resend else "danger")
            if not form.resend.data:
                break
        except UserInvitation.DoesNotExist:
            pass

        ui = send_user_invitation(
            current_user,
            org,
            email=email,
            affiliations=affiliations,
            **{f.name: f.data
               for f in form})
        flash(f"An invitation to {ui.email} was {'resent' if resend else 'sent'} successfully.",
              "success")
        break

    return render_template("user_invitation.html", form=form)


@app.route(
    "/settings/applications/<int:app_id>", methods=[
        "GET",
        "POST",
    ])
@app.route(
    "/settings/applications", methods=[
        "GET",
        "POST",
    ])
@roles_required(Role.SUPERUSER, Role.ADMIN)
def application(app_id=None):
    """Register an application client."""
    form = ApplicationFrom()
    if app_id:
        client = Client.select().where(Client.id == app_id).first()
    else:
        client = Client.select().where(Client.user_id == current_user.id).first()
    if client:
        flash(
            f"You aready have registered application '{client.name}' and issued API credentials.",
            "warning")
        return redirect(url_for("api_credentials", app_id=client.id))

    if form.validate_on_submit():
        client = Client(org_id=current_user.organisation.id)
        form.populate_obj(client)
        client.client_id = secrets.token_hex(10)
        client.client_secret = secrets.token_urlsafe(20)
        client.save()
        print(form, form.register, form.cancel)
        return redirect(url_for("api_credentials", app_id=client.id))

    return render_template("application.html", form=form)


@app.route(
    "/settings/credentials/<int:app_id>", methods=[
        "GET",
        "POST",
    ])
@app.route(
    "/settings/credentials", methods=[
        "GET",
        "POST",
    ])
@roles_required(Role.SUPERUSER, Role.ADMIN)
def api_credentials(app_id=None):
    """Manage API credentials."""
    if app_id:
        client = Client.select().where(Client.id == app_id).first()
    else:
        client = Client.select().where(Client.user_id == current_user.id).first()
    if not client:
        return redirect(url_for("application"))
    form = CredentialForm(obj=client)

    return render_template("api_credentials.html", form=form)


@app.route("/hub/api/v0.1/users/<int:user_id>/orgs/<int:org_id>")
@app.route("/hub/api/v0.1/users/<int:user_id>/orgs/")
@roles_required(Role.SUPERUSER, Role.ADMIN)
def user_orgs(user_id, org_id=None):
    """Retrive all linked to the user organisations."""
    try:
        u = User.get(id=user_id)
        if org_id:
            org = u.organisations.where(Organisation.id == org_id).first()
            if org:
                return jsonify(model_to_dict(org))
            return jsonify({"error": f"Not Found Organisation with ID: {org_id}"}), 404
        return jsonify({"user-orgs": list(u.organisations.dicts())})
    except User.DoesNotExist:
        return jsonify({"error": f"Not Found user with ID: {user_id}"}), 404
    except Exception as ex:
        app.logger.exception(f"Failed to retrieve user (ID: {user_id}) organisations.")
        return jsonify({
            "error": f"Failed to retrieve user (ID: {user_id}) organisations: {ex}."
        }), 500


@app.route(
    "/hub/api/v0.1/users/<int:user_id>/orgs/<int:org_id>",
    methods=[
        "DELETE",
        "PATCH",
        "POST",
        "PUT",
    ])
@app.route(
    "/hub/api/v0.1/users/<int:user_id>/orgs/", methods=[
        "DELETE",
        "PATCH",
        "POST",
        "PUT",
    ])
@roles_required(Role.SUPERUSER, Role.ADMIN)
def user_orgs_org(user_id, org_id=None):
    """Add an organisation to the user.

    Recieves:
    {"id": N, "is_admin": true/false, "is_tech_contact": true/false, ...}

    Where: id - the organisation ID.

    If the user is already linked to the organisation, the entry gets only updated.

    If another user is the tech.contact of the organisation, the existing user
    should be demoted.

    Returns: user_org entry

    """
    data = request.json
    if not org_id and not (data and data.get("id")):
        return jsonify({"error": "NOT DATA"}), 400
    if not org_id:
        org_id = data.get("id")
    if request.method == "DELETE":
        UserOrg.delete().where((UserOrg.user_id == user_id) & (UserOrg.org_id == org_id)).execute()
        user = User.get(id=user_id)
        if user.organisation_id == org_id:
            user.organisation_id = None
            user.save()
        return jsonify({
            "user-org": data,
            "status": "DELETED",
        })
    else:
        org = Organisation.get(id=org_id)
        uo, created = UserOrg.get_or_create(user_id=user_id, org_id=org_id)
        if "is_admin" in data and uo.is_admin != data["is_admin"]:
            uo.is_admin = data["is_admin"]
            uo.save()
        if "is_tech_contact" in data:
            user = User.get(id=user_id)
            if data["is_tech_contact"]:
                org.tech_contact = user
            elif org.tech_contact == user:
                org.tech_contact_id = None
            org.save()
        return jsonify({
            "org": model_to_dict(org, recurse=False),
            "user_org": model_to_dict(uo, recurse=False),
            "status": ("CREATED" if created else "UPDATED"),
        }), (201 if created else 200)<|MERGE_RESOLUTION|>--- conflicted
+++ resolved
@@ -20,18 +20,8 @@
 from werkzeug import secure_filename
 from wtforms.fields import BooleanField
 
-<<<<<<< HEAD
+from . import admin, app, models, orcid_client, utils
 from .config import ORCID_BASE_URL, SCOPE_ACTIVITIES_UPDATE, SCOPE_READ_LIMITED
-from flask_admin.actions import action
-from flask_admin.contrib.peewee import ModelView
-from flask_admin.form import SecureForm
-from flask_admin.model import typefmt
-from swagger_client.rest import ApiException
-=======
-from config import ORCID_BASE_URL, SCOPE_ACTIVITIES_UPDATE, SCOPE_READ_LIMITED
->>>>>>> f5bf8176
-
-from . import admin, app, models, orcid_client, utils
 from .forms import (ApplicationFrom, BitmapMultipleValueField, CredentialForm, FileUploadForm,
                     JsonOrYamlFileUploadForm, OrgRegistrationForm, PartialDateField, RecordForm,
                     UserInvitationForm)
@@ -558,8 +548,8 @@
         """Batch reset of users."""
         try:
             count = self.model.update(processed_at=None).where(
-                self.model.is_active,
-                self.model.processed_at.is_null(False), self.model.id.in_(ids)).execute()
+                self.model.is_active, self.model.processed_at.is_null(False),
+                self.model.id.in_(ids)).execute()
             FundingContributor.update(processed_at=None).where(
                 FundingContributor.funding_record.in_(ids)
                 and FundingContributor.processed_at.is_null(False)).execute()
@@ -673,8 +663,8 @@
         """Batch reset of users."""
         try:
             count = self.model.update(processed_at=None).where(
-                self.model.is_active,
-                self.model.processed_at.is_null(False), self.model.id.in_(ids)).execute()
+                self.model.is_active, self.model.processed_at.is_null(False),
+                self.model.id.in_(ids)).execute()
         except Exception as ex:
             flash(f"Failed to activate the selected records: {ex}")
             app.logger.exception("Failed to activate the selected records")
