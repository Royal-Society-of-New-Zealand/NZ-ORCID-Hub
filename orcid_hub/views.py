--- conflicted
+++ resolved
@@ -42,15 +42,9 @@
 from .models import (
     JOIN, Affiliation, AffiliationRecord, CharField, Client, ExternalId, File, FundingContributor,
     FundingInvitees, FundingRecord, Grant, GroupIdRecord, ModelException, OrcidApiCall, OrcidToken,
-<<<<<<< HEAD
     Organisation, OrgInfo, OrgInvitation, PartialDate, PeerReviewExternalId, PeerReviewInvitee,
     PeerReviewRecord, Role, Task, TaskType, TextField, Token, Url, User, UserInvitation, UserOrg,
     UserOrgAffiliation, WorkContributor, WorkExternalId, WorkInvitees, WorkRecord, db, get_val)
-=======
-    Organisation, OrgInfo, OrgInvitation, PartialDate, PeerReviewInvitee, PeerReviewRecord, Role,
-    Task, TaskType, TextField, Token, Url, User, UserInvitation, UserOrg, UserOrgAffiliation,
-    WorkContributor, WorkExternalId, WorkInvitees, WorkRecord, db, get_val)
->>>>>>> 46d2b0da
 # NB! Should be disabled in production
 from .pyinfo import info
 from .utils import generate_confirmation_token, get_next_url, read_uploaded_file, send_user_invitation
@@ -1041,11 +1035,7 @@
             sort_column = sort_column[0]
 
         # Get count and data
-<<<<<<< HEAD
         count, query = self.get_record_list(
-=======
-        count, query = self.get_list(
->>>>>>> 46d2b0da
             0,
             sort_column,
             view_args.sort_desc,
@@ -1053,70 +1043,6 @@
             view_args.filters,
             page_size=self.export_max_rows,
             execute=False)
-<<<<<<< HEAD
-=======
-
-        sq = (FundingInvitees.select(
-            FundingInvitees.funding_record,
-            FundingInvitees.email,
-            FundingInvitees.orcid,
-            SQL("NULL").alias("name"),
-            SQL("NULL").alias("role"),
-            FundingInvitees.identifier,
-            FundingInvitees.first_name,
-            FundingInvitees.last_name,
-            SQL("NULL").alias("excluded"),
-            FundingInvitees.put_code,
-            FundingInvitees.visibility,
-            FundingInvitees.status,
-            FundingInvitees.processed_at,
-        ) | FundingContributor.select(
-            FundingContributor.funding_record,
-            FundingContributor.email,
-            FundingContributor.orcid,
-            FundingContributor.name,
-            FundingContributor.role,
-            SQL("NULL").alias("identifier"),
-            SQL("NULL").alias("first_name"),
-            SQL("NULL").alias("last_name"),
-            SQL("'Y'").alias("excluded"),
-            SQL("NULL").alias("put_code"),
-            SQL("NULL").alias("visibility"),
-            SQL("NULL").alias("status"),
-            SQL("NULL").alias("processed_at"),
-        ).join(
-            FundingInvitees,
-            JOIN.LEFT_OUTER,
-            on=((FundingInvitees.funding_record_id == FundingContributor.funding_record_id) &
-                ((FundingInvitees.email == FundingContributor.email) |
-                 (FundingInvitees.orcid == FundingContributor.orcid)))).join(
-                     User,
-                     JOIN.LEFT_OUTER,
-                     on=((User.email == FundingContributor.email) |
-                         (User.orcid == FundingContributor.orcid))).where(
-                             (User.id.is_null() | FundingInvitees.id.is_null()))).alias("sq")
-
-        query = query.select(
-            FundingRecord,
-            sq.c.email,
-            sq.c.orcid,
-            sq.c.name,
-            sq.c.role,
-            sq.c.identifier,
-            sq.c.first_name,
-            sq.c.last_name,
-            sq.c.excluded,
-            sq.c.put_code,
-            sq.c.visibility,
-            sq.c.status,
-            ExternalId.type.alias("external_id_type"),
-            ExternalId.value.alias("funding_id"),
-            ExternalId.url.alias("external_id_url"),
-            ExternalId.relationship.alias("external_id_relationship")).join(
-                ExternalId, JOIN.LEFT_OUTER,
-                on=(ExternalId.funding_record_id == FundingRecord.id)).join(
-                    sq, JOIN.LEFT_OUTER, on=(sq.c.funding_record_id == FundingRecord.id)).naive()
->>>>>>> 46d2b0da
 
         # https://docs.djangoproject.com/en/1.8/howto/outputting-csv/
         class Echo(object):
@@ -1148,7 +1074,6 @@
             mimetype='text/' + export_type)
 
 
-<<<<<<< HEAD
 class FundingRecordAdmin(CompositeRecordModelView):
     """Funding record model view."""
 
@@ -1261,9 +1186,6 @@
 
 
 class WorkRecordAdmin(CompositeRecordModelView):
-=======
-class WorkRecordAdmin(FundingWorkCommonModelView):
->>>>>>> 46d2b0da
     """Work record model view."""
 
     column_searchable_list = ("title",)
@@ -1300,122 +1222,6 @@
         "external_id_relationship",
         "status",
     ]
-<<<<<<< HEAD
-=======
-
-    def _export_csv(self, return_url, export_type):
-        """Export a CSV or tsv of records as a stream."""
-        delimiter = "\t" if export_type == 'tsv' else ","
-
-        # Grab parameters from URL
-        view_args = self._get_list_extra_args()
-
-        # Map column index to column name
-        sort_column = self._get_column_by_idx(view_args.sort)
-        if sort_column is not None:
-            sort_column = sort_column[0]
-
-        # Get count and data
-        count, query = self.get_list(
-            0,
-            sort_column,
-            view_args.sort_desc,
-            view_args.search,
-            view_args.filters,
-            page_size=self.export_max_rows,
-            execute=False)
-
-        sq = (WorkInvitees.select(
-            WorkInvitees.work_record,
-            WorkInvitees.email,
-            WorkInvitees.orcid,
-            SQL("NULL").alias("name"),
-            SQL("NULL").alias("role"),
-            WorkInvitees.identifier,
-            WorkInvitees.first_name,
-            WorkInvitees.last_name,
-            SQL("NULL").alias("excluded"),
-            WorkInvitees.put_code,
-            WorkInvitees.visibility,
-            WorkInvitees.status,
-            WorkInvitees.processed_at,
-        ) | WorkContributor.select(
-            WorkContributor.work_record,
-            WorkContributor.email,
-            WorkContributor.orcid,
-            WorkContributor.name,
-            WorkContributor.role,
-            SQL("NULL").alias("identifier"),
-            SQL("NULL").alias("first_name"),
-            SQL("NULL").alias("last_name"),
-            SQL("'Y'").alias("excluded"),
-            SQL("NULL").alias("put_code"),
-            SQL("NULL").alias("visibility"),
-            SQL("NULL").alias("status"),
-            SQL("NULL").alias("processed_at"),
-        ).join(
-            WorkInvitees,
-            JOIN.LEFT_OUTER,
-            on=((WorkInvitees.work_record_id == WorkContributor.work_record_id) &
-                ((WorkInvitees.email == WorkContributor.email) |
-                 (WorkInvitees.orcid == WorkContributor.orcid)))).join(
-                     User,
-                     JOIN.LEFT_OUTER,
-                     on=((User.email == WorkContributor.email) |
-                         (User.orcid == WorkContributor.orcid))).where(
-                             (User.id.is_null() | WorkInvitees.id.is_null()))).alias("sq")
-
-        query = query.select(
-            WorkRecord,
-            sq.c.email,
-            sq.c.orcid,
-            sq.c.name,
-            sq.c.role,
-            sq.c.identifier,
-            sq.c.first_name,
-            sq.c.last_name,
-            sq.c.excluded,
-            sq.c.put_code,
-            sq.c.visibility,
-            sq.c.status,
-            WorkExternalId.type.alias("external_id_type"),
-            WorkExternalId.value.alias("work_id"),
-            WorkExternalId.url.alias("external_id_url"),
-            WorkExternalId.relationship.alias("external_id_relationship")).join(
-                WorkExternalId, JOIN.LEFT_OUTER,
-                on=(WorkExternalId.work_record_id == WorkRecord.id)).join(
-                    sq, JOIN.LEFT_OUTER, on=(sq.c.work_record_id == WorkRecord.id)).naive()
-
-        # https://docs.djangoproject.com/en/1.8/howto/outputting-csv/
-        class Echo(object):
-            """An object that implements just the write method of the file-like interface."""
-
-            def write(self, value):
-                """Write the value by returning it, instead of storing in a buffer."""
-                return value
-
-        writer = csv.writer(Echo(), delimiter=delimiter)
-
-        def generate():
-            # Append the column titles at the beginning
-            titles = [csv_encode(c[1]) for c in self._export_columns]
-            yield writer.writerow(titles)
-
-            for row in query:
-                vals = [csv_encode(self.get_export_value(row, c[0]))
-                        for c in self._export_columns]
-                yield writer.writerow(vals)
-
-        filename = self.get_export_name(export_type=export_type)
-
-        disposition = 'attachment;filename=%s' % (secure_filename(filename), )
-
-        return Response(
-            stream_with_context(generate()),
-            headers={'Content-Disposition': disposition},
-            mimetype='text/' + export_type)
-
->>>>>>> 46d2b0da
 
     def get_record_list(self, page, sort_column, sort_desc, search, filters, execute=True, page_size=None):
         """Return records and realated to the record data."""
