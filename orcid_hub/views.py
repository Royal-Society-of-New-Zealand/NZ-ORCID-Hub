--- conflicted
+++ resolved
@@ -144,13 +144,10 @@
         "html",
     ]
     form_base_class = SecureForm
-<<<<<<< HEAD
     column_formatters = dict(
         roles=lambda v, c, m, p: ", ".join(n for r, n in v.roles.items() if r & m.roles),
         orcid=orcid_link_formatter)
-=======
     column_default_sort = "id"
->>>>>>> d1af19da
     column_type_formatters = dict(typefmt.BASE_FORMATTERS)
     column_type_formatters.update({
         datetime:
