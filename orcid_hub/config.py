# -*- coding: utf-8 -*-
"""Application configuration."""

from os import environ, getenv, path

ENV = getenv("ENV", "dev")
SHIBBOLETH_DISABLED = getenv("SHIBBOLETH_DISABLED")

ORCID_API_HOST_URL = "https://api.sandbox.orcid.org/" if ENV != "prod" else "https://api.orcid.org/"
ORCID_API_VERSION = "v2.0"
ORCID_API_BASE = ORCID_API_HOST_URL + ORCID_API_VERSION + '/'
ORCID_BASE_URL = "https://sandbox.orcid.org/" if ENV != "prod" else "https://orcid.org/"

# NB! Set up the key. See: http://flask.pocoo.org/docs/latest/quickstart/#sessions
SECRET_KEY = getenv("SECRET_KEY", b'\xe3\x94a\x14-sT`\x92\x8a0\x16\r\xe1zb')
SENTRY_DSN = getenv("SENTRY_DSN")

# TODO: Soon to be depricated:
SALT = getenv("TOKEN_PASSWORD_SALT")

# NZ ORCIDHUB API client ID and secret
ORCID_CLIENT_ID = getenv("ORCID_CLIENT_ID")
ORCID_CLIENT_SECRET = getenv("ORCID_CLIENT_SECRET")

# Change the URL as per the enviornment
AUTHORIZATION_BASE_URL = 'https://sandbox.orcid.org/oauth/authorize' \
    if ENV != "prod" else "https://orcid.org/oauth/authorize"
TOKEN_URL = 'https://sandbox.orcid.org/oauth/token' if ENV != "prod" else "https://orcid.org/oauth/token"
<<<<<<< HEAD
# TODO: technically it shouldn't be part of configuration.
# TODO: These constans need to be oved to orcid_client.
SCOPE_ACTIVITIES_UPDATE = ['/activities/update']
SCOPE_READ_LIMITED = ['/read-limited']
SCOPE_AUTHENTICATE = ['/authenticate']
SCOPE_PERSON_UPDATE = ['/person/update']
=======
>>>>>>> 44e3c523

# Database connection url
DATABASE_URL = getenv("DATABASE_URL", "sqlite:///data.db")
BACKUP_DATABASE_URL = getenv("BACKUP_DATABASE_URL")
LOAD_TEST = getenv("LOAD_TEST")

# NB! Disable in production
if ENV in ("dev0", ):
    DEBUG = '1'
    MAIL_DEBUG = '1'
    TESTING = True
    DEBUG_TB_INTERCEPT_REDIRECTS = False
    DEBUG_TB_PROFILER_ENABLED = True
    OAUTHLIB_INSECURE_TRANSPORT = '1'
    environ['OAUTHLIB_INSECURE_TRANSPORT'] = '1'
    TEMPLATES_AUTO_RELOAD = True
    # EXPLAIN_TEMPLATE_LOADING = True

OAUTH2_PROVIDER_TOKEN_EXPIRES_IN = 86400  # Default Bearer token expires time, default is 3600.

# add mail server config
MAIL_PORT = int(getenv("MAIL_PORT", 25))
MAIL_SUPPRESS_SEND = False
MAIL_DEFAULT_SENDER = getenv("MAIL_DEFAULT_SENDER", "no-reply@orcidhub.org.nz")
MAIL_SERVER = getenv("MAIL_SERVER", "gateway")

MEMBER_API_FORM_BASE_URL = "https://orcid.org/content/register-client-application-sandbox" \
    if ENV != "prod" else "https://orcid.org/content/register-client-application-production-trusted-party"

NOTE_ORCID = 'An NZ ORCID Hub integration for'
CRED_TYPE_PREMIUM = 2
APP_NAME = 'NZ ORCID HUB'
APP_DESCRIPTION = 'This is an ORCID integration through the NZ ORCID HUB connecting'
APP_URL = "https://" + (ENV + ".orcidhub.org.nz" if ENV != "prod" else "orcidhub.org.nz")
SEED_HUB_ADMIN = getenv("SEED_HUB_ADMIN", "rad42@mailinator.com")

# External Shibboleth SP login URL (e.g., https://test.orcidhub.org.nz/Tuakiri/login)
EXTERNAL_SP = getenv("EXTERNAL_SP") if ENV != "prod" else None

DEFAULT_COUNTRY = "NZ"

if ENV == "dev":
    GA_TRACKING_ID = "UA-99022483-1"
elif ENV == "test":
    GA_TRACKING_ID = "UA-99022483-2"
elif ENV == "dev0":
    GA_TRACKING_ID = "UA-99022483-3"
else:
    GA_TRACKING_ID = "UA-99022483-4"

DEFAULT_EMAIL_TEMPLATE = """<!DOCTYPE html>
<html>
  <head>
    <meta charset="utf-8">
    <title>{SUBJECT}</title>
    <meta name="keywords" content="ORCID HUB,New Zealand,NZ,orcid"/>
  </head>
  <body>
    <div style="font-family: Arial, Verdana, Georgia, and Times New Roman; background-color: white; color: black;">
      <table style="vertical-align: middle; background-color: black; color: white; width: 100%;">
        <tr>
          <td>&nbsp;</td>
          <td align="right">
            <img src="{LOGO}" title="NZ ORCID Hub" alt="NZ ORCID Hub" style="display:block;" />
          </td>
        </tr>
      </table>
      {MESSAGE}
      <p>If you received this email in error, or you have questions about the responsibilities
      involved, please contact: <a href="mailto:orcid@royalsociety.org.nz">
      orcid@royalsociety.org.nz</a></p>
      <p>For information about ORCID go to the
      <a href="https://royalsociety.org.nz/orcid-in-new-zealand/what-is-orcid/orcid-for-researchers/">What is ORCID?</a>
       page of our website.</p>
      <hr>
      <p>This email was sent to <a href="mailto:{EMAIL}">{EMAIL}</a></p>
      <!--  Footer Details -->
      <table style="vertical-align: top; background-color: black; color: white; width: 100%; margin-top: 25px;">
        <tr>
          <td>
            <p style="vertical-align: top; padding-left: 15px;">
            Contact details for the NZ ORCID Hub<br>
            Phone: (04) 472 7421<br>
            PO Box 598, Wellington 6140<br>
            <b><a style="text-decoration: none; color: white;"
                  href="mailto:orcid@royalsociety.org.nz">orcid@royalsociety.org.nz</a></b>
            </p>
          </td>
          <td style="vertical-align: top;">
            <p class="copyright"><a href="https://creativecommons.org/licenses/by/4.0/"
            target="_blank"><img
            src="{BASE_URL}/static/images/CC-BY-icon-80x15.png" alt="CC-BY" /></a></p>
          </td>
        </tr>
      </table>
    </div>
  </body>
</html>
"""

DKIP_KEY_PATH = path.join(path.dirname(path.relpath(path.relpath(__file__))), ".keys", "dkim.key")

# RQ:
RQ_REDIS_URL = getenv("RQ_REDIS_URL")
RQ_QUEUE_CLASS = "orcid_hub.queuing.ThrottledQueue"

# rq-dashboard config:
RQ_POLL_INTERVAL = 5000  #: Web interface poll period for updates in ms
WEB_BACKGROUND = "gray"<|MERGE_RESOLUTION|>--- conflicted
+++ resolved
@@ -26,15 +26,6 @@
 AUTHORIZATION_BASE_URL = 'https://sandbox.orcid.org/oauth/authorize' \
     if ENV != "prod" else "https://orcid.org/oauth/authorize"
 TOKEN_URL = 'https://sandbox.orcid.org/oauth/token' if ENV != "prod" else "https://orcid.org/oauth/token"
-<<<<<<< HEAD
-# TODO: technically it shouldn't be part of configuration.
-# TODO: These constans need to be oved to orcid_client.
-SCOPE_ACTIVITIES_UPDATE = ['/activities/update']
-SCOPE_READ_LIMITED = ['/read-limited']
-SCOPE_AUTHENTICATE = ['/authenticate']
-SCOPE_PERSON_UPDATE = ['/person/update']
-=======
->>>>>>> 44e3c523
 
 # Database connection url
 DATABASE_URL = getenv("DATABASE_URL", "sqlite:///data.db")
