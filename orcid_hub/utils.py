# -*- coding: utf-8 -*-
"""Various utilities."""

import json
import chardet
import logging
import os
from datetime import date, datetime, timedelta
from itertools import filterfalse, groupby
from urllib.parse import quote, urlencode, urlparse

import emails
import flask
import requests
from flask import request, url_for
from flask_login import current_user
from html2text import html2text
from itsdangerous import BadSignature, SignatureExpired, TimedJSONWebSignatureSerializer
from jinja2 import Template
from peewee import JOIN

from . import app, orcid_client, rq
from .models import (AFFILIATION_TYPES, Affiliation, AffiliationRecord, FundingInvitees,
                     FundingRecord, OrcidToken, Organisation, PartialDate, PeerReviewExternalId,
                     PeerReviewInvitee, PeerReviewRecord, Role, Task, Url, User, UserInvitation,
                     UserOrg, WorkInvitees, WorkRecord, get_val)

logger = logging.getLogger(__name__)
logger.setLevel(logging.INFO)
logger.addHandler(logging.StreamHandler())

EDU_CODES = {"student", "edu"}
EMP_CODES = {"faculty", "staff", "emp"}

ENV = app.config.get("ENV")
EXTERNAL_SP = app.config.get("EXTERNAL_SP")


def get_next_url():
    """Retrieve and sanitize next/return URL."""
    _next = request.args.get("next") or request.args.get("_next") or request.args.get("url")

    if _next and ("orcidhub.org.nz" in _next or _next.startswith("/") or "127.0" in _next
                  or "c9users.io" in _next):
        return _next
    return None


def is_valid_url(url):
    """Validate URL (expexted to have a path)."""
    try:
        result = urlparse(url)
        return result.scheme and result.netloc and (result.path or result.path == '')
    except:
        return False


def read_uploaded_file(form):
    """Read up the whole content and deconde it and return the whole content."""
    if "file_" not in request.files:
        return
    raw = request.files[form.file_.name].read()
    # Added extra way of detecting encoding, However Doesnt detect correct encoding 100% of the time.
    detected_encoding = chardet.detect(raw).get('encoding')
    for encoding in "utf-8", detected_encoding, "utf-8-sig", "utf-16":
        try:
            return raw.decode(encoding)
        except UnicodeDecodeError:
            continue
    return raw.decode("latin-1")


def send_email(template,
               recipient,
               cc_email=None,
               sender=(app.config.get("APP_NAME"), app.config.get("MAIL_DEFAULT_SENDER")),
               reply_to=None,
               subject=None,
               base=None,
               logo=None,
               org=None,
               **kwargs):
    """Send an email, acquiring its payload by rendering a jinja2 template.

    :type template: :class:`str`
    :param subject: the subject of the email
    :param base: the base template of the email messagess
    :param template: name of the template file in ``templates/emails`` to use
    :type recipient: :class:`tuple` (:class:`str`, :class:`str`)
    :param recipient: 'To' (name, email) or just an email address
    :type sender: :class:`tuple` (:class:`str`, :class:`str`)
    :param sender: 'From' (name, email)
    :param org: organisation on which behalf the email is sent
    * `recipient` and `sender` are made available to the template as variables
    * In any email tuple, name may be ``None``
    * The subject is retrieved from a sufficiently-global template variable;
      typically set by placing something like
      ``{% set subject = "My Subject" %}``
      at the top of the template used (it may be inside some blocks
      (if, elif, ...) but not others (rewrap, block, ...).
      If it's not present, it defaults to "My Subject".
    * With regards to line lengths: :class:`email.mime.text.MIMEText` will
      (at least, in 2.7) encode the body of the text in base64 before sending
      it, text-wrapping the base64 data. You will therefore not have any
      problems with SMTP line length restrictions, and any concern to line
      lengths is purely aesthetic or to be nice to the MUA.
      :class:`RewrapExtension` may be used to wrap blocks of text nicely.
      Note that ``{{ variables }}`` in manually wrapped text can cause
      problems!
    """
    if not org and current_user and not current_user.is_anonymous:
        org = current_user.organisation
    jinja_env = flask.current_app.jinja_env

    if logo is None:
        if org and org.logo:
            logo = url_for("logo_image", token=org.logo.token, _external=True)
        else:
            logo = url_for("static", filename="images/banner-small.png", _external=True)

    if not base and org:
        if org.email_template_enabled and org.email_template:
            base = org.email_template

    if not base:
        base = app.config.get("DEFAULT_EMAIL_TEMPLATE")

    jinja_env = jinja_env.overlay(autoescape=False)

    def _jinja2_email(name, email):
        if name is None:
            hint = 'name was not set for email {0}'.format(email)
            name = jinja_env.undefined(name='name', hint=hint)
        return {"name": name, "email": email}

    if '\n' not in template and template.endswith(".html"):
        template = jinja_env.get_template(template)
    else:
        template = Template(template)

    kwargs["sender"] = _jinja2_email(*sender)
    if isinstance(recipient, str):
        recipient = (recipient, recipient, )
    kwargs["recipient"] = _jinja2_email(*recipient)
    if subject is not None:
        kwargs["subject"] = subject
    if reply_to is None:
        reply_to = sender

    rendered = template.make_module(vars=kwargs)
    if subject is None:
        subject = getattr(rendered, "subject", "Welcome to the NZ ORCID Hub")

    html_msg = base.format(
        EMAIL=kwargs["recipient"]["email"],
        SUBJECT=subject,
        MESSAGE=str(rendered),
        LOGO=logo,
        BASE_URL=url_for("index", _external=True)[:-1],
        INCLUDED_URL=kwargs.get("invitation_url", '') or kwargs.get("include_url", ''))

    plain_msg = html2text(html_msg)

    msg = emails.html(
        subject=subject,
        mail_from=(app.config.get("APP_NAME", "ORCID Hub"), app.config.get("MAIL_DEFAULT_SENDER")),
        html=html_msg,
        text=plain_msg)
    dkip_key_path = app.config["DKIP_KEY_PATH"]
    if os.path.exists(dkip_key_path):
        msg.dkim(key=open(dkip_key_path), domain="orcidhub.org.nz", selector="default")
    if cc_email:
        msg.cc.append(cc_email)
    msg.set_headers({"reply-to": reply_to})
    msg.mail_to.append(recipient)
    msg.send(smtp=dict(host=app.config["MAIL_SERVER"], port=app.config["MAIL_PORT"]))


def generate_confirmation_token(*args, expiration=1300000, **kwargs):
    """Generate Organisation registration confirmation token.

    Invitation Token Expiry for Admins is 15 days, whereas for researchers the token expiry is of 30 days.
    """
    serializer = TimedJSONWebSignatureSerializer(app.secret_key, expires_in=expiration)
    if len(kwargs) == 0:
        return serializer.dumps(args[0] if len(args) == 1 else args)
    else:
        return serializer.dumps(kwargs.values()[0] if len(kwargs) == 1 else kwargs)


def confirm_token(token, unsafe=False):
    """Genearate confirmaatin token."""
    serializer = TimedJSONWebSignatureSerializer(app.secret_key)
    # TODO: remove teh global SALT
    salt = app.config.get("SALT")
    try:
        if unsafe:
            try:
                data = serializer.loads_unsafe(token, salt=salt)
            except BadSignature:  # try again w/o the global salt
                data = serializer.loads_unsafe(token)
        else:
            try:
                data = serializer.loads(token, salt=salt)
            except BadSignature:  # try again w/o the global salt
                data = serializer.loads(token)
    except SignatureExpired as ex:
        return False, ex.payload

    return data


def append_qs(url, **qs):
    """Append new query strings to an arbitraty URL."""
    return url + ('&' if urlparse(url).query else '?') + urlencode(qs, doseq=True)


def track_event(category, action, label=None, value=0):
    """Track application events with Google Analytics."""
    ga_tracking_id = app.config.get("GA_TRACKING_ID")
    if not ga_tracking_id:
        return

    data = {
        "v": "1",  # API Version.
        "tid": ga_tracking_id,  # Tracking ID / Property ID.
        # Anonymous Client Identifier. Ideally, this should be a UUID that
        # is associated with particular user, device, or browser instance.
        "cid": current_user.uuid,
        "t": "event",  # Event hit type.
        "ec": category,  # Event category.
        "ea": action,  # Event action.
        "el": label,  # Event label.
        "ev": value,  # Event value, must be an integer
    }

    response = requests.post("http://www.google-analytics.com/collect", data=data)

    # If the request fails, this will raise a RequestException. Depending
    # on your application's needs, this may be a non-error and can be caught
    # by the caller.
    response.raise_for_status()
    # Returning response only for test, but can be used in application for some other reasons
    return response


def set_server_name():
    """Set the server name for batch processes."""
    if not app.config.get("SERVER_NAME"):
        if EXTERNAL_SP:
            app.config["SERVER_NAME"] = "127.0.0.1:5000"
        else:
            app.config[
                "SERVER_NAME"] = "orcidhub.org.nz" if ENV == "prod" else ENV + ".orcidhub.org.nz"


def send_work_funding_peer_review_invitation(inviter, org, email, first_name=None, last_name=None, task_id=None,
                                             invitation_template=None, token_expiry_in_sec=1300000, **kwargs):
    """Send a work, funding or peer review invitation to join ORCID Hub logging in via ORCID."""
    try:
        logger.info(f"*** Sending an invitation to '{first_name} <{email}>' "
                    f"submitted by {inviter} of {org}")

        email = email.lower()
        user, user_created = User.get_or_create(email=email)
        if user_created:
            user.created_by = inviter.id
        else:
            user.updated_by = inviter.id

        if first_name and not user.first_name:
            user.first_name = first_name

        if last_name and not user.last_name:
            user.last_name = last_name

        user.organisation = org
        user.roles |= Role.RESEARCHER
        token = generate_confirmation_token(expiration=token_expiry_in_sec, email=email, org=org.name)
        with app.app_context():
            url = flask.url_for(
                "orcid_login",
                invitation_token=token,
                _external=True,
<<<<<<< HEAD
                _scheme=None if app.debug else "https")
=======
                _scheme="http" if app.debug else "https")
>>>>>>> ed97959c
            invitation_url = flask.url_for(
                "short_url", short_id=Url.shorten(url).short_id, _external=True)
            send_email(
                invitation_template,
                recipient=(user.organisation.name, user.email),
                reply_to=(inviter.name, inviter.email),
                invitation_url=invitation_url,
                org_name=user.organisation.name,
                org=org,
                user=user)

        user.save()

        user_org, user_org_created = UserOrg.get_or_create(user=user, org=org)
        if user_org_created:
            user_org.created_by = inviter.id
        else:
            user_org.updated_by = inviter.id
        user_org.affiliations = 0
        user_org.save()

        ui = UserInvitation.create(
            task_id=task_id,
            invitee_id=user.id,
            inviter_id=inviter.id,
            org=org,
            email=email,
            first_name=first_name,
            last_name=last_name,
            affiliations=0,
            organisation=org.name,
            disambiguated_id=org.disambiguated_id,
            disambiguation_source=org.disambiguation_source,
            token=token)

        return ui

    except Exception as ex:
        logger.error(f"Exception occured while sending mails {ex}")
        raise ex


def create_or_update_work(user, org_id, records, *args, **kwargs):
    """Create or update work record of a user."""
    records = list(unique_everseen(records, key=lambda t: t.work_record.id))
    org = Organisation.get(id=org_id)
    client_id = org.orcid_client_id
    api = orcid_client.MemberAPI(org, user)

    profile_record = api.get_record()

    if profile_record:
        activities = profile_record.get("activities-summary")

        def is_org_rec(rec):
            return (rec.get("source").get("source-client-id")
                    and rec.get("source").get("source-client-id").get("path") == client_id)

        works = []

        for r in activities.get("works").get("group"):
            ws = r.get("work-summary")[0]
            if is_org_rec(ws):
                works.append(ws)

        taken_put_codes = {
            r.work_record.work_invitees.put_code
            for r in records if r.work_record.work_invitees.put_code
        }

        def match_put_code(records, work_record, work_invitees):
            """Match and assign put-code to a single work record and the existing ORCID records."""
            if work_invitees.put_code:
                return
            for r in records:
                put_code = r.get("put-code")
                if put_code in taken_put_codes:
                    continue

                if ((r.get("title") is None and r.get("title").get("title") is None
                     and r.get("title").get("title").get("value") is None and r.get("type") is None)
                        or (r.get("title").get("title").get("value") == work_record.title
                            and r.get("type") == work_record.type)):
                    work_invitees.put_code = put_code
                    work_invitees.save()
                    taken_put_codes.add(put_code)
                    app.logger.debug(
                        f"put-code {put_code} was asigned to the work record "
                        f"(ID: {work_record.id}, Task ID: {work_record.task_id})")
                    break

        for task_by_user in records:
            wr = task_by_user.work_record
            wi = task_by_user.work_record.work_invitees
            match_put_code(works, wr, wi)

        for task_by_user in records:
            wi = task_by_user.work_record.work_invitees

            try:
                put_code, orcid, created = api.create_or_update_work(task_by_user)
                if created:
                    wi.add_status_line(f"Work record was created.")
                else:
                    wi.add_status_line(f"Work record was updated.")
                wi.orcid = orcid
                wi.put_code = put_code

            except Exception as ex:
                logger.exception(f"For {user} encountered exception")
                exception_msg = ""
                if ex and ex.body:
                    exception_msg = json.loads(ex.body)
                wi.add_status_line(f"Exception occured processing the record: {exception_msg}.")
                wr.add_status_line(
                    f"Error processing record. Fix and reset to enable this record to be processed: {exception_msg}."
                )

            finally:
                wi.processed_at = datetime.utcnow()
                wr.save()
                wi.save()
    else:
        # TODO: Invitation resend in case user revokes organisation permissions
        app.logger.debug(f"Should resend an invite to the researcher asking for permissions")
        return


def create_or_update_peer_review(user, org_id, records, *args, **kwargs):
    """Create or update peer review record of a user."""
    records = list(unique_everseen(records, key=lambda t: t.peer_review_record.id))
    org = Organisation.get(id=org_id)
    client_id = org.orcid_client_id
    api = orcid_client.MemberAPI(org, user)

    profile_record = api.get_record()

    if profile_record:
        activities = profile_record.get("activities-summary")

        def is_org_rec(rec):
            return (rec.get("source").get("source-client-id")
                    and rec.get("source").get("source-client-id").get("path") == client_id)

        peer_reviews = []

        for r in activities.get("peer-reviews").get("group"):
            peer_review_summary = r.get("peer-review-summary")
            for ps in peer_review_summary:
                if is_org_rec(ps):
                    peer_reviews.append(ps)

        taken_put_codes = {
            r.peer_review_record.peer_review_invitee.put_code
            for r in records if r.peer_review_record.peer_review_invitee.put_code
        }

        def match_put_code(records, peer_review_record, peer_review_invitee, taken_external_id_values):
            """Match and assign put-code to a single peer review record and the existing ORCID records."""
            if peer_review_invitee.put_code:
                return
            for r in records:
                put_code = r.get("put-code")

                external_id_value = r.get("external-ids").get("external-id")[0].get("external-id-value") if r.get(
                    "external-ids") and r.get("external-ids").get("external-id") and r.get("external-ids").get(
                    "external-id")[0].get("external-id-value") else None

                if put_code in taken_put_codes:
                    continue

                if (r.get("review-group-id") and r.get("review-group-id") == peer_review_record.review_group_id and
                            external_id_value in taken_external_id_values):     # noqa: E127
                    peer_review_invitee.put_code = put_code
                    peer_review_invitee.save()
                    taken_put_codes.add(put_code)
                    app.logger.debug(
                        f"put-code {put_code} was asigned to the peer review record "
                        f"(ID: {peer_review_record.id}, Task ID: {peer_review_record.task_id})")
                    break

        for task_by_user in records:
            pr = task_by_user.peer_review_record
            pi = pr.peer_review_invitee

            external_ids = PeerReviewExternalId.select().where(PeerReviewExternalId.peer_review_record_id == pr.id)
            taken_external_id_values = {ei.value for ei in external_ids if ei.value}
            match_put_code(peer_reviews, pr, pi, taken_external_id_values)

        for task_by_user in records:
            pr = task_by_user.peer_review_record
            pi = pr.peer_review_invitee

            try:
                put_code, orcid, created = api.create_or_update_peer_review(task_by_user)
                if created:
                    pi.add_status_line(f"Peer review record was created.")
                else:
                    pi.add_status_line(f"Peer review record was updated.")
                pi.orcid = orcid
                pi.put_code = put_code

            except Exception as ex:
                logger.exception(f"For {user} encountered exception")
                exception_msg = ""
                if ex and ex.body:
                    exception_msg = json.loads(ex.body)
                pi.add_status_line(f"Exception occured processing the record: {exception_msg}.")
                pr.add_status_line(
                    f"Error processing record. Fix and reset to enable this record to be processed: {exception_msg}."
                )

            finally:
                pi.processed_at = datetime.utcnow()
                pr.save()
                pi.save()
    else:
        # TODO: Invitation resend in case user revokes organisation permissions
        app.logger.debug(f"Should resend an invite to the researcher asking for permissions")
        return


def create_or_update_funding(user, org_id, records, *args, **kwargs):
    """Create or update funding record of a user."""
    records = list(unique_everseen(records, key=lambda t: t.funding_record.id))
    org = Organisation.get(id=org_id)
    client_id = org.orcid_client_id
    api = orcid_client.MemberAPI(org, user)

    profile_record = api.get_record()

    if profile_record:
        activities = profile_record.get("activities-summary")

        def is_org_rec(rec):
            return (rec.get("source").get("source-client-id")
                    and rec.get("source").get("source-client-id").get("path") == client_id)

        fundings = []

        for r in activities.get("fundings").get("group"):
            fs = r.get("funding-summary")[0]
            if is_org_rec(fs):
                fundings.append(fs)

        taken_put_codes = {
            r.funding_record.funding_invitees.put_code
            for r in records if r.funding_record.funding_invitees.put_code
        }

        def match_put_code(records, funding_record, funding_invitees):
            """Match and asign put-code to a single funding record and the existing ORCID records."""
            if funding_invitees.put_code:
                return
            for r in records:
                put_code = r.get("put-code")
                if put_code in taken_put_codes:
                    continue

                if ((r.get("title") is None and r.get("title").get("title") is None
                     and r.get("title").get("title").get("value") is None and r.get("type") is None
                     and r.get("organization") is None
                     and r.get("organization").get("name") is None)
                        or (r.get("title").get("title").get("value") == funding_record.title
                            and r.get("type") == funding_record.type
                            and r.get("organization").get("name") == funding_record.org_name)):
                    funding_invitees.put_code = put_code
                    funding_invitees.save()
                    taken_put_codes.add(put_code)
                    app.logger.debug(
                        f"put-code {put_code} was asigned to the funding record "
                        f"(ID: {funding_record.id}, Task ID: {funding_record.task_id})")
                    break

        for task_by_user in records:
            fr = task_by_user.funding_record
            fi = task_by_user.funding_record.funding_invitees
            match_put_code(fundings, fr, fi)

        for task_by_user in records:
            fi = task_by_user.funding_record.funding_invitees

            try:
                put_code, orcid, created = api.create_or_update_funding(task_by_user)
                if created:
                    fi.add_status_line(f"Funding record was created.")
                else:
                    fi.add_status_line(f"Funding record was updated.")
                fi.orcid = orcid
                fi.put_code = put_code

            except Exception as ex:
                logger.exception(f"For {user} encountered exception")
                exception_msg = ""
                if ex and ex.body:
                    exception_msg = json.loads(ex.body)
                fi.add_status_line(f"Exception occured processing the record: {exception_msg}.")
                fr.add_status_line(
                    f"Error processing record. Fix and reset to enable this record to be processed: {exception_msg}."
                )

            finally:
                fi.processed_at = datetime.utcnow()
                fr.save()
                fi.save()
    else:
        # TODO: Invitation resend in case user revokes organisation permissions
        app.logger.debug(f"Should resend an invite to the researcher asking for permissions")
        return


@rq.job(timeout=300)
def send_user_invitation(inviter,
                         org,
                         email,
                         first_name,
                         last_name,
                         affiliation_types=None,
                         orcid=None,
                         department=None,
                         organisation=None,
                         city=None,
                         state=None,
                         country=None,
                         course_or_role=None,
                         start_date=None,
                         end_date=None,
                         affiliations=None,
                         disambiguated_id=None,
                         disambiguation_source=None,
                         task_id=None,
                         cc_email=None,
                         token_expiry_in_sec=1300000,
                         **kwargs):
    """Send an invitation to join ORCID Hub logging in via ORCID."""
    try:
        if isinstance(inviter, int):
            inviter = User.get(id=inviter)
        if isinstance(org, int):
            org = Organisation.get(id=org)
        if isinstance(start_date, list):
            start_date = PartialDate(*start_date)
        if isinstance(end_date, list):
            end_date = PartialDate(*end_date)
        set_server_name()
        logger.info(f"*** Sending an invitation to '{first_name} {last_name} <{email}>' "
                    f"submitted by {inviter} of {org} for affiliations: {affiliation_types}")

        email = email.lower()
        user, user_created = User.get_or_create(email=email)
        if user_created:
            user.first_name = first_name
            user.last_name = last_name
        user.organisation = org
        user.roles |= Role.RESEARCHER
        token = generate_confirmation_token(expiration=token_expiry_in_sec, email=email, org=org.name)
        with app.app_context():
            url = flask.url_for(
                "orcid_login",
                invitation_token=token,
                _external=True,
<<<<<<< HEAD
                _scheme=None if app.debug else "https")
=======
                _scheme="http" if app.debug else "https")
>>>>>>> ed97959c
            invitation_url = flask.url_for(
                "short_url", short_id=Url.shorten(url).short_id, _external=True)
            send_email(
                "email/researcher_invitation.html",
                recipient=(user.organisation.name, user.email),
                reply_to=(inviter.name, inviter.email),
                cc_email=cc_email,
                invitation_url=invitation_url,
                org_name=user.organisation.name,
                org=org,
                user=user)

        user.save()

        user_org, user_org_created = UserOrg.get_or_create(user=user, org=org)
        if user_org_created:
            user_org.created_by = inviter.id
        else:
            user_org.updated_by = inviter.id

        if affiliations is None and affiliation_types:
            affiliations = 0
            if affiliation_types & {"faculty", "staff"}:
                affiliations = Affiliation.EMP
            if affiliation_types & {"student", "alum"}:
                affiliations |= Affiliation.EDU
        user_org.affiliations = affiliations

        user_org.save()
        ui = UserInvitation.create(
            task_id=task_id,
            invitee_id=user.id,
            inviter_id=inviter.id,
            org=org,
            email=email,
            first_name=first_name,
            last_name=last_name,
            orcid=orcid,
            department=department,
            organisation=organisation,
            city=city,
            state=state,
            country=country,
            course_or_role=course_or_role,
            start_date=start_date,
            end_date=end_date,
            affiliations=affiliations,
            disambiguated_id=disambiguated_id,
            disambiguation_source=disambiguation_source,
            token=token)

        status = "The invitation sent at " + datetime.utcnow().isoformat(timespec="seconds")
        (AffiliationRecord.update(status=AffiliationRecord.status + "\n" + status).where(
            AffiliationRecord.status.is_null(False), AffiliationRecord.email == email).execute())
        (AffiliationRecord.update(status=status).where(AffiliationRecord.status.is_null(),
                                                       AffiliationRecord.email == email).execute())
        return ui.id

    except Exception as ex:
        logger.exception(f"Exception occured while sending mails {ex}")
        raise


def unique_everseen(iterable, key=None):
    """List unique elements, preserving order. Remember all elements ever seen.

    The snippet is taken form https://docs.python.org/3.6/library/itertools.html#itertools-recipes
    >>> unique_everseen('AAAABBBCCDAABBB')
    A B C D
    >>> unique_everseen('ABBCcAD', str.lower)
    A B C D
    """
    seen = set()
    seen_add = seen.add
    if key is None:
        for element in filterfalse(seen.__contains__, iterable):
            seen_add(element)
            yield element
    else:
        for element in iterable:
            k = key(element)
            if k not in seen:
                seen_add(k)
                yield element


def create_or_update_affiliations(user, org_id, records, *args, **kwargs):
    """Create or update affiliation record of a user.

    1. Retries user edurcation and employment surramy from ORCID;
    2. Match the recodrs with the summary;
    3. If there is match update the record;
    4. If no match create a new one.
    """
    records = list(unique_everseen(records, key=lambda t: t.affiliation_record.id))
    org = Organisation.get(id=org_id)
    client_id = org.orcid_client_id
    api = orcid_client.MemberAPI(org, user)
    profile_record = api.get_record()
    if profile_record:
        activities = profile_record.get("activities-summary")

        def is_org_rec(rec):
            return (rec.get("source").get("source-client-id")
                    and rec.get("source").get("source-client-id").get("path") == client_id)

        employments = [
            r for r in (activities.get("employments").get("employment-summary")) if is_org_rec(r)
        ]
        educations = [
            r for r in (activities.get("educations").get("education-summary")) if is_org_rec(r)
        ]

        taken_put_codes = {
            r.affiliation_record.put_code
            for r in records if r.affiliation_record.put_code
        }

        def match_put_code(records, affiliation_record):
            """Match and asign put-code to a single affiliation record and the existing ORCID records."""
            for r in records:
                put_code = r.get("put-code")
                start_date = affiliation_record.start_date.as_orcid_dict() if affiliation_record.start_date else None
                end_date = affiliation_record.end_date.as_orcid_dict() if affiliation_record.end_date else None

                if (r.get("start-date") == start_date and r.get(
                    "end-date") == end_date and r.get(
                    "department-name") == affiliation_record.department
                    and r.get("role-title") == affiliation_record.role
                    and get_val(r, "organization", "name") == affiliation_record.organisation
                    and get_val(r, "organization", "address", "city") == affiliation_record.city
                    and get_val(r, "organization", "address", "region") == affiliation_record.state
                    and get_val(r, "organization", "address", "country") == affiliation_record.country
                    and get_val(r, "organization", "disambiguated-organization",
                                "disambiguated-organization-identifier") == affiliation_record.disambiguated_id
                    and get_val(r, "organization", "disambiguated-organization",
                                "disambiguation-source") == affiliation_record.disambiguation_source):
                    affiliation_record.put_code = put_code
                    return True

                if affiliation_record.put_code:
                    return

                if put_code in taken_put_codes:
                    continue

                if ((r.get("start-date") is None and r.get("end-date") is None
                     and r.get("department-name") is None and r.get("role-title") is None)
                        or (r.get("start-date") == start_date
                            and r.get("department-name") == affiliation_record.department
                            and r.get("role-title") == affiliation_record.role)):
                    affiliation_record.put_code = put_code
                    taken_put_codes.add(put_code)
                    app.logger.debug(
                        f"put-code {put_code} was asigned to the affiliation record "
                        f"(ID: {affiliation_record.id}, Task ID: {affiliation_record.task_id})")
                    break

        for task_by_user in records:
            try:
                ar = task_by_user.affiliation_record
                at = ar.affiliation_type.lower()
                no_orcid_call = False

                if at in EMP_CODES:
                    no_orcid_call = match_put_code(employments, ar)
                    affiliation = Affiliation.EMP
                elif at in EDU_CODES:
                    no_orcid_call = match_put_code(educations, ar)
                    affiliation = Affiliation.EDU
                else:
                    logger.info(f"For {user} not able to determine affiliaton type with {org}")
                    ar.add_status_line(
                        f"Unsupported affiliation type '{at}' allowed values are: " + ', '.join(
                            at for at in AFFILIATION_TYPES))
                    ar.save()
                    continue

                if no_orcid_call:
                    ar.add_status_line(f"{str(affiliation)} record unchanged.")
                else:
                    put_code, orcid, created = api.create_or_update_affiliation(
                        affiliation=affiliation, **ar._data)
                    if created:
                        ar.add_status_line(f"{str(affiliation)} record was created.")
                    else:
                        ar.add_status_line(f"{str(affiliation)} record was updated.")
                    ar.orcid = orcid
                    ar.put_code = put_code

            except Exception as ex:
                logger.exception(f"For {user} encountered exception")
                ar.add_status_line(f"Exception occured processing the record: {ex}.")

            finally:
                ar.processed_at = datetime.utcnow()
                ar.save()
    else:
        for task_by_user in records:
            user = User.get(
                email=task_by_user.affiliation_record.email, organisation=task_by_user.org)
            user_org = UserOrg.get(user=user, org=task_by_user.org)
            token = generate_confirmation_token(email=user.email, org=org.name)
            with app.app_context():
                url = flask.url_for(
                    "orcid_login",
                    invitation_token=token,
                    _external=True,
<<<<<<< HEAD
                    _scheme=None if app.debug else "https")
=======
                    _scheme="http" if app.debug else "https")
>>>>>>> ed97959c
                invitation_url = flask.url_for(
                    "short_url", short_id=Url.shorten(url).short_id, _external=True)
                send_email(
                    "email/researcher_reinvitation.html",
                    recipient=(user.organisation.name, user.email),
                    reply_to=(task_by_user.created_by.name, task_by_user.created_by.email),
                    invitation_url=invitation_url,
                    org_name=user.organisation.name,
                    org=org,
                    user=user)
            UserInvitation.create(
                invitee_id=user.id,
                inviter_id=task_by_user.created_by.id,
                org=org,
                email=user.email,
                first_name=user.first_name,
                last_name=user.last_name,
                orcid=user.orcid,
                organisation=org.name,
                city=org.city,
                state=org.state,
                country=org.country,
                start_date=task_by_user.affiliation_record.start_date,
                end_date=task_by_user.affiliation_record.end_date,
                affiliations=user_org.affiliations,
                disambiguated_id=org.disambiguated_id,
                disambiguation_source=org.disambiguation_source,
                token=token)

            status = "Exception occured while accessing user's profile. " \
                     "Hence, The invitation resent at " + datetime.utcnow().isoformat(timespec="seconds")
            (AffiliationRecord.update(status=AffiliationRecord.status + "\n" + status).where(
                AffiliationRecord.status.is_null(False),
                AffiliationRecord.email == user.email).execute())
            (AffiliationRecord.update(status=status).where(
                AffiliationRecord.status.is_null(),
                AffiliationRecord.email == user.email).execute())
            return


@rq.job(timeout=300)
def process_work_records(max_rows=20):
    """Process uploaded work records."""
    set_server_name()
    task_ids = set()
    work_ids = set()
    """This query is to retrieve Tasks associated with work records, which are not processed but are active"""

    tasks = (Task.select(
        Task, WorkRecord, WorkInvitees,
        User, UserInvitation.id.alias("invitation_id"), OrcidToken).where(
            WorkRecord.processed_at.is_null(), WorkInvitees.processed_at.is_null(),
            WorkRecord.is_active,
            (OrcidToken.id.is_null(False) |
             ((WorkInvitees.status.is_null()) |
              (WorkInvitees.status.contains("sent").__invert__())))).join(
                  WorkRecord, on=(Task.id == WorkRecord.task_id)).join(
                      WorkInvitees,
                      on=(WorkRecord.id == WorkInvitees.work_record_id)).join(
                          User, JOIN.LEFT_OUTER,
                          on=((User.email == WorkInvitees.email) | (User.orcid == WorkInvitees.orcid)))
             .join(Organisation, JOIN.LEFT_OUTER, on=(Organisation.id == Task.org_id)).join(
                 UserInvitation,
                 JOIN.LEFT_OUTER,
                 on=((UserInvitation.email == WorkInvitees.email)
                     & (UserInvitation.task_id == Task.id))).join(
                         OrcidToken,
                         JOIN.LEFT_OUTER,
                         on=((OrcidToken.user_id == User.id)
                             & (OrcidToken.org_id == Organisation.id)
                             & (OrcidToken.scope.contains("/activities/update")))).limit(max_rows))

    for (task_id, org_id, work_record_id, user), tasks_by_user in groupby(tasks, lambda t: (
            t.id,
            t.org_id,
            t.work_record.id,
            t.work_record.work_invitees.user,)):
        """If we have the token associated to the user then update the work record, otherwise send him an invite"""
        if (user.id is None or user.orcid is None or not OrcidToken.select().where(
            (OrcidToken.user_id == user.id) & (OrcidToken.org_id == org_id) &
            (OrcidToken.scope.contains("/activities/update"))).exists()):  # noqa: E127, E129

            for k, tasks in groupby(
                    tasks_by_user,
                    lambda t: (
                        t.created_by,
                        t.org,
                        t.work_record.work_invitees.email,
                        t.work_record.work_invitees.first_name,
                        t.work_record.work_invitees.last_name, )
            ):  # noqa: E501
                email = k[2]
                token_expiry_in_sec = 2600000
                status = "The invitation sent at " + datetime.utcnow().isoformat(timespec="seconds")
                try:
                    # For researcher invitation the expiry is 30 days, if it is reset then it is 2 weeks.
                    if WorkInvitees.select().where(WorkInvitees.email == email,
                                                   WorkInvitees.status ** "%reset%").count() != 0:
                        token_expiry_in_sec = 1300000
                    send_work_funding_peer_review_invitation(*k, task_id=task_id,
                                                             token_expiry_in_sec=token_expiry_in_sec,
                                                             invitation_template="email/work_invitation.html")

                    (WorkInvitees.update(status=WorkInvitees.status + "\n" + status).where(
                        WorkInvitees.status.is_null(False), WorkInvitees.email == email).execute())
                    (WorkInvitees.update(status=status).where(
                        WorkInvitees.status.is_null(), WorkInvitees.email == email).execute())
                except Exception as ex:
                    (WorkInvitees.update(processed_at=datetime.utcnow(), status=f"Failed to send an invitation: {ex}.")
                     .where(WorkInvitees.email == email, WorkInvitees.processed_at.is_null())).execute()
        else:
            create_or_update_work(user, org_id, tasks_by_user)
        task_ids.add(task_id)
        work_ids.add(work_record_id)

    for work_record in WorkRecord.select().where(WorkRecord.id << work_ids):
        # The Work record is processed for all invitees
        if not (WorkInvitees.select().where(
                WorkInvitees.work_record_id == work_record.id,
                WorkInvitees.processed_at.is_null()).exists()):
            work_record.processed_at = datetime.utcnow()
            if not work_record.status or "error" not in work_record.status:
                work_record.add_status_line("Work record is processed.")
            work_record.save()

    for task in Task.select().where(Task.id << task_ids):
        # The task is completed (Once all records are processed):
        if not (WorkRecord.select().where(WorkRecord.task_id == task.id, WorkRecord.processed_at.is_null()).exists()):
            task.completed_at = datetime.utcnow()
            task.save()
            error_count = WorkRecord.select().where(
                WorkRecord.task_id == task.id, WorkRecord.status**"%error%").count()
            row_count = task.record_count

            with app.app_context():
                export_url = flask.url_for(
                    "workrecord.export",
                    export_type="json",
<<<<<<< HEAD
                    _scheme=None if EXTERNAL_SP else "https",
=======
                    _scheme="http" if EXTERNAL_SP else "https",
>>>>>>> ed97959c
                    task_id=task.id,
                    _external=True)
                send_email(
                    "email/work_task_completed.html",
                    subject="Work Process Update",
                    recipient=(task.created_by.name, task.created_by.email),
                    error_count=error_count,
                    row_count=row_count,
                    export_url=export_url,
                    task_name="Work",
                    filename=task.filename)


def process_peer_review_records(max_rows=20):
    """Process uploaded peer_review records."""
    set_server_name()
    task_ids = set()
    peer_review_ids = set()
    """This query is to retrieve Tasks associated with peer review records, which are not processed but are active"""
    tasks = (Task.select(
        Task, PeerReviewRecord, PeerReviewInvitee,
        User, UserInvitation.id.alias("invitation_id"), OrcidToken).where(
            PeerReviewRecord.processed_at.is_null(), PeerReviewInvitee.processed_at.is_null(),
            PeerReviewRecord.is_active,
            (OrcidToken.id.is_null(False) |
             ((PeerReviewInvitee.status.is_null()) |
              (PeerReviewInvitee.status.contains("sent").__invert__())))).join(
                  PeerReviewRecord, on=(Task.id == PeerReviewRecord.task_id)).join(
                      PeerReviewInvitee,
                      on=(PeerReviewRecord.id == PeerReviewInvitee.peer_review_record_id)).join(
                          User, JOIN.LEFT_OUTER,
                          on=((User.email == PeerReviewInvitee.email) | (User.orcid == PeerReviewInvitee.orcid)))
             .join(Organisation, JOIN.LEFT_OUTER, on=(Organisation.id == Task.org_id)).join(
                 UserInvitation,
                 JOIN.LEFT_OUTER,
                 on=((UserInvitation.email == PeerReviewInvitee.email)
                     & (UserInvitation.task_id == Task.id))).join(
                         OrcidToken,
                         JOIN.LEFT_OUTER,
                         on=((OrcidToken.user_id == User.id)
                             & (OrcidToken.org_id == Organisation.id)
                             & (OrcidToken.scope.contains("/activities/update")))).limit(max_rows))

    for (task_id, org_id, peer_review_record_id, user), tasks_by_user in groupby(tasks, lambda t: (
            t.id,
            t.org_id,
            t.peer_review_record.id,
            t.peer_review_record.peer_review_invitee.user,)):
        """If we have the token associated to the user then update the peer record, otherwise send him an invite"""
        if (user.id is None or user.orcid is None or not OrcidToken.select().where(
            (OrcidToken.user_id == user.id) & (OrcidToken.org_id == org_id) &
            (OrcidToken.scope.contains("/activities/update"))).exists()):  # noqa: E127, E129

            for k, tasks in groupby(
                    tasks_by_user,
                    lambda t: (
                        t.created_by,
                        t.org,
                        t.peer_review_record.peer_review_invitee.email,
                        t.peer_review_record.peer_review_invitee.first_name,
                        t.peer_review_record.peer_review_invitee.last_name, )
            ):  # noqa: E501
                email = k[2]
                token_expiry_in_sec = 2600000
                status = "The invitation sent at " + datetime.utcnow().isoformat(timespec="seconds")
                try:
                    if PeerReviewInvitee.select().where(PeerReviewInvitee.email == email,
                                                        PeerReviewInvitee.status ** "%reset%").count() != 0:
                        token_expiry_in_sec = 1300000
                    send_work_funding_peer_review_invitation(*k, task_id=task_id,
                                                             token_expiry_in_sec=token_expiry_in_sec,
                                                             invitation_template="email/peer_review_invitation.html")

                    (PeerReviewInvitee.update(status=PeerReviewInvitee.status + "\n" + status).where(
                        PeerReviewInvitee.status.is_null(False), PeerReviewInvitee.email == email).execute())
                    (PeerReviewInvitee.update(status=status).where(
                        PeerReviewInvitee.status.is_null(), PeerReviewInvitee.email == email).execute())
                except Exception as ex:
                    (PeerReviewInvitee.update(processed_at=datetime.utcnow(),
                                              status=f"Failed to send an invitation: {ex}.")
                     .where(PeerReviewInvitee.email == email, PeerReviewInvitee.processed_at.is_null())).execute()
        else:
            create_or_update_peer_review(user, org_id, tasks_by_user)
        task_ids.add(task_id)
        peer_review_ids.add(peer_review_record_id)

    for peer_review_record in PeerReviewRecord.select().where(PeerReviewRecord.id << peer_review_ids):
        # The Peer Review record is processed for all invitees
        if not (PeerReviewInvitee.select().where(
                PeerReviewInvitee.peer_review_record_id == peer_review_record.id,
                PeerReviewInvitee.processed_at.is_null()).exists()):
            peer_review_record.processed_at = datetime.utcnow()
            if not peer_review_record.status or "error" not in peer_review_record.status:
                peer_review_record.add_status_line("Peer Review record is processed.")
            peer_review_record.save()

    for task in Task.select().where(Task.id << task_ids):
        # The task is completed (Once all records are processed):
        if not (PeerReviewRecord.select().where(PeerReviewRecord.task_id == task.id,
                                                PeerReviewRecord.processed_at.is_null()).exists()):
            task.completed_at = datetime.utcnow()
            task.save()
            error_count = PeerReviewRecord.select().where(
                PeerReviewRecord.task_id == task.id, PeerReviewRecord.status ** "%error%").count()
            row_count = task.record_count

            with app.app_context():
                export_url = flask.url_for(
                    "peerreviewrecord.export",
                    export_type="json",
<<<<<<< HEAD
                    _scheme=None if EXTERNAL_SP else "https",
=======
                    _scheme="http" if EXTERNAL_SP else "https",
>>>>>>> ed97959c
                    task_id=task.id,
                    _external=True)
                send_email(
                    "email/work_task_completed.html",
                    subject="Peer Review Process Update",
                    recipient=(task.created_by.name, task.created_by.email),
                    error_count=error_count,
                    row_count=row_count,
                    export_url=export_url,
                    task_name="Peer Review",
                    filename=task.filename)


def process_funding_records(max_rows=20):
    """Process uploaded affiliation records."""
    set_server_name()
    task_ids = set()
    funding_ids = set()
    """This query is to retrieve Tasks associated with funding records, which are not processed but are active"""
    tasks = (Task.select(
        Task, FundingRecord, FundingInvitees,
        User, UserInvitation.id.alias("invitation_id"), OrcidToken).where(
            FundingRecord.processed_at.is_null(), FundingInvitees.processed_at.is_null(),
            FundingRecord.is_active,
            (OrcidToken.id.is_null(False) |
             ((FundingInvitees.status.is_null()) |
              (FundingInvitees.status.contains("sent").__invert__())))).join(
                  FundingRecord, on=(Task.id == FundingRecord.task_id)).join(
                      FundingInvitees,
                      on=(FundingRecord.id == FundingInvitees.funding_record_id)).join(
                          User,
                          JOIN.LEFT_OUTER,
                          on=((User.email == FundingInvitees.email) |
                              (User.orcid == FundingInvitees.orcid)))
             .join(Organisation, JOIN.LEFT_OUTER, on=(Organisation.id == Task.org_id)).join(
                 UserInvitation,
                 JOIN.LEFT_OUTER,
                 on=((UserInvitation.email == FundingInvitees.email)
                     & (UserInvitation.task_id == Task.id))).join(
                         OrcidToken,
                         JOIN.LEFT_OUTER,
                         on=((OrcidToken.user_id == User.id)
                             & (OrcidToken.org_id == Organisation.id)
                             & (OrcidToken.scope.contains("/activities/update")))).limit(max_rows))

    for (task_id, org_id, funding_record_id, user), tasks_by_user in groupby(tasks, lambda t: (
            t.id,
            t.org_id,
            t.funding_record.id,
            t.funding_record.funding_invitees.user,)):
        """If we have the token associated to the user then update the funding record, otherwise send him an invite"""
        if (user.id is None or user.orcid is None or not OrcidToken.select().where(
            (OrcidToken.user_id == user.id) & (OrcidToken.org_id == org_id) &
            (OrcidToken.scope.contains("/activities/update"))).exists()):  # noqa: E127, E129

            for k, tasks in groupby(
                    tasks_by_user,
                    lambda t: (
                        t.created_by,
                        t.org,
                        t.funding_record.funding_invitees.email,
                        t.funding_record.funding_invitees.first_name,
                        t.funding_record.funding_invitees.last_name, )
            ):  # noqa: E501
                email = k[2]
                token_expiry_in_sec = 2600000
                status = "The invitation sent at " + datetime.utcnow().isoformat(timespec="seconds")
                try:
                    if FundingInvitees.select().where(FundingInvitees.email == email,
                                                      FundingInvitees.status ** "%reset%").count() != 0:
                        token_expiry_in_sec = 1300000
                    send_work_funding_peer_review_invitation(*k, task_id=task_id,
                                                             token_expiry_in_sec=token_expiry_in_sec,
                                                             invitation_template="email/funding_invitation.html")

                    (FundingInvitees.update(status=FundingInvitees.status + "\n" + status).where(
                        FundingInvitees.status.is_null(False), FundingInvitees.email == email).execute())
                    (FundingInvitees.update(status=status).where(
                        FundingInvitees.status.is_null(), FundingInvitees.email == email).execute())
                except Exception as ex:
                    (FundingInvitees.update(processed_at=datetime.utcnow(),
                                            status=f"Failed to send an invitation: {ex}.")
                     .where(FundingInvitees.email == email, FundingInvitees.processed_at.is_null())).execute()
        else:
            create_or_update_funding(user, org_id, tasks_by_user)
        task_ids.add(task_id)
        funding_ids.add(funding_record_id)

    for funding_record in FundingRecord.select().where(FundingRecord.id << funding_ids):
        # The funding record is processed for all invitees
        if not (FundingInvitees.select().where(
                FundingInvitees.funding_record_id == funding_record.id,
                FundingInvitees.processed_at.is_null()).exists()):
            funding_record.processed_at = datetime.utcnow()
            if not funding_record.status or "error" not in funding_record.status:
                funding_record.add_status_line("Funding record is processed.")
            funding_record.save()

    for task in Task.select().where(Task.id << task_ids):
        # The task is completed (Once all records are processed):
        if not (FundingRecord.select().where(FundingRecord.task_id == task.id,
                                             FundingRecord.processed_at.is_null()).exists()):
            task.completed_at = datetime.utcnow()
            task.save()
            error_count = FundingRecord.select().where(
                FundingRecord.task_id == task.id, FundingRecord.status**"%error%").count()
            row_count = task.record_count

            with app.app_context():
                export_url = flask.url_for(
                    "fundingrecord.export",
                    export_type="json",
<<<<<<< HEAD
                    _scheme=None if EXTERNAL_SP else "https",
=======
                    _scheme="http" if EXTERNAL_SP else "https",
>>>>>>> ed97959c
                    task_id=task.id,
                    _external=True)
                send_email(
                    "email/funding_task_completed.html",
                    subject="Funding Process Update",
                    recipient=(task.created_by.name, task.created_by.email),
                    error_count=error_count,
                    row_count=row_count,
                    export_url=export_url,
                    filename=task.filename)


def process_affiliation_records(max_rows=20):
    """Process uploaded affiliation records."""
    set_server_name()
    # TODO: optimize removing redundant fields
    # TODO: perhaps it should be broken into 2 queries
    task_ids = set()
    tasks = (Task.select(
        Task, AffiliationRecord, User, UserInvitation.id.alias("invitation_id"), OrcidToken).where(
            AffiliationRecord.processed_at.is_null(), AffiliationRecord.is_active,
            ((User.id.is_null(False) & User.orcid.is_null(False) & OrcidToken.id.is_null(False)) |
             ((User.id.is_null() | User.orcid.is_null() | OrcidToken.id.is_null()) &
              UserInvitation.id.is_null() &
              (AffiliationRecord.status.is_null()
               | AffiliationRecord.status.contains("sent").__invert__())))).join(
                   AffiliationRecord, on=(Task.id == AffiliationRecord.task_id)).join(
                       User,
                       JOIN.LEFT_OUTER,
                       on=((User.email == AffiliationRecord.email) |
                           (User.orcid == AffiliationRecord.orcid))).join(
                               Organisation, JOIN.LEFT_OUTER, on=(Organisation.id == Task.org_id))
             .join(
                 UserInvitation,
                 JOIN.LEFT_OUTER,
                 on=((UserInvitation.email == AffiliationRecord.email) &
                     (UserInvitation.task_id == Task.id))).join(
                         OrcidToken,
                         JOIN.LEFT_OUTER,
                         on=((OrcidToken.user_id == User.id) &
                             (OrcidToken.org_id == Organisation.id) &
                             (OrcidToken.scope.contains("/activities/update")))).limit(max_rows))
    for (task_id, org_id, user), tasks_by_user in groupby(tasks, lambda t: (
            t.id,
            t.org_id,
            t.affiliation_record.user, )):
        if (user.id is None or user.orcid is None or not OrcidToken.select().where(
            (OrcidToken.user_id == user.id) & (OrcidToken.org_id == org_id) &
            (OrcidToken.scope.contains("/activities/update"))).exists()):  # noqa: E127, E129

            # maps invitation attributes to affiliation type set:
            # - the user who uploaded the task;
            # - the user organisation;
            # - the invitee email;
            # - the invitee first_name;
            # - the invitee last_name
            invitation_dict = {
                k: set(t.affiliation_record.affiliation_type.lower() for t in tasks)
                for k, tasks in groupby(
                    tasks_by_user,
                    lambda t: (t.created_by, t.org, t.affiliation_record.email, t.affiliation_record.first_name, t.affiliation_record.last_name)  # noqa: E501
                )  # noqa: E501
            }
            for invitation, affiliations in invitation_dict.items():
                email = invitation[2]
                token_expiry_in_sec = 2600000
                try:
                    # For researcher invitation the expiry is 30 days, if it is reset then it 2 weeks.
                    if AffiliationRecord.select().where(AffiliationRecord.task_id == task_id,
                                                        AffiliationRecord.email == email,
                                                        AffiliationRecord.status ** "%reset%").count() != 0:
                        token_expiry_in_sec = 1300000
                    send_user_invitation(*invitation, affiliations, task_id=task_id,
                                         token_expiry_in_sec=token_expiry_in_sec)
                except Exception as ex:
                    (AffiliationRecord.update(
                        processed_at=datetime.utcnow(), status=f"Failed to send an invitation: {ex}.")
                     .where(AffiliationRecord.task_id == task_id, AffiliationRecord.email == email,
                            AffiliationRecord.processed_at.is_null())).execute()
        else:  # user exits and we have tokens
            create_or_update_affiliations(user, org_id, tasks_by_user)
        task_ids.add(task_id)
    for task in Task.select().where(Task.id << task_ids):
        # The task is completed (all recores are processed):
        if not (AffiliationRecord.select().where(
                AffiliationRecord.task_id == task.id,
                AffiliationRecord.processed_at.is_null()).exists()):
            task.completed_at = datetime.utcnow()
            task.save()
            error_count = AffiliationRecord.select().where(
                AffiliationRecord.task_id == task.id, AffiliationRecord.status**"%error%").count()
            row_count = task.record_count
            orcid_rec_count = task.affiliation_records.select(
                AffiliationRecord.orcid).distinct().count()

            with app.app_context():
                export_url = flask.url_for(
                    "affiliationrecord.export",
                    export_type="csv",
<<<<<<< HEAD
                    _scheme=None if EXTERNAL_SP else "https",
=======
                    _scheme="http" if EXTERNAL_SP else "https",
>>>>>>> ed97959c
                    task_id=task.id,
                    _external=True)
                try:
                    send_email(
                        "email/task_completed.html",
                        subject="Affiliation Process Update",
                        recipient=(task.created_by.name, task.created_by.email),
                        error_count=error_count,
                        row_count=row_count,
                        orcid_rec_count=orcid_rec_count,
                        export_url=export_url,
                        filename=task.filename)
                except Exception:
                    logger.exception(
                        "Failed to send batch process comletion notification message.")


@rq.job(timeout=300)
def process_tasks(max_rows=20):
    """Handle batch task expiration.

    Send a information messages about upcoming removal of the processed/uploaded tasks
    based on date whichever is greater either created_at + month or updated_at + 2 weeks
    and removal of expired tasks based on the expiry date.

    Args:
        max_rows (int): The maximum number of rows that will get processed in one go.

    Returns:
        int. The number of processed task records.

    """
    Task.delete().where((Task.expires_at < datetime.utcnow())).execute()

    tasks = Task.select().where(Task.expires_at.is_null())
    if max_rows and max_rows > 0:
        tasks = tasks.limit(max_rows)
    for task in tasks:

        max_created_at_expiry = (task.created_at + timedelta(weeks=4))
        max_updated_at_expiry = (task.updated_at + timedelta(weeks=2))

        max_expiry_date = max_created_at_expiry

        if max_created_at_expiry < max_updated_at_expiry:
            max_expiry_date = max_updated_at_expiry

        task.expires_at = max_expiry_date
        task.save()

    for current_task in Task.select():
        total_count = 0
        current_count = 0

        model_name = current_task.record_model._meta.name
        if model_name == 'affiliationrecord':
            total_count = current_task.affiliation_records.select().distinct().count()

            current_count = current_task.affiliation_records.select().where(
                AffiliationRecord.processed_at.is_null(False)).distinct().count()
        elif model_name == 'fundingrecord':
            for funding_record in current_task.funding_records.select():
                total_count = total_count + funding_record.funding_invitees.select().distinct().count()

                current_count = current_count + funding_record.funding_invitees.select().where(
                    FundingInvitees.processed_at.is_null(False)).distinct().count()
        elif model_name == 'workrecord':
            for work_record in current_task.work_records.select():
                total_count = total_count + work_record.work_invitees.select().distinct().count()

                current_count = current_count + work_record.work_invitees.select().where(
                    WorkInvitees.processed_at.is_null(False)).distinct().count()
        elif model_name == 'peerreviewrecord':
            for peer_review_record in current_task.peer_review_records.select():
                total_count = total_count + peer_review_record.peer_review_invitee.select().distinct().count()

                current_count = current_count + peer_review_record.peer_review_invitee.select().where(
                    PeerReviewInvitee.processed_at.is_null(False)).distinct().count()

    tasks = Task.select().where(
            Task.expires_at.is_null(False),
            Task.expiry_email_sent_at.is_null(),
            Task.expires_at < (datetime.now() + timedelta(weeks=1)))
    if max_rows and max_rows > 0:
        tasks = tasks.limit(max_rows)
    for task in tasks:

        export_model = task.record_model._meta.name + ".export"
        error_count = task.error_count

        set_server_name()
        with app.app_context():
            export_url = flask.url_for(
                export_model,
                export_type="csv",
<<<<<<< HEAD
                _scheme=None if EXTERNAL_SP else "https",
=======
                _scheme="http" if EXTERNAL_SP else "https",
>>>>>>> ed97959c
                task_id=task.id,
                _external=True)
            send_email(
                "email/task_expiration.html",
                task=task,
                subject="Batch process task is about to expire",
                recipient=(task.created_by.name, task.created_by.email),
                error_count=error_count,
                export_url=export_url)
        task.expiry_email_sent_at = datetime.utcnow()
        task.save()


def get_client_credentials_token(org, scope="/webhook"):
    """Request a cient credetials grant type access token and store it.

    The any previously requesed with the give scope tokens will be deleted.
    """
    resp = requests.post(
        app.config["TOKEN_URL"],
        headers={"Accept": "application/json"},
        data=dict(
            client_id=org.orcid_client_id,
            client_secret=org.orcid_secret,
            scope=scope,
            grant_type="client_credentials"))
    OrcidToken.delete().where(OrcidToken.org == org, OrcidToken.scope == "/webhook").execute()
    data = resp.json()
    token = OrcidToken.create(
        org=org,
        access_token=data["access_token"],
        refresh_token=data["refresh_token"],
        scope=data.get("scope") or scope,
        expires_in=data["expires_in"])
    return token


@rq.job(timeout=300)
def register_orcid_webhook(user, callback_url=None, delete=False):
    """Register or delete an ORCID webhook for the given user profile update events.

    If URL is given, it will be used for as call-back URL.
    """
    set_server_name()
    local_handler = (callback_url is None)

    if local_handler and delete and user.organisations.where(Organisation.webhook_enabled).count() > 0:
        return

    try:
        token = OrcidToken.get(org=user.organisation, scope="/webhook")
    except OrcidToken.DoesNotExist:
        token = get_client_credentials_token(org=user.organisation, scope="/webhook")
    if local_handler:
        with app.app_context():
            callback_url = quote(url_for("update_webhook", user_id=user.id), safe='')
    elif '/' in callback_url or ':' in callback_url:
        callback_url = quote(callback_url, safe='')
    url = f"{app.config['ORCID_API_HOST_URL']}{user.orcid}/webhook/{callback_url}"
    headers = {
        "Accept": "application/json",
        "Authorization": f"Bearer {token.access_token}",
        "Content-Length": "0"
    }
    resp = requests.delete(url, headers=headers) if delete else requests.put(url, headers=headers)
    if local_handler and resp.status_code // 200 == 1:
        if delete:
            user.webhook_enabled = False
        else:
            user.webhook_enabled = True
        user.save()
    return resp


@rq.job(timeout=300)
def invoke_webhook_handler(webhook_url=None, orcid=None, updated_at=None, message=None,
                           attempts=3):
    """Propagate 'updated' event to the organisation event handler URL."""
    url = app.config["ORCID_BASE_URL"] + orcid
    if message is None:
        message = {
            "orcid": orcid,
            "updated-at": updated_at.isoformat(timespec="minutes"),
            "url": url
        }
    resp = requests.post(webhook_url + '/' + orcid, json=message)
    if resp.status_code // 200 != 1:
        if attempts > 0:
            invoke_webhook_handler.schedule(
                timedelta(minutes=5), message=message, attempts=attempts - 1)
    return resp


@rq.job(timeout=300)
def enable_org_webhook(org):
    """Enable Organisation Webhook."""
    org.webhook_enabled = True
    org.save()
    for u in org.users:
        if not u.webhook_enabled:
            register_orcid_webhook.queue(u)


@rq.job(timeout=300)
def disable_org_webhook(org):
    """Disable Organisation Webhook."""
    org.webhook_enabled = False
    org.save()
    for u in org.users.where(User.webhook_enabled):
        register_orcid_webhook.queue(u, delete=True)


def process_records(n):
    """Process first n records and run other batch tasks."""
    process_affiliation_records(n)
    process_funding_records(n)
    process_work_records(n)
    process_peer_review_records(n)
    # process_tasks(n)


@rq.job(timeout=300)
def send_orcid_update_summary(org_id=None):
    """Send organisation researcher ORCID profile update summary report."""
    first = date.today().replace(day=1)
    previous_last = first - timedelta(days=1)
    previous_first = previous_last.replace(day=1)

    if org_id is None:
        for o in (Organisation.select(Organisation.id).distinct().join(
            UserOrg, on=UserOrg.org_id == Organisation.id).join(
                User, on=User.id == UserOrg.user_id).where(
                    Organisation.webhook_enabled, Organisation.email_notifications_enabled)
                .where(
                    User.orcid_updated_at >= previous_first,
                    User.orcid_updated_at < first)):
            send_orcid_update_summary.queue(o.id)
        return

    org = Organisation.select().where(Organisation.id == org_id).first()
    if org and org.webhook_enabled and org.email_notifications_enabled:
        updated_users = org.users.where(User.orcid_updated_at >= previous_first,
                                        User.orcid_updated_at < first)
        recipient = org.notification_email or (org.tech_contact.name, org.tech_contact.email)
        if updated_users.exists():
            message_template = """<p>The flollowing user profiles were updated
            from {{date_from}} until {{date_to}}:</p>
            <ul>
            {% for u in updated_users %}
                <li>{{u.name}} ({{u.email}},
                <a href="{{orcid_base_url}}{{u.orcid}}" target="_blank">{{u.orcid}}</a>,
                updated at {{u.orcid_updated_at.isoformat(sep=" ", timespec="seconds")}});
                </li>
            {% endfor %}
            </ul>
            """
            set_server_name()
            with app.app_context():
                send_email(
                    message_template,
                    org=org,
                    recipient=recipient,
                    subject="Updated ORCID Profiles",
                    date_from=previous_first,
                    date_to=previous_last,
                    updated_users=updated_users,
                    orcid_base_url=app.config["ORCID_BASE_URL"])<|MERGE_RESOLUTION|>--- conflicted
+++ resolved
@@ -282,11 +282,7 @@
                 "orcid_login",
                 invitation_token=token,
                 _external=True,
-<<<<<<< HEAD
                 _scheme=None if app.debug else "https")
-=======
-                _scheme="http" if app.debug else "https")
->>>>>>> ed97959c
             invitation_url = flask.url_for(
                 "short_url", short_id=Url.shorten(url).short_id, _external=True)
             send_email(
@@ -648,11 +644,7 @@
                 "orcid_login",
                 invitation_token=token,
                 _external=True,
-<<<<<<< HEAD
-                _scheme=None if app.debug else "https")
-=======
                 _scheme="http" if app.debug else "https")
->>>>>>> ed97959c
             invitation_url = flask.url_for(
                 "short_url", short_id=Url.shorten(url).short_id, _external=True)
             send_email(
@@ -861,11 +853,7 @@
                     "orcid_login",
                     invitation_token=token,
                     _external=True,
-<<<<<<< HEAD
-                    _scheme=None if app.debug else "https")
-=======
                     _scheme="http" if app.debug else "https")
->>>>>>> ed97959c
                 invitation_url = flask.url_for(
                     "short_url", short_id=Url.shorten(url).short_id, _external=True)
                 send_email(
@@ -1004,11 +992,7 @@
                 export_url = flask.url_for(
                     "workrecord.export",
                     export_type="json",
-<<<<<<< HEAD
-                    _scheme=None if EXTERNAL_SP else "https",
-=======
                     _scheme="http" if EXTERNAL_SP else "https",
->>>>>>> ed97959c
                     task_id=task.id,
                     _external=True)
                 send_email(
@@ -1119,11 +1103,7 @@
                 export_url = flask.url_for(
                     "peerreviewrecord.export",
                     export_type="json",
-<<<<<<< HEAD
-                    _scheme=None if EXTERNAL_SP else "https",
-=======
                     _scheme="http" if EXTERNAL_SP else "https",
->>>>>>> ed97959c
                     task_id=task.id,
                     _external=True)
                 send_email(
@@ -1236,11 +1216,7 @@
                 export_url = flask.url_for(
                     "fundingrecord.export",
                     export_type="json",
-<<<<<<< HEAD
-                    _scheme=None if EXTERNAL_SP else "https",
-=======
                     _scheme="http" if EXTERNAL_SP else "https",
->>>>>>> ed97959c
                     task_id=task.id,
                     _external=True)
                 send_email(
@@ -1340,11 +1316,7 @@
                 export_url = flask.url_for(
                     "affiliationrecord.export",
                     export_type="csv",
-<<<<<<< HEAD
-                    _scheme=None if EXTERNAL_SP else "https",
-=======
                     _scheme="http" if EXTERNAL_SP else "https",
->>>>>>> ed97959c
                     task_id=task.id,
                     _external=True)
                 try:
@@ -1440,11 +1412,7 @@
             export_url = flask.url_for(
                 export_model,
                 export_type="csv",
-<<<<<<< HEAD
-                _scheme=None if EXTERNAL_SP else "https",
-=======
                 _scheme="http" if EXTERNAL_SP else "https",
->>>>>>> ed97959c
                 task_id=task.id,
                 _external=True)
             send_email(
