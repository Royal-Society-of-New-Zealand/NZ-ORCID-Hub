# -*- coding: utf-8 -*-
"""Various utilities."""

import json
import logging
import os
import random
import re
import string
import time
from collections import defaultdict
from datetime import date, datetime, timedelta
from itertools import filterfalse, groupby
from urllib.parse import quote, urlencode, urlparse

import emails
import flask
import requests
import yaml
from flask import request, url_for
from flask_login import current_user
from html2text import html2text
from jinja2 import Template
from peewee import JOIN
from yaml.dumper import Dumper
from yaml.representer import SafeRepresenter

from orcid_api_v3.rest import ApiException

from . import app, db, orcid_client, rq
from .models import (
    AFFILIATION_TYPES,
    Affiliation,
    AffiliationRecord,
    Delegate,
    FundingInvitee,
    FundingRecord,
    Invitee,
    Log,
    MailLog,
    MessageRecord,
    NestedDict,
    OrcidApiCall,
    OrcidToken,
    Organisation,
    OrgInvitation,
    OtherIdRecord,
    PartialDate,
    PeerReviewExternalId,
    PeerReviewInvitee,
    PeerReviewRecord,
    PropertyRecord,
    RecordInvitee,
    ResourceRecord,
    Role,
    Task,
    TaskType,
    User,
    UserInvitation,
    UserOrg,
    WorkInvitee,
    WorkRecord,
    get_val,
    readup_file,
)

logger = logging.getLogger(__name__)
logger.setLevel(logging.INFO)
logger.addHandler(logging.StreamHandler())

EDU_CODES = {"student", "edu", "education"}
EMP_CODES = {"faculty", "staff", "emp", "employment"}
DST_CODES = {"distinction", "dist", "dst"}
INV_POS_CODES = {"invited-position", "position"}
QUA_CODES = {"qualification", "qua"}
MEM_CODES = {"membership", "mem"}
SER_CODES = {"service", "ser"}

ENV = app.config.get("ENV")
EXTERNAL_SP = app.config.get("EXTERNAL_SP")


def get_next_url(endpoint=None):
    """Retrieve and sanitize next/return URL."""
    _next = (
        request.args.get("next")
        or request.args.get("_next")
        or request.args.get("url")
        or request.referrer
    )
    if not _next and endpoint:
        _next = url_for(endpoint)

    if _next:
        if _next.startswith("/"):
            return _next
        try:
            csrf = urlparse(_next).netloc
<<<<<<< HEAD
            if (
                csrf == urlparse(app.config.get("APP_URL")).netloc
=======
            if (csrf == urlparse(app.config.get("APP_URL")).netloc
>>>>>>> d0a25248
                or csrf.startswith("127.0.")
                or csrf in app.config.get("CSRF_DOMAINS")
            ):
                return _next
        except:
            pass

    try:
        if Delegate.select().where(Delegate.hostname ** f"%{urlparse(_next).netloc}%").exists():
            return _next
    except:
        pass

    return None


def is_valid_url(url):
    """Validate URL (expexted to have a path)."""
    try:
        result = urlparse(url)
        return result.scheme and result.netloc and (result.path or result.path == "")
    except:
        return False


def read_uploaded_file(form):
    """Read up the whole content and deconde it and return the whole content."""
    if "file_" not in request.files:
        return
    content = readup_file(request.files[form.file_.name])
    if content:
        return content
    raise ValueError("Unable to decode encoding.")


def send_email(
    template,
    recipient,
    cc_email=None,
    sender=(app.config.get("APP_NAME"), app.config.get("MAIL_DEFAULT_SENDER")),
    reply_to=app.config.get("MAIL_SUPPORT_ADDRESS"),
    subject=None,
    base=None,
    logo=None,
    org=None,
    **kwargs,
):
    """Send an email, acquiring its payload by rendering a jinja2 template.

    :type template: :class:`str`
    :param subject: the subject of the email
    :param base: the base template of the email messagess
    :param template: name of the template file in ``templates/emails`` to use
    :type recipient: :class:`tuple` (:class:`str`, :class:`str`)
    :param recipient: 'To' (name, email) or just an email address
    :type sender: :class:`tuple` (:class:`str`, :class:`str`)
    :param sender: 'From' (name, email)
    :param org: organisation on which behalf the email is sent
    * `recipient` and `sender` are made available to the template as variables
    * In any email tuple, name may be ``None``
    * The subject is retrieved from a sufficiently-global template variable;
      typically set by placing something like
      ``{% set subject = "My Subject" %}``
      at the top of the template used (it may be inside some blocks
      (if, elif, ...) but not others (rewrap, block, ...).
      If it's not present, it defaults to "My Subject".
    * With regards to line lengths: :class:`email.mime.text.MIMEText` will
      (at least, in 2.7) encode the body of the text in base64 before sending
      it, text-wrapping the base64 data. You will therefore not have any
      problems with SMTP line length restrictions, and any concern to line
      lengths is purely aesthetic or to be nice to the MUA.
      :class:`RewrapExtension` may be used to wrap blocks of text nicely.
      Note that ``{{ variables }}`` in manually wrapped text can cause
      problems!
    """
    if not org and current_user and not current_user.is_anonymous:
        org = current_user.organisation
    app = flask.current_app
    jinja_env = flask.current_app.jinja_env

    if logo is None:
        if org and org.logo:
            logo = url_for("logo_image", token=org.logo.token, _external=True)
        else:
            logo = url_for("static", filename="images/banner-small.png", _external=True)

    if not base and org:
        if org.email_template_enabled and org.email_template:
            base = org.email_template

    if not base:
        base = app.config.get("DEFAULT_EMAIL_TEMPLATE")

    jinja_env = jinja_env.overlay(autoescape=False)

    def _jinja2_email(name, email):
        if name is None:
            hint = "name was not set for email {0}".format(email)
            name = jinja_env.undefined(name="name", hint=hint)
        return {"name": name, "email": email}

    if "\n" not in template and template.endswith(".html"):
        template = jinja_env.get_template(template)
    else:
        template = Template(template)

    kwargs["sender"] = _jinja2_email(*sender)
    if isinstance(recipient, str):
        m = re.search(r" *(.*) *<(.*@.*)>", recipient)
        if m:
            if m[1]:
                recipient = (m[1], m[2])
            else:
                recipient = (m[2], m[2])
        else:
            recipient = (recipient, recipient)
    kwargs["recipient"] = _jinja2_email(*recipient)
    if subject is not None:
        kwargs["subject"] = subject

    rendered = template.make_module(vars=kwargs)
    if subject is None:
        subject = getattr(rendered, "subject", "Welcome to the {}".format(app.config.get("APP_NAME", "ORCID Hub")))

    html_msg = base.format(
        EMAIL=kwargs["recipient"]["email"],
        SUBJECT=subject,
        MESSAGE=str(rendered),
        LOGO=logo,
        BASE_URL=url_for("index", _external=True)[:-1],
        INCLUDED_URL=kwargs.get("invitation_url", "") or kwargs.get("include_url", ""),
    )

    plain_msg = html2text(html_msg)

    msg = emails.html(
        subject=subject,
        mail_from=(app.config.get("APP_NAME", "ORCID Hub"), app.config.get("MAIL_DEFAULT_SENDER")),
        html=html_msg,
        text=plain_msg,
    )
    dkim_key_path = app.config.get("DKIM_KEY_PATH")
    dkim_domain = app.config.get("MAIL_DKIM_DOMAIN")
    dkim_selector = app.config.get("MAIL_DKIM_SELECTOR")
    if dkim_key_path and os.path.exists(dkim_key_path):
        with open(dkim_key_path) as key_file:
            msg.dkim(key=key_file, domain=dkim_domain, selector=dkim_selector)
    elif dkim_key_path:
        raise Exception(f"Cannot find DKIM key file: {dkim_key_path}!")
    if cc_email:
        msg.cc.append(cc_email)
    msg.mail_to.append(recipient)
    msg.set_headers({"x-auto-response-suppress": "DR, RN, NRN, OOF"})
    msg.set_headers({"auto-submitted": "auto-generated"})
    # Unsubscribe link:
    token = new_invitation_token(length=10)
    unsubscribe_url = url_for("unsubscribe", token=token, _external=True)
    headers = {
        "x-auto-response-suppress": "DR, RN, NRN, OOF",
        "auto-submitted": "auto-generated",
        "List-Unsubscribe": f"<{unsubscribe_url}>",
    }
    if reply_to:
        headers["reply-to"] = reply_to
    msg.set_headers(headers)

    smtp = dict(host=app.config["MAIL_SERVER"], port=app.config["MAIL_PORT"])
    if "MAIL_PORT" in app.config:
        smtp["port"] = app.config["MAIL_PORT"]
    if "MAIL_USE_TLS" in app.config:
        smtp["tls"] = app.config["MAIL_USE_TLS"]
    if "MAIL_USERNAME" in app.config:
        smtp["user"] = app.config["MAIL_USERNAME"]
    if "MAIL_PASSWORD" in app.config:
        smtp["password"] = app.config["MAIL_PASSWORD"]

    resp = msg.send(smtp=smtp)
    MailLog.create(
        org=org,
        recipient=recipient[1],
        sender=sender[1],
        subject=subject,
        was_sent_successfully=resp.success,
        error=resp.error,
        token=token,
    )
    if not resp.success:
        raise Exception(
            f"Failed to email the message: {resp.error}. Please contact a Hub administrator!"
        )


def new_invitation_token(length=5):
    """Generate a unique invitation token."""
    while True:
        token = "".join(random.choice(string.ascii_letters + string.digits) for _ in range(length))
        if not (
            UserInvitation.select().where(UserInvitation.token == token).exists()
            or OrgInvitation.select().where(OrgInvitation.token == token).exists()
            or MailLog.select().where(MailLog.token == token).exists()
        ):
            break
    return token


def append_qs(url, **qs):
    """Append new query strings to an arbitraty URL."""
    return url + ("&" if urlparse(url).query else "?") + urlencode(qs, doseq=True)


def track_event(category, action, label=None, value=0):
    """Track application events with Google Analytics."""
    ga_tracking_id = app.config.get("GA_TRACKING_ID")
    if not ga_tracking_id:
        return

    data = {
        "v": "1",  # API Version.
        "tid": ga_tracking_id,  # Tracking ID / Property ID.
        # Anonymous Client Identifier. Ideally, this should be a UUID that
        # is associated with particular user, device, or browser instance.
        "cid": current_user.uuid,
        "t": "event",  # Event hit type.
        "ec": category,  # Event category.
        "ea": action,  # Event action.
        "el": label,  # Event label.
        "ev": value,  # Event value, must be an integer
    }

    response = requests.post("http://www.google-analytics.com/collect", data=data)

    # If the request fails, this will raise a RequestException. Depending
    # on your application's needs, this may be a non-error and can be caught
    # by the caller.
    response.raise_for_status()
    # Returning response only for test, but can be used in application for some other reasons
    return response


def set_server_name():
    """Set the server name for batch processes."""
    if not app.config.get("SERVER_NAME"):
        if EXTERNAL_SP:
            app.config["SERVER_NAME"] = "127.0.0.1:5000"
        elif request and hasattr(request, "url"):
            app.config["SERVER_NAME"] = urlparse(request.url).hostname
        else:
            try:
                app.config["SERVER_NAME"] = urlparse(app.config["APP_URL"]).netloc
            except ValueError:
                app.config["SERVER_NAME"] = (
                    "orcidhub.org.nz" if ENV == "prod" else ENV + ".orcidhub.org.nz"
                )

def is_org_rec(org, rec):
    """Test if the record was authoritized by the organisation."""
    client_id = org.orcid_client_id
    source_client_id = rec.get("source").get("source-client-id")
    return source_client_id and source_client_id.get("path") == client_id


def create_or_update_work(user, org_id, records, *args, **kwargs):
    """Create or update work record of a user."""
    records = list(unique_everseen(records, key=lambda t: t.record.id))
    org = Organisation.get(id=org_id)
    api = orcid_client.MemberAPIV3(org, user)

    profile_record = api.get_record()

    if profile_record:
        activities = profile_record.get("activities-summary")

        works = []

        for r in activities.get("works").get("group"):
            ws = r.get("work-summary")[0]
            if is_org_rec(org, ws):
                works.append(ws)

        taken_put_codes = {r.record.invitee.put_code for r in records if r.record.invitee.put_code}

        def match_put_code(records, record, invitee):
            """Match and assign put-code to a single work record and the existing ORCID records."""
            if invitee.put_code:
                return
            for r in records:
                put_code = r.get("put-code")
                if put_code in taken_put_codes:
                    continue

                if (
                    record.title
                    and record.type
                    and (r.get("title", "title", "value", default="") or "").lower()
                    == record.title.lower()
                    and (r.get("type", default="") or "").lower() == record.type.lower()
                ):
                    invitee.put_code = put_code
                    invitee.visibility = r.get("visibility")
                    invitee.save()
                    taken_put_codes.add(put_code)
                    app.logger.debug(
                        f"put-code {put_code} was asigned to the work record "
                        f"(ID: {record.id}, Task ID: {record.task_id})"
                    )
                    break

        for task_by_user in records:
            wr = task_by_user.record
            wi = task_by_user.record.invitee
            match_put_code(works, wr, wi)

        for task_by_user in records:
            wi = task_by_user.record.invitee

            try:
                put_code, orcid, created, visibility = api.create_or_update_work(task_by_user)
                if created:
                    wi.add_status_line("Work record was created.")
                else:
                    wi.add_status_line("Work record was updated.")
                wi.orcid = orcid
                wi.put_code = put_code
                if wi.visibility != visibility:
                    wi.visibility = visibility

            except Exception as ex:
                logger.exception(f"For {user} encountered exception")
                exception_msg = json.loads(ex.body) if hasattr(ex, "body") else str(ex)
                wi.add_status_line(f"Exception occured processing the record: {exception_msg}.")
                wr.add_status_line(
                    f"Error processing record. Fix and reset to enable this record to be processed: {exception_msg}."
                )

            finally:
                wi.processed_at = datetime.utcnow()
                wr.save()
                wi.save()
    else:
        # TODO: Invitation resend in case user revokes organisation permissions
        app.logger.debug("Should resend an invite to the researcher asking for permissions")
        return


def create_or_update_peer_review(user, org_id, records, *args, **kwargs):
    """Create or update peer review record of a user."""
    records = list(unique_everseen(records, key=lambda t: t.record.id))
    org = Organisation.get(id=org_id)
    api = orcid_client.MemberAPIV3(org, user)

    profile_record = api.get_record()

    if profile_record:
        peer_reviews = [
            s
            for ag in profile_record.get("activities-summary", "peer-reviews", "group", default=[])
            for pg in ag.get("peer-review-group", default=[])
            for s in pg.get("peer-review-summary", default=[])
            if is_org_rec(org, s)
        ]

        taken_put_codes = {r.record.invitee.put_code for r in records if r.record.invitee.put_code}

        def match_put_code(records, record, invitee, taken_external_id_values):
            """Match and assign put-code to a single peer review record and the existing ORCID records."""
            if invitee.put_code:
                return
            for r in records:
                put_code = r.get("put-code")

                external_id_value = (
                    r.get("external-ids").get("external-id")[0].get("external-id-value")
                    if r.get("external-ids")
                    and r.get("external-ids").get("external-id")
                    and r.get("external-ids").get("external-id")[0].get("external-id-value")
                    else None
                )

                if put_code in taken_put_codes:
                    continue

                if (
                    record.review_group_id
                    and external_id_value in taken_external_id_values
                    and (r.get("review-group-id", default="") or "").lower()
                    == record.review_group_id.lower()
                ):  # noqa: E127
                    invitee.put_code = put_code
                    invitee.save()
                    taken_put_codes.add(put_code)
                    app.logger.debug(
                        f"put-code {put_code} was asigned to the peer review record "
                        f"(ID: {record.id}, Task ID: {record.task_id})"
                    )
                    break

        for task_by_user in records:
            pr = task_by_user.record
            pi = pr.invitee

            external_ids = PeerReviewExternalId.select().where(
                PeerReviewExternalId.record_id == pr.id
            )
            taken_external_id_values = {ei.value for ei in external_ids if ei.value}
            match_put_code(peer_reviews, pr, pi, taken_external_id_values)

        for task_by_user in records:
            pr = task_by_user.record
            pi = pr.invitee

            try:
                put_code, orcid, created, visibility = api.create_or_update_peer_review(
                    task_by_user
                )
                if created:
                    pi.add_status_line("Peer review record was created.")
                else:
                    pi.add_status_line("Peer review record was updated.")
                pi.orcid = orcid
                pi.put_code = put_code
                if pi.visibility != visibility:
                    pi.visibility = visibility

            except Exception as ex:
                logger.exception(f"For {user} encountered exception")
                exception_msg = json.loads(ex.body) if hasattr(ex, "body") else str(ex)
                pi.add_status_line(f"Exception occured processing the record: {exception_msg}.")
                pr.add_status_line(
                    f"Error processing record. Fix and reset to enable this record to be processed: {exception_msg}."
                )

            finally:
                pi.processed_at = datetime.utcnow()
                pr.save()
                pi.save()
    else:
        # TODO: Invitation resend in case user revokes organisation permissions
        app.logger.debug("Should resend an invite to the researcher asking for permissions")
        return


def create_or_update_funding(user, org_id, records, *args, **kwargs):
    """Create or update funding record of a user."""
    records = list(unique_everseen(records, key=lambda t: t.record.id))
    org = Organisation.get(org_id)
    api = orcid_client.MemberAPIV3(org, user)

    profile_record = api.get_record()
    if profile_record:
        activities = profile_record.get("activities-summary")

        fundings = []

        for r in activities.get("fundings").get("group"):
            fs = r.get("funding-summary")[0]
            if is_org_rec(org, fs):
                fundings.append(fs)

        taken_put_codes = {r.record.invitee.put_code for r in records if r.record.invitee.put_code}

        def match_put_code(records, record, invitee):
            """Match and asign put-code to a single funding record and the existing ORCID records."""
            if invitee.put_code:
                return
            for r in records:
                put_code = r.get("put-code")
                if put_code in taken_put_codes:
                    continue

                if (
                    record.title
                    and record.type
                    and record.org_name
                    and (r.get("title", "title", "value", default="") or "").lower()
                    == record.title.lower()
                    and (r.get("type", default="") or "").lower() == record.type.lower()
                    and (r.get("organization", "name", default="") or "").lower()
                    == record.org_name.lower()
                ):
                    invitee.put_code = put_code
                    invitee.visibility = r.get("visibility")
                    invitee.save()
                    taken_put_codes.add(put_code)
                    app.logger.debug(
                        f"put-code {put_code} was asigned to the funding record "
                        f"(ID: {record.id}, Task ID: {record.task_id})"
                    )
                    break

        for task_by_user in records:
            fr = task_by_user.record
            fi = task_by_user.record.invitee
            match_put_code(fundings, fr, fi)
        for task_by_user in records:
            fi = task_by_user.record.invitee

            try:
                put_code, orcid, created, visibility = api.create_or_update_funding(task_by_user)
                if created:
                    fi.add_status_line("Funding record was created.")
                else:
                    fi.add_status_line("Funding record was updated.")
                fi.orcid = orcid
                fi.put_code = put_code
                if fi.visibility != visibility:
                    fi.visibility = visibility

            except Exception as ex:
                logger.exception(f"For {user} encountered exception")
                if ex and hasattr(ex, "body"):
                    exception_msg = json.loads(ex.body)
                else:
                    exception_msg = str(ex)
                fi.add_status_line(f"Exception occured processing the record: {exception_msg}.")
                fr.add_status_line(
                    f"Error processing record. Fix and reset to enable this record to be processed: {exception_msg}."
                )

            finally:
                fi.processed_at = datetime.utcnow()
                fr.save()
                fi.save()
    else:
        # TODO: Invitation resend in case user revokes organisation permissions
        app.logger.debug("Should resend an invite to the researcher asking for permissions")
        return


def create_or_update_resources(user, org_id, records, *args, **kwargs):
    """Create or update research resource record of a user."""
    records = list(unique_everseen(records, key=lambda t: t.record.id))
    org = Organisation.get(org_id)

    token = (
        OrcidToken.select(OrcidToken.access_token)
        .where(
            OrcidToken.user_id == user.id,
            OrcidToken.org_id == org.id,
            OrcidToken.scopes.contains("/activities/update"),
        )
        .first()
    )
    api = orcid_client.MemberAPIV3(org, user, access_token=token.access_token)
    resources = api.get_resources()

    if resources:
        resources = resources.get("group")
        resources = [
            r
            for r in resources
            if any(
                rr.get("source", "source-client-id", "path") == org.orcid_client_id
                for rr in r.get("research-resource-summary")
            )
        ]
        taken_put_codes = {r.record.put_code for r in records if r.record.put_code}

        def match_record(records, record):
            """Match and assign put-code to the existing ORCID records."""
            if record.put_code:
                return record.put_code

            for r in records:
                if all(
                    eid.get("external-id-value") != record.proposal_external_id_value
                    for eid in r.get("external-ids", "external-id")
                ):
                    continue
                for rr in r.get("research-resource-summary"):

                    put_code = rr.get("put-code")

                    # if all(eid.get("external-id-value") != record.external_id_value
                    #         for eid in rr.get("proposal", "external-ids", "external-id")):
                    #     continue
                    if put_code in taken_put_codes:
                        continue

                    record.put_code = put_code

                    if not record.visibility:
                        record.visibility = r.get("visibility")
                    if not record.display_index:
                        record.display_index = r.get("display-index")

                    taken_put_codes.add(put_code)
                    app.logger.debug(
                        f"put-code {put_code} was asigned to the other id record "
                        f"(ID: {record.id}, Task ID: {record.task_id})"
                    )

                    return put_code

        for t in records:
            try:
                rr = t.record
                put_code = match_record(resources, rr)

                if put_code:
                    resp = api.put(f"research-resource/{put_code}", rr.orcid_research_resource)
                else:
                    resp = api.post("research-resource", rr.orcid_research_resource)

                if resp.status == 201:
                    orcid, put_code = resp.headers["Location"].split("/")[-3::2]
                    rr.add_status_line("ORCID record was created.")
                else:
                    orcid = user.orcid
                    rr.add_status_line("ORCID record was updated.")
                if not rr.put_code and put_code:
                    rr.put_code = int(put_code)
                if not rr.orcid and orcid:
                    rr.orcid = orcid
                visibility = (
                    json.loads(resp.data).get("visibility")
                    if hasattr(resp, "data") and resp.data
                    else None
                )
                if rr.visibility != visibility:
                    rr.visibility = visibility

            except ApiException as ex:
                if ex.status == 404:
                    rr.put_code = None
                elif ex.status == 401:
                    token.delete_instance()
                logger.exception(f"Exception occured {ex}")
                rr.add_status_line(f"ApiException: {ex}")
            except Exception as ex:
                logger.exception(f"For {user} encountered exception")
                rr.add_status_line(f"Exception occured processing the record: {ex}.")

            finally:
                rr.processed_at = datetime.utcnow()
                rr.save()
    else:
        # TODO: Invitation resend in case user revokes organisation permissions
        app.logger.debug("Should resend an invite to the researcher asking for permissions")
        return


def create_or_update_record_from_messages(records, *args, **kwargs):
    """Create or update ORCID record of a user form the given message.

    :param records: iterator with records for a single profile.
    """
    records = list(unique_everseen(records, key=lambda t: t.record.id))
    if not records:
        return

    # add a few shortcuts:
    for r in records:
        r.record.msg = json.loads(r.record.message, object_pairs_hook=NestedDict)
        r.record.invitee = r.record.ri.invitee

    rec0 = records[0]
    org = rec0.org
    user = rec0.record.invitee.user
    token = user.token

    api = orcid_client.MemberAPIV3(org, user, access_token=token.access_token)
    resources = api.get_resources()
    if resources:
        resources = resources.get("group")
        resources = [
            r
            for r in resources
            if any(
                rr.get("source", "source-client-id", "path") == org.orcid_client_id
                for rr in r.get("research-resource-summary")
            )
        ]
        taken_put_codes = {
            r.record.ri.invitee.put_code for r in records if r.record.ri.invitee.put_code
        }

        def match_record(resource, record):
            """Match and assign put-code to the existing ORCID records."""
            put_code = record.invitee.put_code

            if put_code:
                for rr in (rr for r in resources for rr in r.get("research-resource-summary")):
                    if rr.get("put-code") == put_code:
                        record.invitee.visibility = rr.get("visibility")
                        break
                return put_code

            external_ids = record.msg.get("proposal", "external-ids", "external-id", default=[])
            for r in resource:

                res_external_ids = r.get("external-ids", "external-id")
                if all(
                    eid.get("external-id-value") != rec_eid.get("external-id-value")
                    for eid in res_external_ids
                    for rec_eid in external_ids
                ):
                    continue

                for rr in r.get("research-resource-summary"):

                    proposal_external_ids = record.msg.get(
                        "proposal", "external-ids", "external-id"
                    )
                    if all(
                        eid.get("external-id-value") != rec_eid.get("external-id-value")
                        for rec_eid in proposal_external_ids
                        for eid in rr.get("proposal", "external-ids", "external-id")
                    ):
                        continue

                    put_code = rr.get("put-code")

                    if put_code in taken_put_codes:
                        continue

                    record.invitee.put_code = put_code
                    record.ri.invitee.visibility = rr.get("visibility")
                    taken_put_codes.add(put_code)

                    app.logger.debug(
                        f"put-code {put_code} was asigned to the record "
                        f"(ID: {record.id}, Task ID: {record.task_id})"
                    )

                    return put_code

        for t in records:
            try:
                rr = t.record
                if not rr.invitee.orcid:
                    rr.invitee.orcid = user.orcid
                put_code = match_record(resources, rr)
                if "visibility" in rr.msg:
                    del rr.msg["visibility"]

                if put_code:
                    rr.msg["put-code"] = put_code
                    resp = api.put(f"research-resource/{put_code}", rr.msg)
                else:
                    resp = api.post("research-resource", rr.msg)

                if resp.status == 201:
                    rr.invitee.add_status_line("ORCID record was created.")
                else:
                    rr.invitee.add_status_line("ORCID record was updated.")

                if not put_code:
                    location = resp.headers["Location"]
                    rr.invitee.put_code = location.split("/")[-1]
                    rec = api.get(location)
                    rr.invitee.visibility = rec.json.get("visibility")

            except ApiException as ex:
                if ex.status == 404:
                    rr.invitee.put_code = None
                elif ex.status == 401:
                    token.delete_instance()
                logger.exception(f"Exception occured {ex}")
                rr.invitee.add_status_line(f"ApiException: {ex}")
            except Exception as ex:
                logger.exception(f"For {user} encountered exception")
                rr.invitee.add_status_line(f"Exception occured processing the record: {ex}.")

            finally:
                rr.invitee.processed_at = datetime.utcnow()
                rr.invitee.save()
    else:
        # TODO: Invitation resend in case user revokes organisation permissions
        app.logger.debug("Should resend an invite to the researcher asking for permissions")
        return


@rq.job(timeout=300)
def send_user_invitation(
    inviter,
    org,
    email=None,
    first_name=None,
    last_name=None,
    user=None,
    task_id=None,
    task_type=None,
    affiliation_types=None,
    orcid=None,
    department=None,
    organisation=None,
    city=None,
    region=None,
    country=None,
    course_or_role=None,
    start_date=None,
    end_date=None,
    affiliations=Affiliation.NONE,
    disambiguated_id=None,
    disambiguation_source=None,
    cc_email=None,
    invitation_template=None,
    **kwargs,
):
    """Send an invitation to join ORCID Hub logging in via ORCID."""
    try:
        if not email:
            if user and user.email:
                email = user.email
            else:
                raise Exception(
                    "Failed to find the email address for the record. Cannot send an invitation."
                )
        else:
            email = email.lower()

        if isinstance(inviter, int):
            inviter = User.get(id=inviter)
        if isinstance(org, int):
            org = Organisation.get(id=org)
        if isinstance(start_date, list):
            start_date = PartialDate(*start_date)
        if isinstance(end_date, list):
            end_date = PartialDate(*end_date)
        set_server_name()

        task_type = task_type or (Task.get(task_id).task_type if task_id else TaskType.AFFILIATION)
        if not invitation_template:
            if task_type != TaskType.AFFILIATION:
                invitation_template = f"email/{task_type.name.lower()}_invitation.html"
            else:
                invitation_template = "email/researcher_invitation.html"

        if task_type == TaskType.AFFILIATION:
            logger.info(
                f"*** Sending an invitation to '{first_name} {last_name} <{email}>' "
                f"submitted by {inviter} of {org} for affiliations: {affiliation_types}"
            )
        else:
            logger.info(
                f"*** Sending an invitation to '{first_name} {last_name} <{email}>' "
                f"submitted by {inviter} of {org}"
            )

        email = email.lower()

        if not user or not user.id:
            user, user_created = User.get_or_create(email=email)

            if user_created:
                user.organisation = org
                user.created_by = inviter.id
                user.first_name = first_name or "N/A"
                user.last_name = last_name or "N/A"
            else:
                user.updated_by = inviter.id

        if first_name and not user.first_name:
            user.first_name = first_name
        if last_name and not user.last_name:
            user.last_name = last_name

        if not first_name:
            first_name = user.first_name
        if not last_name:
            last_name = user.last_name
        user.roles |= Role.RESEARCHER

        token = new_invitation_token()

        with app.app_context():
            invitation_url = flask.url_for(
                "orcid_login",
                invitation_token=token,
                _external=True,
                _scheme="http" if app.debug else "https",
            )
            send_email(
                invitation_template,
                recipient=(org.name if org else user.organisation.name, user.email),
                reply_to=f"{inviter.name} <{inviter.email}>",
                cc_email=cc_email,
                invitation_url=invitation_url,
                org_name=org.name if org else user.organisation.name,
                org=org,
                user=user,
            )

        user.save()
        user_org, user_org_created = UserOrg.get_or_create(user=user, org=org)
        if user_org_created:
            user_org.created_by = inviter.id
            if not affiliations and affiliation_types:
                if affiliation_types & EMP_CODES:
                    affiliations |= Affiliation.EMP
                if affiliation_types & EDU_CODES:
                    affiliations |= Affiliation.EDU
            user_org.affiliations = affiliations
        else:
            user_org.updated_by = inviter.id
        user_org.save()

        ui = UserInvitation.create(
            task_id=task_id,
            invitee_id=user.id,
            inviter_id=inviter.id,
            org=org,
            email=email,
            first_name=first_name,
            last_name=last_name,
            orcid=orcid,
            department=department,
            organisation=organisation,
            city=city,
            region=region,
            country=country,
            course_or_role=course_or_role,
            start_date=start_date,
            end_date=end_date,
            affiliations=affiliations,
            disambiguated_id=disambiguated_id,
            disambiguation_source=disambiguation_source,
            token=token,
        )

        status = "The invitation sent at " + datetime.utcnow().isoformat(timespec="seconds")
        if task_type == TaskType.AFFILIATION:
            (
                AffiliationRecord.update(status=AffiliationRecord.status + "\n" + status)
                .where(
                    AffiliationRecord.status.is_null(False),
                    AffiliationRecord.task_id == task_id,
                    AffiliationRecord.email == email,
                )
                .execute()
            )
            (
                AffiliationRecord.update(status=status)
                .where(
                    AffiliationRecord.task_id == task_id,
                    AffiliationRecord.status.is_null(),
                    AffiliationRecord.email == email,
                )
                .execute()
            )
        elif task_type in [TaskType.FUNDING, TaskType.WORK, TaskType.PEER_REVIEW]:
            task = Task.get(task_id)
            for record in task.records.where(task.record_model.is_active):
                invitee_class = record.invitees.model
                invitee_class.update(status=status).where(
                    invitee_class.record == record.id, invitee_class.email == email
                ).execute()
        return ui

    except Exception as ex:
        logger.exception(f"Exception occured while sending mail {ex}")
        raise


def unique_everseen(iterable, key=None):
    """List unique elements, preserving order. Remember all elements ever seen.

    The snippet is taken form https://docs.python.org/3.6/library/itertools.html#itertools-recipes
    >>> unique_everseen('AAAABBBCCDAABBB')
    A B C D
    >>> unique_everseen('ABBCcAD', str.lower)
    A B C D
    """
    seen = set()
    seen_add = seen.add
    if key is None:
        for element in filterfalse(seen.__contains__, iterable):
            seen_add(element)
            yield element
    else:
        for element in iterable:
            k = key(element)
            if k not in seen:
                seen_add(k)
                yield element


def create_or_update_properties(user, org_id, records, *args, **kwargs):
    """Create or update researcher property records of a user."""
    records = list(unique_everseen(records, key=lambda t: t.record.id))
    org = Organisation.get(org_id)
    profile_record = None
    token = (
        OrcidToken.select(OrcidToken.access_token)
        .where(
            OrcidToken.user_id == user.id,
            OrcidToken.org_id == org.id,
            OrcidToken.scopes.contains("/person/update"),
        )
        .first()
    )
    if token:
        api = orcid_client.MemberAPIV3(org, user, access_token=token.access_token)
        profile_record = api.get_record()
    if profile_record:
        activities = profile_record.get("person")

        researcher_urls = [
            r
            for r in (activities.get("researcher-urls", "researcher-url", default=[]))
            if is_org_rec(org, r)
        ]
        other_names = [
            r
            for r in (activities.get("other-names", "other-name", default=[]))
            if is_org_rec(org, r)
        ]
        keywords = [
            r for r in (activities.get("keywords", "keyword", default=[])) if is_org_rec(org, r)
        ]
        countries = [
            r for r in (activities.get("addresses", "address", default=[])) if is_org_rec(org, r)
        ]

        taken_put_codes = {r.record.put_code for r in records if r.record.put_code}

        def match_put_code(record):
            """Match and assign put-code to the existing ORCID records."""
            for r in (
                researcher_urls
                if record.type == "URL"
                else other_names
                if record.type == "NAME"
                else countries
                if record.type == "COUNTRY"
                else keywords
            ):

                try:
                    orcid, put_code = r.get("path").split("/")[-3::2]
                except Exception:
                    app.logger.exception("Failed to get ORCID iD/put-code from the response.")
                    raise Exception("Failed to get ORCID iD/put-code from the response.")

                if record.put_code:
                    return

                if put_code in taken_put_codes:
                    continue

                if (
                    record.value
                    and (
                        record.name
                        and record.type == "URL"
                        and (r.get("url-name", default="") or "").lower() == record.name.lower()
                        and (r.get("url", "value", default="") or "").lower()
                        == record.value.lower()
                    )
                    or (
                        record.type in ["NAME", "KEYWORD"]
                        and (r.get("content", default="") or "").lower() == record.value.lower()
                    )
                    or (
                        record.type == "COUNTRY"
                        and (r.get("country", "value", default="") or "").lower()
                        == record.value.lower()
                    )
                ):  # noqa: E129
                    record.put_code = put_code
                    record.orcid = orcid
                    record.visibility = r.get("visibility")
                    if not record.display_index:
                        record.display_index = r.get("display-index")

                    taken_put_codes.add(put_code)
                    app.logger.debug(
                        f"put-code {put_code} was asigned to the record (ID: {record.id}, Task ID: {record.task_id})"
                    )
                    break

        for rr in (t.record for t in records):
            try:
                match_put_code(rr)
                if rr.type == "URL":
                    put_code, orcid, created, visibility = api.create_or_update_researcher_url(
                        **rr.__data__
                    )
                elif rr.type == "NAME":
                    put_code, orcid, created, visibility = api.create_or_update_other_name(
                        **rr.__data__
                    )
                elif rr.type == "COUNTRY":
                    put_code, orcid, created, visibility = api.create_or_update_address(
                        **rr.__data__
                    )
                else:
                    put_code, orcid, created, visibility = api.create_or_update_keyword(
                        **rr.__data__
                    )

                if created:
                    rr.add_status_line(f"Researcher {rr.type} record was created.")
                else:
                    rr.add_status_line(f"Researcher {rr.type} record was updated.")
                rr.orcid = orcid
                rr.put_code = put_code
                if rr.visibility != visibility:
                    rr.visibility = visibility
            except ApiException as ex:
                if ex.status == 404:
                    rr.put_code = None
                elif ex.status == 401:
                    token.delete_instance()
                logger.exception(f"Exception occured {ex}")
                rr.add_status_line(f"ApiException: {ex}")
            except Exception as ex:
                logger.exception(f"For {user} encountered exception")
                rr.add_status_line(f"Exception occured processing the record: {ex}.")

            finally:
                rr.processed_at = datetime.utcnow()
                rr.save()
    else:
        # TODO: Invitation resend in case user revokes organisation permissions
        app.logger.debug("Should resend an invite to the researcher asking for permissions")
        return


# TODO: delete
def create_or_update_other_id(user, org_id, records, *args, **kwargs):
    """Create or update Other Id record of a user."""
    records = list(unique_everseen(records, key=lambda t: t.record.id))
    org = Organisation.get(id=org_id)
    profile_record = None
    token = (
        OrcidToken.select(OrcidToken.access_token)
        .where(
            OrcidToken.user_id == user.id,
            OrcidToken.org_id == org.id,
            OrcidToken.scopes.contains("/person/update"),
        )
        .first()
    )
    if token:
        api = orcid_client.MemberAPIV3(org, user, access_token=token.access_token)
        profile_record = api.get_record()
    if profile_record:
        activities = profile_record.get("person")

        other_id_records = [
            r
            for r in (activities.get("external-identifiers").get("external-identifier"))
            if is_org_rec(org, r)
        ]

        taken_put_codes = {r.record.put_code for r in records if r.record.put_code}

        def match_put_code(records, record):
            """Match and assign put-code to the existing ORCID records."""
            for r in records:
                try:
                    orcid, put_code = r.get("path").split("/")[-3::2]
                except Exception:
                    app.logger.exception("Failed to get ORCID iD/put-code from the response.")
                    raise Exception("Failed to get ORCID iD/put-code from the response.")

                if record.put_code:
                    return

                if put_code in taken_put_codes:
                    continue

                if (
                    record.type
                    and record.value
                    and (r.get("external-id-type", default="") or "").lower()
                    == record.type.lower()
                    and (r.get("external-id-value", default="") or "").lower()
                    == record.value.lower()
                ):
                    record.put_code = put_code
                    record.orcid = orcid
                    record.visibility = r.get("visibility")
                    if not record.display_index:
                        record.display_index = r.get("display-index")

                    taken_put_codes.add(put_code)
                    app.logger.debug(
                        f"put-code {put_code} was asigned to the other id record "
                        f"(ID: {record.id}, Task ID: {record.task_id})"
                    )
                    break

        for task_by_user in records:
            try:
                rr = task_by_user.record
                match_put_code(other_id_records, rr)

                put_code, orcid, created, visibility = api.create_or_update_person_external_id(
                    **rr.__data__
                )
                if created:
                    rr.add_status_line("Other ID record was created.")
                else:
                    rr.add_status_line("Other ID record was updated.")
                rr.orcid = orcid
                rr.put_code = put_code
                if rr.visibility != visibility:
                    rr.visibility = visibility
            except ApiException as ex:
                if ex.status == 404:
                    rr.put_code = None
                elif ex.status == 401:
                    token.delete_instance()
                logger.exception(f"Exception occured {ex}")
                rr.add_status_line(f"ApiException: {ex}")
            except Exception as ex:
                logger.exception(f"For {user} encountered exception")
                rr.add_status_line(f"Exception occured processing the record: {ex}.")

            finally:
                rr.processed_at = datetime.utcnow()
                rr.save()
    else:
        # TODO: Invitation resend in case user revokes organisation permissions
        app.logger.debug("Should resend an invite to the researcher asking for permissions")
        return


def create_or_update_affiliations(user, org_id, records, *args, **kwargs):
    """Create or update affiliation record of a user.

    1. Retries user edurcation and employment summamy from ORCID;
    2. Match the recodrs with the summary;
    3. If there is match update the record;
    4. If no match create a new one.
    """
    records = list(unique_everseen(records, key=lambda t: t.record.id))
    org = Organisation.get(id=org_id)
    api = orcid_client.MemberAPIV3(org, user)
    profile_record = api.get_record()
    orcid_affiliation_types = [
        "employment",
        "education",
        "distinction",
        "membership",
        "service",
        "qualification",
        "invited-position",
    ]

    if profile_record:

        affiliations = {
            at: [
                s.get(f"{at}-summary")
                for ag in profile_record.get(
                    "activities-summary", f"{at}s", "affiliation-group", default=[]
                )
                for s in ag.get("summaries", default=[])
                if is_org_rec(org, s.get(f"{at}-summary"))
            ]
            for at in orcid_affiliation_types
        }

        taken_put_codes = {r.record.put_code for r in records if r.record.put_code}
        put_codes = {at: [e["put-code"] for e in records] for at, records in affiliations.items()}

        def match_put_code(records, record):
            """Match and asign put-code to a single affiliation record and the existing ORCID records."""
            for r in records:
                try:
                    orcid, rec_type, put_code = r.get("path").split("/")[-3:]
                except Exception:
                    app.logger.exception("Failed to get ORCID iD/put-code from the response.")
                    raise Exception("Failed to get ORCID iD/put-code from the response.")
                start_date = record.start_date.as_orcid_dict() if record.start_date else None
                end_date = record.end_date.as_orcid_dict() if record.end_date else None

                if (
                    r.get("start-date") == start_date
                    and r.get("end-date") == end_date
                    and (rec_type == "education" or r.get("department-name") == record.department)
                    and r.get("role-title") == record.role
                    and get_val(r, "organization", "name") == record.organisation
                    and get_val(r, "organization", "address", "city") == record.city
                    and get_val(r, "organization", "address", "region") == record.region
                    and get_val(r, "organization", "address", "country") == record.country
                    and get_val(
                        r,
                        "organization",
                        "disambiguated-organization",
                        "disambiguated-organization-identifier",
                    )
                    == record.disambiguated_id
                    and get_val(
                        r, "organization", "disambiguated-organization", "disambiguation-source"
                    )
                    == record.disambiguation_source
                ):
                    record.put_code = put_code
                    record.orcid = orcid
                    record.visibility = r.get("visibility")
                    return True

                if record.put_code:
                    return

                if put_code in taken_put_codes:
                    continue

                if (
                    # pure vanilla:
                    (
                        r.get("start-date") is None
                        and r.get("end-date") is None
                        and r.get("department-name") is None
                        and r.get("role-title") is None
                    )
                    or
                    # partial match
                    (
                        (
                            # for 'edu' records department and start-date can be missing:
                            rec_type == "education"
                            or (
                                record.department
                                and r.get("start-date") == start_date
                                and r.get("department-name", default="").lower()
                                == record.department.lower()
                            )
                        )
                        and record.role
                        and r.get("role-title", default="".lower() == record.role.lower())
                    )
                ):
                    record.visibility = r.get("visibility")
                    record.put_code = put_code
                    record.orcid = orcid
                    taken_put_codes.add(put_code)
                    app.logger.debug(
                        f"put-code {put_code} was asigned to the affiliation record "
                        f"(ID: {record.id}, Task ID: {record.task_id})"
                    )
                    break

        for task_by_user in records:
            try:
                ar = task_by_user.record
                at = ar.affiliation_type.lower() if ar.affiliation_type else None
                no_orcid_call = False

                if ar.delete_record and profile_record:
                    try:
                        for at in orcid_affiliation_types:
                            if ar.put_code in put_codes[at]:
                                getattr(api, f"delete_{at}v3")(user.orcid, ar.put_code)
                                app.logger.info(
                                    f"ORCID record of {user} with put-code {ar.put_code} was deleted."
                                )
                                break
                        else:
                            ar.add_status_line(
                                f"There is no record with the given put-code {ar.put_code} in the user {user} profile."
                            )
                    except Exception as ex:
                        ar.add_status_line(f"Exception occured processing the record: {ex}.")
                        ar.processed_at = datetime.utcnow()
                        ar.save()
                        continue

                if at in EMP_CODES:
                    affiliation = Affiliation.EMP
                elif at in DST_CODES:
                    affiliation = Affiliation.DST
                elif at in MEM_CODES:
                    affiliation = Affiliation.MEM
                elif at in SER_CODES:
                    affiliation = Affiliation.SER
                elif at in QUA_CODES:
                    affiliation = Affiliation.QUA
                elif at in INV_POS_CODES:
                    affiliation = Affiliation.POS
                elif at in EDU_CODES:
                    affiliation = Affiliation.EDU
                else:
                    logger.info(f"For {user} not able to determine affiliaton type with {org}")
                    ar.add_status_line(
                        f"Unsupported affiliation type '{at}' allowed values are: "
                        ", ".join(at for at in AFFILIATION_TYPES)
                    )
                    ar.save()
                    continue

                no_orcid_call = match_put_code(affiliations.get(str(affiliation).lower()), ar)
                if no_orcid_call:
                    ar.add_status_line(f"{str(affiliation)} record unchanged.")
                else:
                    put_code, orcid, created, visibility = api.create_or_update_affiliation(
                        affiliation=affiliation, **ar.__data__
                    )
                    if created:
                        ar.add_status_line(f"{str(affiliation)} record was created.")
                    else:
                        ar.add_status_line(f"{str(affiliation)} record was updated.")
                    ar.orcid = orcid
                    ar.put_code = put_code
                    if ar.visibility != visibility:
                        ar.visibility = visibility

            except Exception as ex:
                logger.exception(f"For {user} encountered exception")
                ar.add_status_line(f"Exception occured processing the record: {ex}.")

            finally:
                ar.processed_at = datetime.utcnow()
                ar.save()
    else:
        for task_by_user in records:
            user = User.get(email=task_by_user.record.email, organisation=task_by_user.org)
            user_org = UserOrg.get(user=user, org=task_by_user.org)
            token = new_invitation_token()
            with app.app_context():
                invitation_url = flask.url_for(
                    "orcid_login",
                    invitation_token=token,
                    _external=True,
                    _scheme="http" if app.debug else "https",
                )
                send_email(
                    "email/researcher_reinvitation.html",
                    recipient=(user.organisation.name, user.email),
                    reply_to=f"{task_by_user.created_by.name} <{task_by_user.created_by.email}>",
                    invitation_url=invitation_url,
                    org_name=user.organisation.name,
                    org=org,
                    user=user,
                )
            UserInvitation.create(
                invitee_id=user.id,
                inviter_id=task_by_user.created_by.id,
                org=org,
                email=user.email,
                first_name=user.first_name,
                last_name=user.last_name,
                orcid=user.orcid,
                organisation=org.name,
                city=org.city,
                region=org.region,
                country=org.country,
                start_date=task_by_user.record.start_date,
                end_date=task_by_user.record.end_date,
                affiliations=user_org.affiliations,
                disambiguated_id=org.disambiguated_id,
                disambiguation_source=org.disambiguation_source,
                token=token,
            )

            status = "Exception occured while accessing user's profile. Hence, The invitation resent at "
            status += datetime.utcnow().isoformat(timespec="seconds")
            AffiliationRecord.update(status=AffiliationRecord.status + "\n" + status).where(
                AffiliationRecord.status.is_null(False), AffiliationRecord.email == user.email
            ).execute()
            AffiliationRecord.update(status=status).where(
                AffiliationRecord.status.is_null(), AffiliationRecord.email == user.email
            ).execute()
            return


@rq.job(timeout=300)
def process_work_records(max_rows=20, record_id=None):
    """Process uploaded work records."""
    set_server_name()
    task_ids = set()
    work_ids = set()
    """This query is to retrieve Tasks associated with work records, which are not processed but are active"""

    tasks = (
        Task.select(
            Task,
            WorkRecord,
            WorkInvitee,
            User,
            UserInvitation.id.alias("invitation_id"),
            OrcidToken,
        )
        .where(
            WorkRecord.processed_at.is_null(),
            WorkInvitee.processed_at.is_null(),
            WorkRecord.is_active,
            (
                OrcidToken.id.is_null(False)
                | (
                    (WorkInvitee.status.is_null())
                    | (WorkInvitee.status.contains("sent").__invert__())
                )
            ),
        )
        .join(WorkRecord, on=(Task.id == WorkRecord.task_id), attr="record")
        .join(WorkInvitee, on=(WorkRecord.id == WorkInvitee.record_id), attr="invitee")
        .join(
            User,
            JOIN.LEFT_OUTER,
            on=(
                (User.email == WorkInvitee.email)
                | ((User.orcid == WorkInvitee.orcid) & (User.organisation_id == Task.org_id))
            ),
        )
        .join(Organisation, JOIN.LEFT_OUTER, on=(Organisation.id == Task.org_id))
        .join(
            UserOrg,
            JOIN.LEFT_OUTER,
            on=((UserOrg.user_id == User.id) & (UserOrg.org_id == Organisation.id)),
        )
        .join(
            UserInvitation,
            JOIN.LEFT_OUTER,
            on=((UserInvitation.email == WorkInvitee.email) & (UserInvitation.task_id == Task.id)),
        )
        .join(
            OrcidToken,
            JOIN.LEFT_OUTER,
            on=(
                (OrcidToken.user_id == User.id)
                & (OrcidToken.org_id == Organisation.id)
                & (OrcidToken.scopes.contains("/activities/update"))
            ),
        )
    )

    if record_id:
        tasks = tasks.where(WorkRecord.id == record_id)

    tasks = tasks.order_by(Task.id, Task.org_id, WorkRecord.id, User.id).limit(max_rows)
    tasks = list(tasks)

    for (task_id, org_id, record_id, user), tasks_by_user in groupby(
        tasks,
        lambda t: (
            t.id,
            t.org_id,
            t.record.id,
            (lambda r: r.user if r.user.id else None)(t.record.invitee),
        ),
    ):
        # If we have the token associated to the user then update the work record,
        # otherwise send him an invite
        if (
            user is None
            or user.orcid is None
            or not OrcidToken.select()
            .where(
                (OrcidToken.user_id == user.id)
                & (OrcidToken.org_id == org_id)
                & (OrcidToken.scopes.contains("/activities/update"))
            )
            .exists()
        ):  # noqa: E127, E129

            for k, tasks in groupby(
                tasks_by_user,
                lambda t: (
                    t.created_by,
                    t.org,
                    t.record.invitee.email,
                    t.record.invitee.first_name,
                    t.record.invitee.last_name,
                ),
            ):  # noqa: E501
                email = k[2]
                try:
                    send_user_invitation(*k, task_id=task_id)
                except Exception as ex:
                    (
                        WorkInvitee.update(
                            processed_at=datetime.utcnow(),
                            status=f"Failed to send an invitation: {ex}.",
                        ).where(
                            WorkInvitee.email == email,
                            WorkInvitee.record_id == record_id,
                            WorkInvitee.processed_at.is_null(),
                        )
                    ).execute()
        else:
            create_or_update_work(user, org_id, tasks_by_user)
        task_ids.add(task_id)
        work_ids.add(record_id)

    for record in WorkRecord.select().where(WorkRecord.id << work_ids):
        # The Work record is processed for all invitees
        if not (
            WorkInvitee.select()
            .where(WorkInvitee.record_id == record.id, WorkInvitee.processed_at.is_null())
            .exists()
        ):
            record.processed_at = datetime.utcnow()
            if not record.status or "error" not in record.status:
                record.add_status_line("Work record is processed.")
            record.save()

    for task in Task.select().where(Task.id << task_ids):
        # The task is completed (Once all records are processed):
        if not (
            WorkRecord.select()
            .where(WorkRecord.task_id == task.id, WorkRecord.processed_at.is_null())
            .exists()
        ):
            task.completed_at = datetime.utcnow()
            task.save()
            error_count = (
                WorkRecord.select()
                .where(WorkRecord.task_id == task.id, WorkRecord.status ** "%error%")
                .count()
            )
            row_count = task.record_count

            with app.app_context():
                export_url = flask.url_for(
                    "workrecord.export",
                    export_type="json",
                    _scheme="http" if EXTERNAL_SP else "https",
                    task_id=task.id,
                    _external=True,
                )
                send_email(
                    "email/work_task_completed.html",
                    subject="Work Process Update",
                    recipient=(task.created_by.name, task.created_by.email),
                    error_count=error_count,
                    row_count=row_count,
                    export_url=export_url,
                    task_name="Work",
                    filename=task.filename,
                )


@rq.job(timeout=300)
def process_peer_review_records(max_rows=20, record_id=None):
    """Process uploaded peer_review records."""
    set_server_name()
    task_ids = set()
    peer_review_ids = set()
    """This query is to retrieve Tasks associated with peer review records, which are not processed but are active"""
    tasks = (
        Task.select(
            Task,
            PeerReviewRecord,
            PeerReviewInvitee,
            User,
            UserInvitation.id.alias("invitation_id"),
            OrcidToken,
        )
        .where(
            PeerReviewRecord.processed_at.is_null(),
            PeerReviewInvitee.processed_at.is_null(),
            PeerReviewRecord.is_active,
            (
                OrcidToken.id.is_null(False)
                | (
                    (PeerReviewInvitee.status.is_null())
                    | (PeerReviewInvitee.status.contains("sent").__invert__())
                )
            ),
        )
        .join(PeerReviewRecord, on=(Task.id == PeerReviewRecord.task_id), attr="record")
        .join(
            PeerReviewInvitee,
            on=(PeerReviewRecord.id == PeerReviewInvitee.record_id),
            attr="invitee",
        )
        .join(
            User,
            JOIN.LEFT_OUTER,
            on=(
                (User.email == PeerReviewInvitee.email)
                | ((User.orcid == PeerReviewInvitee.orcid) & (User.organisation_id == Task.org_id))
            ),
        )
        .join(Organisation, JOIN.LEFT_OUTER, on=(Organisation.id == Task.org_id))
        .join(
            UserOrg,
            JOIN.LEFT_OUTER,
            on=((UserOrg.user_id == User.id) & (UserOrg.org_id == Organisation.id)),
        )
        .join(
            UserInvitation,
            JOIN.LEFT_OUTER,
            on=(
                (UserInvitation.email == PeerReviewInvitee.email)
                & (UserInvitation.task_id == Task.id)
            ),
        )
        .join(
            OrcidToken,
            JOIN.LEFT_OUTER,
            on=(
                (OrcidToken.user_id == User.id)
                & (OrcidToken.org_id == Organisation.id)
                & (OrcidToken.scopes.contains("/activities/update"))
            ),
        )
    )

    if record_id:
        tasks = tasks.where(PeerReviewRecord.id == record_id)
    tasks = tasks.order_by(Task.id, Task.org_id, PeerReviewRecord.id, User.id).limit(max_rows)
    tasks = list(tasks)

    for (task_id, org_id, record_id, user), tasks_by_user in groupby(
        tasks,
        lambda t: (
            t.id,
            t.org_id,
            t.record.id,
            (lambda r: r.user if r.user.id else None)(t.record.invitee),
        ),
    ):
        """If we have the token associated to the user then update the peer record, otherwise send him an invite"""
        if (
            user is None
            or user.orcid is None
            or not OrcidToken.select()
            .where(
                (OrcidToken.user_id == user.id)
                & (OrcidToken.org_id == org_id)
                & (OrcidToken.scopes.contains("/activities/update"))
            )
            .exists()
        ):  # noqa: E127, E129

            for k, tasks in groupby(
                tasks_by_user,
                lambda t: (
                    t.created_by,
                    t.org,
                    t.record.invitee.email,
                    t.record.invitee.first_name,
                    t.record.invitee.last_name,
                ),
            ):  # noqa: E501
                email = k[2]
                try:
                    send_user_invitation(*k, task_id=task_id)
                except Exception as ex:
                    (
                        PeerReviewInvitee.update(
                            processed_at=datetime.utcnow(),
                            status=f"Failed to send an invitation: {ex}.",
                        ).where(
                            PeerReviewInvitee.email == email,
                            PeerReviewInvitee.record_id == record_id,
                            PeerReviewInvitee.processed_at.is_null(),
                        )
                    ).execute()
        else:
            create_or_update_peer_review(user, org_id, tasks_by_user)
        task_ids.add(task_id)
        peer_review_ids.add(record_id)

    for record in PeerReviewRecord.select().where(PeerReviewRecord.id << peer_review_ids):
        # The Peer Review record is processed for all invitees
        if not (
            PeerReviewInvitee.select()
            .where(
                PeerReviewInvitee.record_id == record.id, PeerReviewInvitee.processed_at.is_null()
            )
            .exists()
        ):
            record.processed_at = datetime.utcnow()
            if not record.status or "error" not in record.status:
                record.add_status_line("Peer Review record is processed.")
            record.save()

    for task in Task.select().where(Task.id << task_ids):
        # The task is completed (Once all records are processed):
        if not (
            PeerReviewRecord.select()
            .where(PeerReviewRecord.task_id == task.id, PeerReviewRecord.processed_at.is_null())
            .exists()
        ):
            task.completed_at = datetime.utcnow()
            task.save()
            error_count = (
                PeerReviewRecord.select()
                .where(PeerReviewRecord.task_id == task.id, PeerReviewRecord.status ** "%error%")
                .count()
            )
            row_count = task.record_count

            with app.app_context():
                export_url = flask.url_for(
                    "peerreviewrecord.export",
                    export_type="json",
                    _scheme="http" if EXTERNAL_SP else "https",
                    task_id=task.id,
                    _external=True,
                )
                send_email(
                    "email/work_task_completed.html",
                    subject="Peer Review Process Update",
                    recipient=(task.created_by.name, task.created_by.email),
                    error_count=error_count,
                    row_count=row_count,
                    export_url=export_url,
                    task_name="Peer Review",
                    filename=task.filename,
                )


@rq.job(timeout=300)
def process_funding_records(max_rows=20, record_id=None):
    """Process uploaded affiliation records."""
    set_server_name()
    task_ids = set()
    funding_ids = set()
    """This query is to retrieve Tasks associated with funding records, which are not processed but are active"""
    tasks = (
        Task.select(
            Task,
            FundingRecord,
            FundingInvitee,
            User,
            UserInvitation.id.alias("invitation_id"),
            OrcidToken,
        )
        .where(
            FundingRecord.processed_at.is_null(),
            FundingInvitee.processed_at.is_null(),
            FundingRecord.is_active,
            (
                OrcidToken.id.is_null(False)
                | (
                    (FundingInvitee.status.is_null())
                    | (FundingInvitee.status.contains("sent").__invert__())
                )
            ),
        )
        .join(FundingRecord, on=(Task.id == FundingRecord.task_id), attr="record")
        .join(FundingInvitee, on=(FundingRecord.id == FundingInvitee.record_id), attr="invitee")
        .join(
            User,
            JOIN.LEFT_OUTER,
            on=(
                (User.email == FundingInvitee.email)
                | ((User.orcid == FundingInvitee.orcid) & (User.organisation_id == Task.org_id))
            ),
        )
        .join(Organisation, JOIN.LEFT_OUTER, on=(Organisation.id == Task.org_id))
        .join(
            UserOrg,
            JOIN.LEFT_OUTER,
            on=((UserOrg.user_id == User.id) & (UserOrg.org_id == Organisation.id)),
        )
        .join(
            UserInvitation,
            JOIN.LEFT_OUTER,
            on=(
                (UserInvitation.email == FundingInvitee.email)
                & (UserInvitation.task_id == Task.id)
            ),
        )
        .join(
            OrcidToken,
            JOIN.LEFT_OUTER,
            on=(
                (OrcidToken.user_id == User.id)
                & (OrcidToken.org_id == Organisation.id)
                & (OrcidToken.scopes.contains("/activities/update"))
            ),
        )
        .limit(max_rows)
    )
    if record_id:
        tasks = tasks.where(FundingRecord.id == record_id)

    for (task_id, org_id, record_id, user), tasks_by_user in groupby(
        tasks,
        lambda t: (
            t.id,
            t.org_id,
            t.record.id,
            (lambda r: r.user if r.user.id else None)(t.record.invitee),
        ),
    ):
        """If we have the token associated to the user then update the funding record, otherwise send him an invite"""
        if (
            user is None
            or user.orcid is None
            or not OrcidToken.select()
            .where(
                (OrcidToken.user_id == user.id)
                & (OrcidToken.org_id == org_id)
                & (OrcidToken.scopes.contains("/activities/update"))
            )
            .exists()
        ):  # noqa: E127, E129

            for k, tasks in groupby(
                tasks_by_user,
                lambda t: (
                    t.created_by,
                    t.org,
                    t.record.invitee.email,
                    t.record.invitee.first_name,
                    t.record.invitee.last_name,
                ),
            ):  # noqa: E501
                email = k[2]
                try:
                    send_user_invitation(*k, task_id=task_id)
                except Exception as ex:
                    (
                        FundingInvitee.update(
                            processed_at=datetime.utcnow(),
                            status=f"Failed to send an invitation: {ex}.",
                        ).where(
                            FundingInvitee.email == email,
                            FundingInvitee.record_id == record_id,
                            FundingInvitee.processed_at.is_null(),
                        )
                    ).execute()
        else:
            create_or_update_funding(user, org_id, tasks_by_user)
        task_ids.add(task_id)
        funding_ids.add(record_id)

    for record in FundingRecord.select().where(FundingRecord.id << funding_ids):
        # The funding record is processed for all invitees
        if not (
            FundingInvitee.select()
            .where(FundingInvitee.record_id == record.id, FundingInvitee.processed_at.is_null())
            .exists()
        ):
            record.processed_at = datetime.utcnow()
            if not record.status or "error" not in record.status:
                record.add_status_line("Funding record is processed.")
            record.save()

    for task in Task.select().where(Task.id << task_ids):
        # The task is completed (Once all records are processed):
        if not (
            FundingRecord.select()
            .where(FundingRecord.task_id == task.id, FundingRecord.processed_at.is_null())
            .exists()
        ):
            task.completed_at = datetime.utcnow()
            task.save()
            error_count = (
                FundingRecord.select()
                .where(FundingRecord.task_id == task.id, FundingRecord.status ** "%error%")
                .count()
            )
            row_count = task.record_count

            with app.app_context():
                export_url = flask.url_for(
                    "fundingrecord.export",
                    export_type="json",
                    _scheme="http" if EXTERNAL_SP else "https",
                    task_id=task.id,
                    _external=True,
                )
                send_email(
                    "email/funding_task_completed.html",
                    subject="Funding Process Update",
                    recipient=(task.created_by.name, task.created_by.email),
                    error_count=error_count,
                    row_count=row_count,
                    export_url=export_url,
                    filename=task.filename,
                )


@rq.job(timeout=300)
def process_affiliation_records(max_rows=20, record_id=None):
    """Process uploaded affiliation records."""
    set_server_name()
    # TODO: optimize removing redundant fields
    # TODO: perhaps it should be broken into 2 queries
    task_ids = set()
    tasks = (
        Task.select(
            Task, AffiliationRecord, User, UserInvitation.id.alias("invitation_id"), OrcidToken
        )
        .where(
            AffiliationRecord.processed_at.is_null(),
            AffiliationRecord.is_active,
            (
                (User.id.is_null(False) & User.orcid.is_null(False) & OrcidToken.id.is_null(False))
                | (
                    (User.id.is_null() | User.orcid.is_null() | OrcidToken.id.is_null())
                    & UserInvitation.id.is_null()
                    & (
                        AffiliationRecord.status.is_null()
                        | AffiliationRecord.status.contains("sent").__invert__()
                    )
                )
            ),
        )
        .join(AffiliationRecord, on=(Task.id == AffiliationRecord.task_id), attr="record")
        .join(
            User,
            JOIN.LEFT_OUTER,
            on=(
                (User.email == AffiliationRecord.email)
                | ((User.orcid == AffiliationRecord.orcid) & (User.organisation_id == Task.org_id))
            ),
        )
        .join(Organisation, JOIN.LEFT_OUTER, on=(Organisation.id == Task.org_id))
        .join(
            UserOrg,
            JOIN.LEFT_OUTER,
            on=((UserOrg.user_id == User.id) & (UserOrg.org_id == Organisation.id)),
        )
        .join(
            UserInvitation,
            JOIN.LEFT_OUTER,
            on=(
                (UserInvitation.email == AffiliationRecord.email)
                & (UserInvitation.task_id == Task.id)
            ),
        )
        .join(
            OrcidToken,
            JOIN.LEFT_OUTER,
            on=(
                (OrcidToken.user_id == User.id)
                & (OrcidToken.org_id == Organisation.id)
                & (OrcidToken.scopes.contains("/activities/update"))
            ),
        )
        .limit(max_rows)
    )
    if record_id:
        if isinstance(record_id, list):
            tasks = tasks.where(AffiliationRecord.id.in_(record_id))
        else:
            tasks = tasks.where(AffiliationRecord.id == record_id)
    for (task_id, org_id, user), tasks_by_user in groupby(
        tasks, lambda t: (t.id, t.org_id, (lambda r: r.user if r.user.id else None)(t.record))
    ):
        if (
            user is None
            or user.orcid is None
            or not OrcidToken.select()
            .where(
                (OrcidToken.user_id == user.id)
                & (OrcidToken.org_id == org_id)
                & (OrcidToken.scopes.contains("/activities/update"))
            )
            .exists()
        ):  # noqa: E127, E129
            # maps invitation attributes to affiliation type set:
            # - the user who uploaded the task;
            # - the user organisation;
            # - the invitee email;
            # - the invitee first_name;
            # - the invitee last_name
            invitation_dict = {
                k: set(t.record.affiliation_type.lower() for t in tasks)
                for k, tasks in groupby(
                    tasks_by_user,
                    lambda t: (
                        t.created_by,
                        t.org,
                        t.record.email,
                        t.record.first_name,
                        t.record.last_name,
                    ),  # noqa: E501
                )  # noqa: E501
            }
            for invitation, affiliations in invitation_dict.items():
                email = invitation[2]
                try:
                    send_user_invitation(
                        *invitation, affiliation_types=affiliations, task_id=task_id
                    )
                except Exception as ex:
                    (
                        AffiliationRecord.update(
                            processed_at=datetime.utcnow(),
                            status=f"Failed to send an invitation: {ex}.",
                        ).where(
                            AffiliationRecord.task_id == task_id,
                            AffiliationRecord.email == email,
                            AffiliationRecord.processed_at.is_null(),
                        )
                    ).execute()
        else:  # user exits and we have tokens
            create_or_update_affiliations(user, org_id, tasks_by_user)
        task_ids.add(task_id)
    for task in Task.select().where(Task.id << task_ids):
        # The task is completed (all recores are processed):
        if not (
            AffiliationRecord.select()
            .where(AffiliationRecord.task_id == task.id, AffiliationRecord.processed_at.is_null())
            .exists()
        ):
            task.completed_at = datetime.utcnow()
            task.save()
            error_count = (
                AffiliationRecord.select()
                .where(AffiliationRecord.task_id == task.id, AffiliationRecord.status ** "%error%")
                .count()
            )
            row_count = task.record_count
            orcid_rec_count = (
                task.affiliation_records.select(AffiliationRecord.orcid).distinct().count()
            )

            if task.filename and "INTEGRATION" not in task.filename:
                with app.app_context():
                    export_url = flask.url_for(
                        "affiliationrecord.export",
                        export_type="csv",
                        _scheme="http" if EXTERNAL_SP else "https",
                        task_id=task.id,
                        _external=True,
                    )
                    try:
                        send_email(
                            "email/task_completed.html",
                            subject="Affiliation Process Update",
                            recipient=(task.created_by.name, task.created_by.email),
                            error_count=error_count,
                            row_count=row_count,
                            orcid_rec_count=orcid_rec_count,
                            export_url=export_url,
                            filename=task.filename,
                        )
                    except Exception:
                        logger.exception(
                            "Failed to send batch process comletion notification message."
                        )


@rq.job(timeout=300)
def process_property_records(max_rows=20, record_id=None):
    """Process uploaded property records."""
    set_server_name()
    # TODO: optimize removing redundant fields
    # TODO: perhaps it should be broken into 2 queries
    task_ids = set()
    tasks = (
        Task.select(
            Task, PropertyRecord, User, UserInvitation.id.alias("invitation_id"), OrcidToken
        )
        .where(
            PropertyRecord.processed_at.is_null(),
            PropertyRecord.is_active,
            (
                (User.id.is_null(False) & User.orcid.is_null(False) & OrcidToken.id.is_null(False))
                | (
                    (User.id.is_null() | User.orcid.is_null() | OrcidToken.id.is_null())
                    & UserInvitation.id.is_null()
                    & (
                        PropertyRecord.status.is_null()
                        | PropertyRecord.status.contains("sent").__invert__()
                    )
                )
            ),
        )
        .join(PropertyRecord, on=(Task.id == PropertyRecord.task_id), attr="record")
        .join(
            User,
            JOIN.LEFT_OUTER,
            on=(
                (User.email == PropertyRecord.email)
                | ((User.orcid == PropertyRecord.orcid) & (User.organisation_id == Task.org_id))
            ),
        )
        .join(Organisation, JOIN.LEFT_OUTER, on=(Organisation.id == Task.org_id))
        .join(
            UserOrg,
            JOIN.LEFT_OUTER,
            on=((UserOrg.user_id == User.id) & (UserOrg.org_id == Organisation.id)),
        )
        .join(
            UserInvitation,
            JOIN.LEFT_OUTER,
            on=(
                (
                    (UserInvitation.email == PropertyRecord.email)
                    | (UserInvitation.email == User.email)
                )
                & (UserInvitation.task_id == Task.id)
            ),
        )
        .join(
            OrcidToken,
            JOIN.LEFT_OUTER,
            on=(
                (OrcidToken.user_id == User.id)
                & (OrcidToken.org_id == Organisation.id)
                & (OrcidToken.scopes.contains("/person/update"))
            ),
        )
    )
    if max_rows:
        tasks = tasks.limit(max_rows)
    if record_id:
        if isinstance(record_id, list):
            tasks = tasks.where(PropertyRecord.id.in_(record_id))
        else:
            tasks = tasks.where(PropertyRecord.id == record_id)
    for (task_id, org_id, user), tasks_by_user in groupby(
        tasks, lambda t: (t.id, t.org_id, (lambda r: r.user if r.user.id else None)(t.record))
    ):
        if (
            not user
            or not user.orcid
            or not OrcidToken.select()
            .where(
                OrcidToken.user_id == user.id,
                OrcidToken.org_id == org_id,
                OrcidToken.scopes.contains("/person/update"),
            )
            .exists()
        ):  # noqa: E127, E129
            for k, tasks in groupby(
                tasks_by_user,
                lambda t: (
                    t.created_by,
                    t.org,
                    t.record.email,
                    t.record.first_name,
                    t.record.last_name,
                    user,
                ),
            ):  # noqa: E501
                try:
                    send_user_invitation(*k, task_id=task_id)
                    status = "The invitation sent at " + datetime.utcnow().isoformat(
                        timespec="seconds"
                    )
                    for r in tasks:
                        r.record.add_status_line(status)
                        r.record.save()
                except Exception as ex:
                    for r in tasks:
                        r.record.add_status_line(f"Failed to send an invitation: {ex}.")
                        r.record.save()
        else:
            create_or_update_properties(user, org_id, tasks_by_user)
        task_ids.add(task_id)
    for task in Task.select().where(Task.id << task_ids):
        # The task is completed (all recores are processed):
        if not (
            PropertyRecord.select()
            .where(PropertyRecord.task_id == task.id, PropertyRecord.processed_at.is_null())
            .exists()
        ):
            task.completed_at = datetime.utcnow()
            task.save()
            error_count = (
                PropertyRecord.select()
                .where(PropertyRecord.task_id == task.id, PropertyRecord.status ** "%error%")
                .count()
            )
            row_count = task.record_count

            with app.app_context():
                export_url = flask.url_for(
                    "propertyrecord.export",
                    export_type="json",
                    _scheme="http" if EXTERNAL_SP else "https",
                    task_id=task.id,
                    _external=True,
                )
                try:
                    send_email(
                        "email/task_completed.html",
                        subject="Researcher Property Record Process Update",
                        recipient=(task.created_by.name, task.created_by.email),
                        error_count=error_count,
                        row_count=row_count,
                        export_url=export_url,
                        task_name="Researcher Property",
                        filename=task.filename,
                    )
                except Exception:
                    logger.exception(
                        "Failed to send batch process completion notification message."
                    )


@rq.job(timeout=300)
def process_other_id_records(max_rows=20, record_id=None):
    """Process uploaded Other ID records."""
    set_server_name()
    # TODO: optimize
    task_ids = set()
    tasks = (
        Task.select(
            Task, OtherIdRecord, User, UserInvitation.id.alias("invitation_id"), OrcidToken
        )
        .where(
            OtherIdRecord.processed_at.is_null(),
            OtherIdRecord.is_active,
            (
                (User.id.is_null(False) & User.orcid.is_null(False) & OrcidToken.id.is_null(False))
                | (
                    (User.id.is_null() | User.orcid.is_null() | OrcidToken.id.is_null())
                    & UserInvitation.id.is_null()
                    & (
                        OtherIdRecord.status.is_null()
                        | OtherIdRecord.status.contains("sent").__invert__()
                    )
                )
            ),
        )
        .join(OtherIdRecord, on=(Task.id == OtherIdRecord.task_id), attr="record")
        .join(
            User,
            JOIN.LEFT_OUTER,
            on=(
                (User.email == OtherIdRecord.email)
                | ((User.orcid == OtherIdRecord.orcid) & (User.organisation_id == Task.org_id))
            ),
        )
        .join(Organisation, JOIN.LEFT_OUTER, on=(Organisation.id == Task.org_id))
        .join(
            UserOrg,
            JOIN.LEFT_OUTER,
            on=((UserOrg.user_id == User.id) & (UserOrg.org_id == Organisation.id)),
        )
        .join(
            UserInvitation,
            JOIN.LEFT_OUTER,
            on=(
                (UserInvitation.email == OtherIdRecord.email) & (UserInvitation.task_id == Task.id)
            ),
        )
        .join(
            OrcidToken,
            JOIN.LEFT_OUTER,
            on=(
                (OrcidToken.user_id == User.id)
                & (OrcidToken.org_id == Organisation.id)
                & (OrcidToken.scopes.contains("/person/update"))
            ),
        )
        .limit(max_rows)
    )
    if record_id:
        tasks = tasks.where(OtherIdRecord.id == record_id)
    for (task_id, org_id, user), tasks_by_user in groupby(
        tasks, lambda t: (t.id, t.org_id, (lambda r: r.user if r.user.id else None)(t.record))
    ):
        if (
            user is None
            or user.orcid is None
            or not OrcidToken.select()
            .where(
                (OrcidToken.user_id == user.id)
                & (OrcidToken.org_id == org_id)
                & (OrcidToken.scopes.contains("/person/update"))
            )
            .exists()
        ):  # noqa: E127, E129
            for k, tasks in groupby(
                tasks_by_user,
                lambda t: (
                    t.created_by,
                    t.org,
                    t.record.email,
                    t.record.first_name,
                    t.record.last_name,
                ),
            ):  # noqa: E501
                try:
                    email = k[2]
                    send_user_invitation(
                        *k, task_id=task_id, invitation_template="email/property_invitation.html"
                    )
                    status = "The invitation sent at " + datetime.utcnow().isoformat(
                        timespec="seconds"
                    )
                    (
                        OtherIdRecord.update(status=OtherIdRecord.status + "\n" + status)
                        .where(
                            OtherIdRecord.status.is_null(False),
                            OtherIdRecord.task_id == task_id,
                            OtherIdRecord.email == email,
                        )
                        .execute()
                    )
                    (
                        OtherIdRecord.update(status=status)
                        .where(
                            OtherIdRecord.status.is_null(),
                            OtherIdRecord.task_id == task_id,
                            OtherIdRecord.email == email,
                        )
                        .execute()
                    )
                except Exception as ex:
                    (
                        OtherIdRecord.update(
                            processed_at=datetime.utcnow(),
                            status=f"Failed to send an invitation: {ex}.",
                        ).where(
                            OtherIdRecord.task_id == task_id,
                            OtherIdRecord.email == email,
                            OtherIdRecord.processed_at.is_null(),
                        )
                    ).execute()
        else:
            create_or_update_other_id(user, org_id, tasks_by_user)
        task_ids.add(task_id)
    for task in Task.select().where(Task.id << task_ids):
        # The task is completed (all recores are processed):
        if not (
            OtherIdRecord.select()
            .where(OtherIdRecord.task_id == task.id, OtherIdRecord.processed_at.is_null())
            .exists()
        ):
            task.completed_at = datetime.utcnow()
            task.save()
            error_count = (
                OtherIdRecord.select()
                .where(OtherIdRecord.task_id == task.id, OtherIdRecord.status ** "%error%")
                .count()
            )
            row_count = task.record_count

            with app.app_context():
                export_url = flask.url_for(
                    "otheridrecord.export",
                    export_type="json",
                    _scheme="http" if EXTERNAL_SP else "https",
                    task_id=task.id,
                    _external=True,
                )
                try:
                    send_email(
                        "email/task_completed.html",
                        subject="Other ID Record Process Update",
                        recipient=(task.created_by.name, task.created_by.email),
                        error_count=error_count,
                        row_count=row_count,
                        export_url=export_url,
                        task_name="Other ID",
                        filename=task.filename,
                    )
                except Exception:
                    logger.exception(
                        "Failed to send batch process completion notification message."
                    )


@rq.job(timeout=300)
def process_resource_records(max_rows=20, record_id=None):
    """Process uploaded resoucre records."""
    set_server_name()
    # TODO: optimize removing redundant fields
    # TODO: perhaps it should be broken into 2 queries
    task_ids = set()
    tasks = (
        Task.select(
            Task, ResourceRecord, User, UserInvitation.id.alias("invitation_id"), OrcidToken
        )
        .where(
            ResourceRecord.processed_at.is_null(),
            ResourceRecord.is_active,
            (
                (User.id.is_null(False) & User.orcid.is_null(False) & OrcidToken.id.is_null(False))
                | (
                    (User.id.is_null() | User.orcid.is_null() | OrcidToken.id.is_null())
                    & UserInvitation.id.is_null()
                    & (
                        ResourceRecord.status.is_null()
                        | ResourceRecord.status.contains("sent").__invert__()
                    )
                )
            ),
        )
        .join(ResourceRecord, on=(Task.id == ResourceRecord.task_id), attr="record")
        .join(
            User,
            JOIN.LEFT_OUTER,
            on=(
                (User.email == ResourceRecord.email)
                | ((User.orcid == ResourceRecord.orcid) & (User.organisation_id == Task.org_id))
            ),
        )
        .join(Organisation, JOIN.LEFT_OUTER, on=(Organisation.id == Task.org_id))
        .join(
            UserOrg,
            JOIN.LEFT_OUTER,
            on=((UserOrg.user_id == User.id) & (UserOrg.org_id == Organisation.id)),
        )
        .join(
            UserInvitation,
            JOIN.LEFT_OUTER,
            on=(
                (
                    (UserInvitation.email == ResourceRecord.email)
                    | (UserInvitation.email == User.email)
                )
                & (UserInvitation.task_id == Task.id)
            ),
        )
        .join(
            OrcidToken,
            JOIN.LEFT_OUTER,
            on=(
                (OrcidToken.user_id == User.id)
                & (OrcidToken.org_id == Organisation.id)
                & (OrcidToken.scopes.contains("/activities/update"))
            ),
        )
    )
    if max_rows:
        tasks = tasks.limit(max_rows)
    if record_id:
        if isinstance(record_id, list):
            tasks = tasks.where(ResourceRecord.id.in_(record_id))
        else:
            tasks = tasks.where(ResourceRecord.id == record_id)

    for (task_id, org_id, user), tasks_by_user in groupby(
        tasks, lambda t: (t.id, t.org_id, (lambda r: r.user if r.user.id else None)(t.record))
    ):
        if (
            not user
            or not user.orcid
            or not OrcidToken.select()
            .where(
                OrcidToken.user_id == user.id,
                OrcidToken.org_id == org_id,
                OrcidToken.scopes.contains("/activities/update"),
            )
            .exists()
        ):  # noqa: E127, E129
            for k, tasks in groupby(
                tasks_by_user,
                lambda t: (
                    t.created_by,
                    t.org,
                    t.record.email,
                    t.record.first_name,
                    t.record.last_name,
                    user,
                ),
            ):  # noqa: E501
                try:
                    send_user_invitation(*k, task_id=task_id)
                    status = "The invitation sent at " + datetime.utcnow().isoformat(
                        timespec="seconds"
                    )
                    for r in tasks:
                        r.record.add_status_line(status)
                        r.record.save()
                except Exception as ex:
                    for r in tasks:
                        r.record.add_status_line(f"Failed to send an invitation: {ex}.")
                        r.record.save()
        else:
            create_or_update_resources(user, org_id, tasks_by_user)
        task_ids.add(task_id)

    for task in Task.select().where(Task.id << task_ids):
        # The task is completed (all recores are processed):
        rm = task.record_model
        if not (rm.select().where(rm.task_id == task.id, rm.processed_at.is_null()).exists()):
            task.completed_at = datetime.utcnow()
            task.save()
            error_count = rm.select().where(rm.task_id == task.id, rm.status ** "%error%").count()
            row_count = task.record_count

            with app.app_context():
                export_url = flask.url_for(
                    "resourcerecord.export",
                    export_type="json" if task.is_raw else "csv",
                    _scheme="http" if EXTERNAL_SP else "https",
                    task_id=task.id,
                    _external=True,
                )
                try:
                    send_email(
                        "email/task_completed.html",
                        subject="Research Rresource Record Process Update",
                        recipient=(task.created_by.name, task.created_by.email),
                        error_count=error_count,
                        row_count=row_count,
                        export_url=export_url,
                        task_name="Research Resource",
                        filename=task.filename,
                    )
                except Exception:
                    logger.exception(
                        "Failed to send batch process completion notification message."
                    )


@rq.job(timeout=300)
def process_message_records(max_rows=20, record_id=None):
    """Process uploaded ORCID message records."""
    RecordInvitee = MessageRecord.invitees.get_through_model()  # noqa: N806

    set_server_name()
    record_ids = set()
    task_ids = set()

    tasks = (
        Task.select(Task, MessageRecord, RecordInvitee, Invitee, User, OrcidToken)
        .where(Task.is_raw, Invitee.processed_at.is_null(), MessageRecord.is_active)
        .join(MessageRecord, attr="record")
        .join(RecordInvitee, attr="ri")
        .join(Invitee)
        .join(
            User,
            JOIN.LEFT_OUTER,
            on=((User.email == Invitee.email) | ((User.orcid == Invitee.orcid))),
        )
        .join(
            OrcidToken,
            JOIN.LEFT_OUTER,
            on=(
                (OrcidToken.user_id == User.id)
                & (OrcidToken.org_id == Task.org_id)
                & (OrcidToken.scopes.contains("/activities/update"))
            ),
            attr="token",
        )
    )

    if record_id:
        if isinstance(record_id, (list, tuple)):
            tasks = tasks.where(MessageRecord.id << record_id)
        else:
            tasks = tasks.where(MessageRecord.id == record_id)

    if max_rows:
        tasks = tasks.limit(max_rows)

    # Send an invitation
    for task_id, records in groupby(
        tasks.where(OrcidToken.id.is_null()).order_by(
            Task.id, Invitee.email, Invitee.first_name, Invitee.last_name
        ),
        lambda t: t.id,
    ):
        task_ids.add(task_id)
        invitees = set(
            (
                t.created_by,
                t.org,
                t.record.ri.invitee.email or t.record.ri.invitee.user.email,
                t.record.ri.invitee.first_name or t.record.ri.invitee.user.first_name,
                t.record.ri.invitee.last_name or t.record.ri.invitee.user.last_name,
            )
            for t in records
        )
        for invitee in invitees:  # noqa: E501
            send_user_invitation(*invitee, task_id=task_id)

    # Create or update the resource record
    for (task_id, task_type, org_id, user), records in groupby(
        tasks.where(OrcidToken.id.is_null(False)).order_by(Task.id, User.id, MessageRecord.id),
        lambda t: (t.id, t.task_type, t.org_id, t.record.ri.invitee.user),
    ):
        # TODO: in the future - implememnt for other types:
        task_ids.add(task_id)
        records = list(records)
        create_or_update_record_from_messages(records)
        record_ids.update(r.record.id for r in records)

    for record in MessageRecord.select().where(MessageRecord.id << record_ids):
        # The Work record is processed for all invitees
        if not (
            RecordInvitee.select()
            .join(Invitee)
            .where(RecordInvitee.messagerecord_id == record.id, Invitee.processed_at.is_null())
            .exists()
        ):
            record.processed_at = datetime.utcnow()
            if not record.status or "error" not in record.status:
                record.add_status_line("record is processed.")
            record.save()

    for task in Task.select().where(Task.id << task_ids):
        # The task is completed (Once all records are processed):
        if not (
            MessageRecord.select()
            .where(MessageRecord.task_id == task.id, MessageRecord.processed_at.is_null())
            .exists()
        ):
            task.completed_at = datetime.utcnow()
            task.save()
            error_count = (
                MessageRecord.select()
                .where(MessageRecord.task_id == task.id, MessageRecord.status ** "%error%")
                .count()
            )
            row_count = task.record_count

            with app.app_context():
                export_url = flask.url_for(
                    "messagerecord.export",
                    export_type="json",
                    _scheme="http" if EXTERNAL_SP else "https",
                    task_id=task.id,
                    _external=True,
                )
                send_email(
                    "email/task_completed.html",
                    subject=f"Batch Process Update: {task.filename}",
                    recipient=(task.created_by.name, task.created_by.email),
                    error_count=error_count,
                    row_count=row_count,
                    export_url=export_url,
                    filename=task.filename,
                )


@rq.job(timeout=300)
def process_tasks(max_rows=20):
    """Handle batch task expiration.

    Send a information messages about upcoming removal of the processed/uploaded tasks
    based on date whichever is greater either created_at + month or updated_at + 2 weeks
    and removal of expired tasks based on the expiry date.

    Args:
        max_rows (int): The maximum number of rows that will get processed in one go.

    Returns:
        int. The number of processed task records.

    """
    Task.delete().where((Task.expires_at < datetime.utcnow())).execute()

    tasks = Task.select().where(Task.expires_at.is_null())
    if max_rows and max_rows > 0:
        tasks = tasks.limit(max_rows)
    for task in tasks:

        max_created_at_expiry = task.created_at + timedelta(weeks=4)
        max_updated_at_expiry = task.updated_at + timedelta(weeks=2)

        max_expiry_date = max_created_at_expiry

        if max_created_at_expiry < max_updated_at_expiry:
            max_expiry_date = max_updated_at_expiry

        task.expires_at = max_expiry_date
        task.save()

    tasks = Task.select().where(
        Task.expires_at.is_null(False),
        Task.expiry_email_sent_at.is_null(),
        Task.expires_at < (datetime.now() + timedelta(weeks=1)),
    )
    if max_rows and max_rows > 0:
        tasks = tasks.limit(max_rows)
    for task in tasks:

        if not task.task_type or task.records is None:
            app.logger.error(f'Unknown task "{task}" (ID: {task.id}) task type.')
            continue

        if task.filename and "INTEGRATION" in task.filename:
            continue

        export_model = task.record_model._meta.name + ".export"
        error_count = task.error_count

        set_server_name()
        with app.app_context():
            export_url = flask.url_for(
                export_model,
                export_type="csv",
                _scheme="http" if EXTERNAL_SP else "https",
                task_id=task.id,
                _external=True,
            )
            send_email(
                "email/task_expiration.html",
                task=task,
                subject="Batch process task is about to expire",
                recipient=(task.created_by.name, task.created_by.email),
                error_count=error_count,
                export_url=export_url,
            )
        task.expiry_email_sent_at = datetime.utcnow()
        task.save()


def get_client_credentials_token(org, scopes="/webhook"):
    """Request a cient credetials grant type access token and store it.

    The any previously requesed with the give scope tokens will be deleted.
    """
    resp = requests.post(
        app.config["TOKEN_URL"],
        headers={"Accept": "application/json"},
        data=dict(
            client_id=org.orcid_client_id,
            client_secret=org.orcid_secret,
            scope=scopes,
            grant_type="client_credentials",
        ),
    )
    OrcidToken.delete().where(OrcidToken.org == org, OrcidToken.scopes == scopes).execute()
    data = resp.json()
    token = OrcidToken.create(
        org=org,
        access_token=data["access_token"],
        refresh_token=data["refresh_token"],
        scopes=data.get("scope") or scopes,
        expires_in=data["expires_in"],
    )
    return token


@rq.job(timeout=300)
def register_orcid_webhook(user, callback_url=None, delete=False):
    """Register or delete an ORCID webhook for the given user profile update events.

    If URL is given, it will be used for as call-back URL.
    """
    local_handler = callback_url is None
    # Don't delete the webhook if there is anyther organisation with enabled webhook:
    if (
        local_handler
        and delete
        and user.organisations.where(Organisation.webhook_enabled).count() > 1
    ):
        return

    # Any 'webhook' access token can be used:
    token = (
        OrcidToken.select()
        .where(OrcidToken.org == user.organisation, OrcidToken.scopes == "/webhook")
        .order_by(OrcidToken.id.desc())
        .first()
    )
    if not token:
        token = get_client_credentials_token(org=user.organisation, scopes="/webhook")
    if local_handler:
        set_server_name()
        with app.app_context():
            callback_url = quote(
                url_for("update_webhook", user_id=user.id, _external=True, _scheme="https"),
                safe="",
            )
    elif "/" in callback_url or ":" in callback_url:
        callback_url = quote(callback_url, safe="")
    url = f"{app.config['ORCID_API_HOST_URL']}{user.orcid}/webhook/{callback_url}"
    headers = {
        "Accept": "application/json",
        "Authorization": f"Bearer {token.access_token}",
        "Content-Length": "0",
    }
    call = OrcidApiCall(method="DELETE" if delete else "PUT", url=url, query_params=headers)
    resp = requests.delete(url, headers=headers) if delete else requests.put(url, headers=headers)
    if resp.status_code not in [200, 201, 204]:
        call.response = resp.text
    call.status = resp.status_code
    call.set_response_time()
    call.save()

    if local_handler:
        user.webhook_enabled = (resp.status_code in [201, 204]) and not delete
    user.save()
    if resp.status_code not in [201, 204]:
        raise ApiException(f"Failed to register or delete webhook {callback_url}: {resp.text}")
    return resp


def notify_about_update(user, event_type="UPDATED"):
    """Notify all organisation about changes of the user."""
    for org in user.organisations.where(
        Organisation.webhook_enabled | Organisation.email_notifications_enabled
    ):
        if org.webhook_enabled and org.webhook_url:
            invoke_webhook_handler.queue(
                org.id,
                user.orcid,
                user.created_at or user.updated_at,
                user.updated_at or user.created_at,
                event_type=event_type,
            )

        if org.email_notifications_enabled:
            url = app.config["ORCID_BASE_URL"] + user.orcid
            send_email(
                f"""<p>User {user.name} (<a href="{url}" target="_blank">{user.orcid}</a>)
                {"profile was updated" if event_type == "UPDATED" else "has linked their account"} at
                {(user.updated_at or user.created_at).isoformat(timespec="minutes", sep=' ')}.</p>""",
                recipient=org.notification_email
                or (org.tech_contact.name, org.tech_contact.email),
                cc_email=(org.tech_contact.name, org.tech_contact.email)
                if org.notification_email
                else None,
                subject=f"ORCID Profile Update ({user.orcid})",
                org=org,
            )


@rq.job(timeout=300)
def invoke_webhook_handler(
    org_id=None,
    orcid=None,
    created_at=None,
    updated_at=None,
    message=None,
    event_type="UPDATED",
    attempts=5,
    *args,
    **kwargs,
):
    """Propagate 'updated' event to the organisation event handler URL."""
    if not message:
        url = app.config["ORCID_BASE_URL"] + orcid
        message = {"orcid": orcid, "url": url, "type": event_type}
        if event_type == "CREATED" and created_at:
            message["created-at"] = created_at.isoformat(timespec="seconds")
        if updated_at:
            message["updated-at"] = updated_at.isoformat(timespec="seconds")

        if orcid:
            user = (
                User.select().where(User.orcid == orcid).order_by(User.id.desc()).limit(1).first()
            )
            if user:
                message["email"] = user.email
                if user.eppn:
                    message["eppn"] = user.eppn
    if org_id:
        org = Organisation.get(id=org_id)
    else:
        org = User.select().where(User.orcid == orcid).first().organisation
        org_id = org.id
    url = org.webhook_url
    if org.webhook_append_orcid:
        if not url.endswith("/"):
            url += "/"
        url += orcid

    try:
        app.logger.info(f"Invoking webhook: {url} with payload: {message}")
        if org.webhook_apikey:
            resp = requests.post(url, json=message, headers=dict(apikey=org.webhook_apikey))
        else:
            resp = requests.post(url, json=message)
    except:
        if attempts == 1:
            raise

    if not resp or resp.status_code // 200 != 1:
        if attempts > 1:
            invoke_webhook_handler.schedule(
                timedelta(minutes=5 * (6 - attempts) if attempts < 6 else 5),
                org_id=org_id,
                message=message,
                attempts=attempts - 1,
            )
        else:
            raise Exception(f"Failed to propaged the event. Status code: {resp.status_code}")
    return resp


@rq.job(timeout=300)
def enable_org_webhook(org):
    """Enable Organisation Webhook."""
    org.webhook_enabled = True
    org.save()
    for u in org.users.where(
        User.webhook_enabled.NOT(), User.orcid.is_null(False) | (User.orcid != "")
    ):
        if u.orcid.strip():
            register_orcid_webhook.queue(u)


@rq.job(timeout=300)
def disable_org_webhook(org):
    """Disable Organisation Webhook."""
    org.webhook_enabled = False
    org.save()
    for u in org.users.where(User.webhook_enabled, User.orcid.is_null(False) | (User.orcid != "")):
        if u.orcid.strip():
            register_orcid_webhook.queue(u, delete=True)


def process_records(n):
    """Process first n records and run other batch tasks."""
    process_affiliation_records(n)
    process_funding_records(n)
    process_work_records(n)
    process_peer_review_records(n)
    process_property_records(n)
    process_other_id_records(n)
    # process_tasks(n)


@rq.job(timeout=300)
def send_orcid_update_summary(org_id=None):
    """Send organisation researcher ORCID profile update summary report."""
    first = date.today().replace(day=1)
    previous_last = first - timedelta(days=1)
    previous_first = previous_last.replace(day=1)

    if org_id is None:
        for o in (
            Organisation.select(Organisation.id)
            .distinct()
            .join(UserOrg, on=UserOrg.org_id == Organisation.id)
            .join(User, on=User.id == UserOrg.user_id)
            .where(Organisation.webhook_enabled, Organisation.email_notifications_enabled)
            .where(User.orcid_updated_at >= previous_first, User.orcid_updated_at < first)
        ):
            send_orcid_update_summary.queue(o.id)
        return

    org = Organisation.select().where(Organisation.id == org_id).first()
    if org and org.webhook_enabled and org.email_notifications_enabled:
        updated_users = org.users.where(
            User.orcid_updated_at >= previous_first, User.orcid_updated_at < first
        )
        recipient = org.notification_email or (org.tech_contact.name, org.tech_contact.email)
        if updated_users.exists():
            message_template = """<p>The flollowing user profiles were updated
            from {{date_from}} until {{date_to}}:</p>
            <ul>
            {% for u in updated_users %}
                <li>{{u.name}} ({{u.email}},
                <a href="{{orcid_base_url}}{{u.orcid}}" target="_blank">{{u.orcid}}</a>,
                updated at {{u.orcid_updated_at.isoformat(sep=" ", timespec="seconds")}});
                </li>
            {% endfor %}
            </ul>
            """
            set_server_name()
            with app.app_context():
                send_email(
                    message_template,
                    org=org,
                    recipient=recipient,
                    subject="Updated ORCID Profiles",
                    date_from=previous_first,
                    date_to=previous_last,
                    updated_users=updated_users,
                    orcid_base_url=app.config["ORCID_BASE_URL"],
                )


@rq.job(timeout=300)
def sync_profile(task_id, delay=0.1):
    """Verify and sync the user profile."""
    if not task_id:
        return
    try:
        task = Task.get(task_id)
    except Task.DoesNotExist:
        return
    org = task.org
    if not org.disambiguated_id:
        return
    api = orcid_client.MemberAPIV3(org=org)
    count = 0
    for u in (
        task.org.users.select(User, OrcidToken.access_token.alias("access_token"))
        .where(User.orcid.is_null(False))
        .join(
            OrcidToken,
            on=(
                (OrcidToken.user_id == User.id) & OrcidToken.scopes.contains("/activities/update")
            ),
        )
        .objects()
    ):
        Log.create(task=task_id, message=f"Processing user {u} / {u.orcid} profile.")
        api.sync_profile(user=u, access_token=u.access_token, task=task)
        count += 1
        time.sleep(delay)
    Log.create(task=task_id, message=f"In total, {count} user profiles were synchronized.")


class SafeRepresenterWithISODate(SafeRepresenter):
    """Customized representer for datetaime rendering in ISO format."""

    def represent_datetime(self, data):
        """Customize datetime rendering in ISO format."""
        value = data.isoformat(timespec="seconds")
        return self.represent_scalar("tag:yaml.org,2002:timestamp", value)


def dump_yaml(data):
    """Dump the objects into YAML representation."""
    yaml.add_representer(datetime, SafeRepresenterWithISODate.represent_datetime, Dumper=Dumper)
    yaml.add_representer(defaultdict, SafeRepresenter.represent_dict)
    return yaml.dump(data, allow_unicode=True)


def enqueue_user_records(user):
    """Enqueue all active and not yet processed record related to the user."""
    for task in list(
        Task.select().where(Task.completed_at.is_null(), Task.task_type != TaskType.SYNC)
    ):
        func = globals().get(f"process_{task.task_type.name.lower()}_records")
        records = task.records.where(
            task.record_model.is_active, task.record_model.processed_at.is_null()
        )
        if task.task_type == TaskType.FUNDING:
            records = records.join(FundingInvitee).where(
                (FundingInvitee.email.is_null() | (FundingInvitee.email == user.email)),
                (FundingInvitee.orcid.is_null() | (FundingInvitee.orcid == user.orcid)),
            )
        elif task.task_type == TaskType.PEER_REVIEW:
            records = records.join(PeerReviewInvitee).where(
                (PeerReviewInvitee.email.is_null() | (PeerReviewInvitee.email == user.email)),
                (PeerReviewInvitee.orcid.is_null() | (PeerReviewInvitee.orcid == user.orcid)),
            )
        elif task.task_type == TaskType.WORK:
            records = records.join(WorkInvitee).where(
                (WorkInvitee.email.is_null() | (WorkInvitee.email == user.email)),
                (WorkInvitee.orcid.is_null() | (WorkInvitee.orcid == user.orcid)),
            )
        elif task.task_type == TaskType.RESOURCE and task.is_raw:
            invitee_model = task.record_model.invitees.rel_model
            records = (
                records.join(RecordInvitee)
                .join(Invitee)
                .where(
                    (invitee_model.email.is_null() | (invitee_model.email == user.email)),
                    (invitee_model.orcid.is_null() | (invitee_model.orcid == user.orcid)),
                )
            )
        else:
            records = records.where(
                (task.record_model.email.is_null() | (task.record_model.email == user.email)),
                (task.record_model.orcid.is_null() | (task.record_model.orcid == user.orcid)),
            )

        record_ids = [r.id for r in records]
        if record_ids:
            if task.task_type == TaskType.AFFILIATION:
                func.queue(record_id=record_ids)
            else:
                for record_id in record_ids:
                    func.queue(record_id=record_id)


def enqueue_task_records(task):
    """Enqueue all active and not yet processed record."""
    records = task.records.where(
        task.record_model.is_active, task.record_model.processed_at.is_null()
    )
    if task.is_raw:
        return process_message_records.queue(record_id=[r.id for r in records])

    func = globals().get(f"process_{task.task_type.name.lower()}_records")
    if task.task_type in [TaskType.AFFILIATION, TaskType.PROPERTY]:
        records = records.order_by(task.record_model.email, task.record_model.orcid)
        for _, chunk in groupby(records, lambda r: (r.email, r.orcid)):
            func.queue(record_id=[r.id for r in chunk])
    else:
        for r in records:
            func.queue(record_id=r.id)


def activate_all_records(task):
    """Activate all submitted task records and enqueue it for processing."""
    with db.atomic():
        try:
            status = "The record was activated at " + datetime.now().isoformat(timespec="seconds")
            count = (
                task.record_model.update(is_active=True, status=status)
                .where(
                    task.record_model.task == task,
                    (
                        task.record_model.is_active.is_null()
                        | (task.record_model.is_active == False)  # noqa: E712
                    ),
                )
                .execute()
            )  # noqa: E712
            task.status = "ACTIVE"
            task.save()
            enqueue_task_records(task)
        except:
            db.rollback()
            app.logger.exception("Failed to activate the selected records")
            raise
    return count


def reset_all_records(task):
    """Batch reset of batch records."""
    count = 0
    with db.atomic():
        try:
            status = "The record was reset at " + datetime.now().isoformat(timespec="seconds")
            tt = task.task_type
            if tt in [TaskType.AFFILIATION, TaskType.PROPERTY, TaskType.OTHER_ID]:
                count = (
                    task.record_model.update(processed_at=None, status=status)
                    .where(
                        task.record_model.task_id == task.id,
                        task.record_model.is_active == True,  # noqa: E712
                    )
                    .execute()
                )  # noqa: E712

            else:
                for record in task.records.where(
                    task.record_model.is_active == True  # noqa: E712
                ):  # noqa: E712
                    record.processed_at = None
                    record.status = status

                    if hasattr(record, "invitees"):
                        invitee_class = record.invitees.model
                        invitee_class.update(processed_at=None, status=status).where(
                            (invitee_class.id << [i.id for i in record.invitees])
                            if task.is_raw
                            else (invitee_class.record == record.id)
                        ).execute()

                    record.save()
                    count = count + 1

            UserInvitation.delete().where(UserInvitation.task == task).execute()
            enqueue_task_records(task)

        except:
            db.rollback()
            app.logger.exception("Failed to reset the selected records")
            raise
        else:
            task.expires_at = None
            task.expiry_email_sent_at = None
            task.completed_at = None
            task.status = "RESET"
            task.save()
    return count


def plural(word):
    """Convert a reguralr noun to its regular plural form."""
    if word.endswith("fe"):
        # wolf -> wolves
        return word[:-2] + "ves"
    elif word.endswith("f"):
        # knife -> knives
        return word[:-1] + "ves"
    elif word.endswith("o"):
        # potato -> potatoes
        return word + "es"
    elif word.endswith("us"):
        # cactus -> cacti
        return word[:-2] + "i"
    elif word.endswith("ion"):
        # criterion -> criteria
        return word + "s"
    elif word.endswith("on"):
        # criterion -> criteria
        return word[:-2] + "a"
    elif word.endswith("y"):
        # community -> communities
        return word[:-1] + "ies"
    elif word[-1] in "sx" or word[-2:] in ["sh", "ch"]:
        return word + "es"
    elif word.endswith("an"):
        return word[:-2] + "en"
    else:
        return word + "s"<|MERGE_RESOLUTION|>--- conflicted
+++ resolved
@@ -96,12 +96,8 @@
             return _next
         try:
             csrf = urlparse(_next).netloc
-<<<<<<< HEAD
             if (
                 csrf == urlparse(app.config.get("APP_URL")).netloc
-=======
-            if (csrf == urlparse(app.config.get("APP_URL")).netloc
->>>>>>> d0a25248
                 or csrf.startswith("127.0.")
                 or csrf in app.config.get("CSRF_DOMAINS")
             ):
@@ -254,8 +250,6 @@
     if cc_email:
         msg.cc.append(cc_email)
     msg.mail_to.append(recipient)
-    msg.set_headers({"x-auto-response-suppress": "DR, RN, NRN, OOF"})
-    msg.set_headers({"auto-submitted": "auto-generated"})
     # Unsubscribe link:
     token = new_invitation_token(length=10)
     unsubscribe_url = url_for("unsubscribe", token=token, _external=True)
@@ -355,6 +349,7 @@
                 app.config["SERVER_NAME"] = (
                     "orcidhub.org.nz" if ENV == "prod" else ENV + ".orcidhub.org.nz"
                 )
+
 
 def is_org_rec(org, rec):
     """Test if the record was authoritized by the organisation."""
@@ -1412,9 +1407,8 @@
                         and r.get("department-name") is None
                         and r.get("role-title") is None
                     )
-                    or
                     # partial match
-                    (
+                    or (
                         (
                             # for 'edu' records department and start-date can be missing:
                             rec_type == "education"
