--- conflicted
+++ resolved
@@ -848,23 +848,8 @@
     """
     Task.delete().where((Task.expires_at < datetime.utcnow())).execute()
 
-<<<<<<< HEAD
     for task in Task.select().where(Task.expires_at.is_null()).limit(max_rows):
-=======
-    for task in Task.select().where(Task.expires_at.is_null() & (
-            Task.created_at < (datetime.utcnow() - timedelta(weeks=3)))).limit(max_rows):
-        task.expires_at = (task.created_at + timedelta(weeks=4))
-        task.save()
-        if task.task_type == TaskType.AFFILIATION.value:
-            error_count = AffiliationRecord.select().where(
-                AffiliationRecord.task_id == task.id, AffiliationRecord.status**"%error%").count()
-        elif task.task_type == TaskType.FUNDING.value:
-            error_count = FundingRecord.select().where(FundingRecord.task_id == task.id,
-                                                       FundingRecord.status**"%error%").count()
-        else:
-            raise Exception(f"Unexpeced task type: {task.task_type} ({task}).")
->>>>>>> 99866289
-
+    
         max_created_at_expiry = (task.created_at + timedelta(weeks=4))
         max_updated_at_expiry = (task.updated_at + timedelta(weeks=2))
 
