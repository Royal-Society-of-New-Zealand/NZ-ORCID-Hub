# -*- coding: utf-8 -*-
"""Various utilities."""

import json
import logging
import os
import textwrap
from datetime import datetime, timedelta
from itertools import filterfalse, groupby
from urllib.parse import urlencode, urlparse

import emails
import flask
import jinja2
import jinja2.ext
import requests
from flask import request, url_for
from flask_login import current_user
from html2text import html2text
from itsdangerous import URLSafeTimedSerializer
from peewee import JOIN

from . import app, orcid_client
from .models import (AFFILIATION_TYPES, Affiliation, AffiliationRecord, FundingContributor,
                     FundingRecord, OrcidToken, Organisation, Role, Task, TaskType, Url, User,
                     UserInvitation, UserOrg)

logger = logging.getLogger(__name__)
logger.setLevel(logging.INFO)
logger.addHandler(logging.StreamHandler())

EDU_CODES = {"student", "edu"}
EMP_CODES = {"faculty", "staff", "emp"}

ENV = app.config.get("ENV")
EXTERNAL_SP = app.config.get("EXTERNAL_SP")


def get_next_url():
    """Retrieve and sanitize next/return URL."""
    _next = request.args.get("next") or request.args.get("_next") or request.args.get("url")

    if _next and ("orcidhub.org.nz" in _next or _next.startswith("/") or "127.0" in _next
                  or "c9users.io" in _next):
        return _next
    return None


def send_email(template_filename,
               recipient,
               cc_email=None,
               sender=(app.config.get("APP_NAME"), app.config.get("MAIL_DEFAULT_SENDER")),
               reply_to=None,
               subject=None,
               base=None,
               logo=None,
               **kwargs):
    """Send an email, acquiring its payload by rendering a jinja2 template.

    :type template_filename: :class:`str`
    :param subject: the subject of the email
    :param base: the base template of the email messagess
    :param template_filename: name of the template_filename file in ``templates/emails`` to use
    :type recipient: :class:`tuple` (:class:`str`, :class:`str`)
    :param recipient: 'To' (name, email)
    :type sender: :class:`tuple` (:class:`str`, :class:`str`)
    :param sender: 'From' (name, email)
    * `recipient` and `sender` are made available to the template as variables
    * In any email tuple, name may be ``None``
    * The subject is retrieved from a sufficiently-global template variable;
      typically set by placing something like
      ``{% set subject = "My Subject" %}``
      at the top of the template used (it may be inside some blocks
      (if, elif, ...) but not others (rewrap, block, ...).
      If it's not present, it defaults to "My Subject".
    * With regards to line lengths: :class:`email.mime.text.MIMEText` will
      (at least, in 2.7) encode the body of the text in base64 before sending
      it, text-wrapping the base64 data. You will therefore not have any
      problems with SMTP line length restrictions, and any concern to line
      lengths is purely aesthetic or to be nice to the MUA.
      :class:`RewrapExtension` may be used to wrap blocks of text nicely.
      Note that ``{{ variables }}`` in manually wrapped text can cause
      problems!
    """
    if not template_filename.endswith(".html"):
        template_filename += ".html"
    if flask.current_app:
        # use the app's env if it's available, so that url_for may be used
        jinja_env = flask.current_app.jinja_env
    else:
        path = os.path.join(os.path.dirname(__file__), "templates")
        loader = jinja2.FileSystemLoader(path)
        jinja_env = jinja2.Environment(
            loader=loader, extensions=['jinja2.ext.autoescape', 'jinja2.ext.with_'])

    if logo is None:
        logo = url_for("static", filename="images/banner-small.png", _external=True)
    if base is None and current_user and not current_user.is_anonymous:
        if current_user:
            org = current_user.organisation
            if org.email_template_enabled and org.email_template:
                base = org.email_template
                if org.logo:
                    logo = url_for("logo_image", token=org.logo.token, _external=True)
    if not base:
        base = app.config.get("DEFAULT_EMAIL_TEMPLATE")

    jinja_env = jinja_env.overlay(autoescape=False, extensions=[RewrapExtension])

    def get_template(filename):
        try:
            return jinja_env.get_template(filename)
        except jinja2.exceptions.TemplateNotFound:
            return None

    def _jinja2_email(name, email):
        if name is None:
            hint = 'name was not set for email {0}'.format(email)
            name = jinja_env.undefined(name='name', hint=hint)
        return {"name": name, "email": email}

    template = get_template(template_filename)

    kwargs["sender"] = _jinja2_email(*sender)
    kwargs["recipient"] = _jinja2_email(*recipient)
    if subject is not None:
        kwargs["subject"] = subject
    if reply_to is None:
        reply_to = sender

    rendered = template.make_module(vars=kwargs)
    if subject is None:
        subject = getattr(rendered, "subject", "Welcome to the NZ ORCID Hub")

    html_msg = str(rendered)
    if base:
        html_msg = base.format(
            EMAIL=kwargs["recipient"]["email"],
            SUBJECT=subject,
            MESSAGE=html_msg,
            LOGO=logo,
            BASE_URL=url_for("index", _external=True)[:-1])

    plain_msg = html2text(html_msg)

    msg = emails.html(
        subject=subject,
        mail_from=(app.config.get("APP_NAME", "ORCID Hub"), app.config.get("MAIL_DEFAULT_SENDER")),
        html=html_msg,
        text=plain_msg)
    dkip_key_path = os.path.join(app.root_path, ".keys", "dkim.key")
    if os.path.exists(dkip_key_path):
        msg.dkim(key=open(dkip_key_path), domain="orcidhub.org.nz", selector="default")
    if cc_email:
        msg.cc.append(cc_email)
    msg.set_headers({"reply-to": reply_to})
    msg.mail_to.append(recipient)
    msg.send(smtp=dict(host=app.config["MAIL_SERVER"], port=app.config["MAIL_PORT"]))


class RewrapExtension(jinja2.ext.Extension):
    """The :mod:`jinja2` extension adds a ``{% rewrap %}...{% endrewrap %}`` block.

    The contents in the rewrap block are modified as follows
    * whitespace at the start and end of lines is discarded
    * the contents are split into 'paragraphs' separated by blank lines
    * empty paragraphs are discarded - so two blank lines is equivalent to
      one blank line, and blank lines at the start and end of the block
      are effectively discarded
    * lines in each paragraph are joined to one line, and then text wrapped
      to lines `width` characters wide
    * paragraphs are re-joined into text, with blank lines insert in between
      them
    It does not insert a newline at the end of the block, which means that::
        Something, then a blank line
        {% block rewrap %}
        some text
        {% endblock %}
        After another blank line
    will do what you expect.
    You may optionally specify the width like so::
        {% rewrap 72 %}
    It defaults to 78.
    """

    tags = set(['rewrap'])

    def parse(self, parser):  # noqa: D102
        # first token is 'rewrap'
        lineno = parser.stream.next().lineno

        if parser.stream.current.type != 'block_end':
            width = parser.parse_expression()
        else:
            width = jinja2.nodes.Const(78)

        body = parser.parse_statements(['name:endrewrap'], drop_needle=True)

        call = self.call_method('_rewrap', [width])
        return jinja2.nodes.CallBlock(call, [], [], body).set_lineno(lineno)

    def _rewrap(self, width, caller):
        contents = caller()
        lines = [line.strip() for line in contents.splitlines()]
        lines.append('')

        paragraphs = []
        start = 0
        while start != len(lines):
            end = lines.index('', start)
            if start != end:
                paragraph = ' '.join(lines[start:end])
                paragraphs.append(paragraph)
            start = end + 1

        new_lines = []

        for paragraph in paragraphs:
            if new_lines:
                new_lines.append('')
            new_lines += textwrap.wrap(paragraph, width)

        # under the assumption that there will be a newline immediately after
        # the endrewrap block, don't put a newline on the end.
        return '\n'.join(new_lines)


def generate_confirmation_token(*args, **kwargs):
    """Generate Organisation registration confirmation token."""
    serializer = URLSafeTimedSerializer(app.config["SECRET_KEY"])
    salt = app.config["SALT"]
    if len(kwargs) == 0:
        return serializer.dumps(args[0] if len(args) == 1 else args, salt=salt)
    else:
        return serializer.dumps(kwargs.values()[0] if len(kwargs) == 1 else kwargs, salt=salt)


# Token Expiry after 15 days.
def confirm_token(token, expiration=1300000):
    """Genearate confirmaatin token."""
    serializer = URLSafeTimedSerializer(app.config["SECRET_KEY"])
    try:
        data = serializer.loads(token, salt=app.config["SALT"], max_age=expiration)
    except Exception:
        return False
    return data


def append_qs(url, **qs):
    """Append new query strings to an arbitraty URL."""
    return url + ('&' if urlparse(url).query else '?') + urlencode(qs, doseq=True)


def track_event(category, action, label=None, value=0):
    """Track application events with Google Analytics."""
    ga_tracking_id = app.config.get("GA_TRACKING_ID")
    if not ga_tracking_id:
        return

    data = {
        "v": "1",  # API Version.
        "tid": ga_tracking_id,  # Tracking ID / Property ID.
        # Anonymous Client Identifier. Ideally, this should be a UUID that
        # is associated with particular user, device, or browser instance.
        "cid": current_user.uuid,
        "t": "event",  # Event hit type.
        "ec": category,  # Event category.
        "ea": action,  # Event action.
        "el": label,  # Event label.
        "ev": value,  # Event value, must be an integer
    }

    response = requests.post("http://www.google-analytics.com/collect", data=data)

    # If the request fails, this will raise a RequestException. Depending
    # on your application's needs, this may be a non-error and can be caught
    # by the caller.
    response.raise_for_status()
    # Returning response only for test, but can be used in application for some other reasons
    return response


def set_server_name():
    """Set the server name for batch processes."""
    if not app.config.get("SERVER_NAME"):
        if EXTERNAL_SP:
            app.config["SERVER_NAME"] = "127.0.0.1:5000"
        else:
            app.config[
                "SERVER_NAME"] = "orcidhub.org.nz" if ENV == "prod" else ENV + ".orcidhub.org.nz"


def send_funding_invitation(inviter, org, email, name, task_id=None, **kwargs):
    """Send an funding invitation to join ORCID Hub logging in via ORCID."""
    try:
        logger.info(f"*** Sending an funding invitation to '{name} <{email}>' "
                    f"submitted by {inviter} of {org}")

        email = email.lower()
        user, user_created = User.get_or_create(email=email)
        if user_created:
            user.name = name
            user.created_by = inviter.id
        else:
            user.updated_by = inviter.id

        user.organisation = org
        user.roles |= Role.RESEARCHER

        token = generate_confirmation_token(email=email, org=org.name)
        with app.app_context():
            url = flask.url_for('orcid_login', invitation_token=token, _external=True)
            invitation_url = flask.url_for(
                "short_url", short_id=Url.shorten(url).short_id, _external=True)
            send_email(
                "email/funding_invitation.html",
                recipient=(user.organisation.name, user.email),
                reply_to=(inviter.name, inviter.email),
                invitation_url=invitation_url,
                org_name=user.organisation.name,
                user=user)

        user.save()

        user_org, user_org_created = UserOrg.get_or_create(user=user, org=org)
        if user_org_created:
            user_org.created_by = inviter.id
        else:
            user_org.updated_by = inviter.id
        user_org.affiliations = 0
        user_org.save()

        ui = UserInvitation.create(
            task_id=task_id,
            invitee_id=user.id,
            inviter_id=inviter.id,
            org=org,
            email=email,
            first_name=name,
            affiliations=0,
            organisation=org.name,
            disambiguated_id=org.disambiguated_id,
            disambiguation_source=org.disambiguation_source,
            token=token)

        status = "The invitation sent at " + datetime.now().isoformat(timespec="seconds")
        (FundingContributor.update(status=FundingContributor.status + "\n" + status).where(
            FundingContributor.status.is_null(False), FundingContributor.email == email).execute())
        (FundingContributor.update(status=status).where(
            FundingContributor.status.is_null(), FundingContributor.email == email).execute())
        return ui

    except Exception as ex:
        logger.error(f"Exception occured while sending mails {ex}")
        raise ex


def create_or_update_funding(user, org_id, records, *args, **kwargs):
    """Create or update funding record of a user."""
    records = list(unique_everseen(records, key=lambda t: t.funding_record.id))
    org = Organisation.get(id=org_id)
    client_id = org.orcid_client_id
    api = orcid_client.MemberAPI(org, user)

    profile_record = api.get_record()

    if profile_record:
        activities = profile_record.get("activities-summary")

        def is_org_rec(rec):
            return (rec.get("source").get("source-client-id")
                    and rec.get("source").get("source-client-id").get("path") == client_id)

        fundings = []

        for r in activities.get("fundings").get("group"):
            fs = r.get("funding-summary")[0]
            if is_org_rec(fs):
                fundings.append(fs)

        taken_put_codes = {
            r.funding_record.funding_contributor.put_code
            for r in records if r.funding_record.funding_contributor.put_code
        }

        def match_put_code(records, funding_record, funding_contributor):
            """Match and asign put-code to a single funding record and the existing ORCID records."""
            if funding_contributor.put_code:
                return
            for r in records:
                put_code = r.get("put-code")
                if put_code in taken_put_codes:
                    continue

                if ((r.get("title") is None and r.get("title").get("title") is None
                     and r.get("title").get("title").get("value") is None and r.get("type") is None
                     and r.get("organization") is None
                     and r.get("organization").get("name") is None)
                        or (r.get("title").get("title").get("value") == funding_record.title
                            and r.get("type") == funding_record.type
                            and r.get("organization").get("name") == funding_record.org_name)):
                    funding_contributor.put_code = put_code
                    funding_contributor.save()
                    taken_put_codes.add(put_code)
                    app.logger.debug(
                        f"put-code {put_code} was asigned to the funding record "
                        f"(ID: {funding_record.id}, Task ID: {funding_record.task_id})")
                    break

        for task_by_user in records:
            fr = task_by_user.funding_record
            fc = task_by_user.funding_record.funding_contributor
            match_put_code(fundings, fr, fc)

        for task_by_user in records:
            fc = task_by_user.funding_record.funding_contributor

            try:
                put_code, orcid, created = api.create_or_update_funding(task_by_user)
                if created:
                    fc.add_status_line(f"Funding record was created.")
                else:
                    fc.add_status_line(f"Funding record was updated.")
                fc.orcid = orcid
                fc.put_code = put_code

            except Exception as ex:
                logger.exception(f"For {user} encountered exception")
                exception_msg = ""
                if ex and ex.body:
                    exception_msg = json.loads(ex.body)
                fc.add_status_line(f"Exception occured processing the record: {exception_msg}.")
                fr.add_status_line(
                    f"Error processing record, Fix and reset to enable this record to be processed: {exception_msg}."
                )

            finally:
                fc.processed_at = datetime.now()
                fr.save()
                fc.save()
    else:
        # TODO: Invitation resend in case user revokes organisation permissions
        app.logger.debug(f"Should resend an invite to the researcher asking for permissions")
        return


def send_user_invitation(inviter,
                         org,
                         email,
                         first_name,
                         last_name,
                         affiliation_types=None,
                         orcid=None,
                         department=None,
                         organisation=None,
                         city=None,
                         state=None,
                         country=None,
                         course_or_role=None,
                         start_date=None,
                         end_date=None,
                         affiliations=None,
                         disambiguated_id=None,
                         disambiguation_source=None,
                         task_id=None,
                         **kwargs):
    """Send an invitation to join ORCID Hub logging in via ORCID."""
    try:
        logger.info(f"*** Sending an invitation to '{first_name} {last_name} <{email}>' "
                    f"submitted by {inviter} of {org} for affiliations: {affiliation_types}")

        email = email.lower()
        user, user_created = User.get_or_create(email=email)
        if user_created:
            user.first_name = first_name
            user.last_name = last_name
        user.organisation = org
        user.roles |= Role.RESEARCHER

        token = generate_confirmation_token(email=email, org=org.name)
        with app.app_context():
            url = flask.url_for('orcid_login', invitation_token=token, _external=True)
            invitation_url = flask.url_for(
                "short_url", short_id=Url.shorten(url).short_id, _external=True)
            send_email(
                "email/researcher_invitation.html",
                recipient=(user.organisation.name, user.email),
                reply_to=(inviter.name, inviter.email),
                invitation_url=invitation_url,
                org_name=user.organisation.name,
                user=user)

        user.save()

        user_org, user_org_created = UserOrg.get_or_create(user=user, org=org)
        if user_org_created:
            user_org.created_by = inviter.id
        else:
            user_org.updated_by = inviter.id

        if affiliations is None and affiliation_types:
            affiliations = 0
            if affiliation_types & {"faculty", "staff"}:
                affiliations = Affiliation.EMP
            if affiliation_types & {"student", "alum"}:
                affiliations |= Affiliation.EDU
        user_org.affiliations = affiliations

        user_org.save()
        ui = UserInvitation.create(
            task_id=task_id,
            invitee_id=user.id,
            inviter_id=inviter.id,
            org=org,
            email=email,
            first_name=first_name,
            last_name=last_name,
            orcid=orcid,
            department=department,
            organisation=org.name,
            city=city,
            state=state,
            country=country,
            course_or_role=course_or_role,
            start_date=start_date,
            end_date=end_date,
            affiliations=affiliations,
            disambiguated_id=disambiguated_id,
            disambiguation_source=disambiguation_source,
            token=token)

        status = "The invitation sent at " + datetime.now().isoformat(timespec="seconds")
        (AffiliationRecord.update(status=AffiliationRecord.status + "\n" + status).where(
            AffiliationRecord.status.is_null(False), AffiliationRecord.email == email).execute())
        (AffiliationRecord.update(status=status).where(AffiliationRecord.status.is_null(),
                                                       AffiliationRecord.email == email).execute())
        return ui

    except Exception as ex:
        logger.exception(f"Exception occured while sending mails {ex}")
        raise


def unique_everseen(iterable, key=None):
    """List unique elements, preserving order. Remember all elements ever seen.

    The snippet is taken form https://docs.python.org/3.6/library/itertools.html#itertools-recipes
    >>> unique_everseen('AAAABBBCCDAABBB')
    A B C D
    >>> unique_everseen('ABBCcAD', str.lower)
    A B C D
    """
    seen = set()
    seen_add = seen.add
    if key is None:
        for element in filterfalse(seen.__contains__, iterable):
            seen_add(element)
            yield element
    else:
        for element in iterable:
            k = key(element)
            if k not in seen:
                seen_add(k)
                yield element


def create_or_update_affiliations(user, org_id, records, *args, **kwargs):
    """Create or update affiliation record of a user.

    1. Retries user edurcation and employment surramy from ORCID;
    2. Match the recodrs with the summary;
    3. If there is match update the record;
    4. If no match create a new one.
    """
    records = list(unique_everseen(records, key=lambda t: t.affiliation_record.id))
    org = Organisation.get(id=org_id)
    client_id = org.orcid_client_id
    api = orcid_client.MemberAPI(org, user)
    profile_record = api.get_record()
    if profile_record:
        activities = profile_record.get("activities-summary")

        def is_org_rec(rec):
            return (rec.get("source").get("source-client-id")
                    and rec.get("source").get("source-client-id").get("path") == client_id)

        employments = [
            r for r in (activities.get("employments").get("employment-summary")) if is_org_rec(r)
        ]
        educations = [
            r for r in (activities.get("educations").get("education-summary")) if is_org_rec(r)
        ]

        taken_put_codes = {
            r.affiliation_record.put_code
            for r in records if r.affiliation_record.put_code
        }

        def match_put_code(records, affiliation_record):
            """Match and asign put-code to a single affiliation record and the existing ORCID records."""
            if affiliation_record.put_code:
                return
            for r in records:
                put_code = r.get("put-code")
                if put_code in taken_put_codes:
                    continue

                if ((r.get("start-date") is None and r.get("end-date") is None
                     and r.get("department-name") is None and r.get("role-title") is None)
                        or (r.get("start-date") == affiliation_record.start_date
                            and r.get("department-name") == affiliation_record.department_name
                            and r.get("role-title") == affiliation_record.role_title)):
                    affiliation_record.put_code = put_code
                    taken_put_codes.add(put_code)
                    app.logger.debug(
                        f"put-code {put_code} was asigned to the affiliation record "
                        f"(ID: {affiliation_record.id}, Task ID: {affiliation_record.task_id})")
                    break

        for task_by_user in records:
            ar = task_by_user.affiliation_record
            at = ar.affiliation_type.lower()
            if at in EMP_CODES:
                match_put_code(employments, ar)
            elif at in EDU_CODES:
                match_put_code(educations, ar)

        for task_by_user in records:
            ar = task_by_user.affiliation_record
            at = ar.affiliation_type.lower()

            if at in EMP_CODES:
                affiliation = Affiliation.EMP
            elif at in EDU_CODES:
                affiliation = Affiliation.EDU
            else:
                logger.info(f"For {user} not able to determine affiliaton type with {org}")
                ar.processed_at = datetime.now()
                ar.add_status_line(f"Unsupported affiliation type '{at}' allowed values are: " +
                                   ', '.join(at for at in AFFILIATION_TYPES))
                ar.save()
                continue

            try:
                put_code, orcid, created = api.create_or_update_affiliation(
                    affiliation=affiliation, **ar._data)
                if created:
                    ar.add_status_line(f"{str(affiliation)} record was created.")
                else:
                    ar.add_status_line(f"{str(affiliation)} record was updated.")
                ar.orcid = orcid
                ar.put_code = put_code
                ar.processed_at = datetime.now()

            except Exception as ex:
                logger.exception(f"For {user} encountered exception")
                ar.add_status_line(f"Exception occured processing the record: {ex}.")

            finally:
                ar.save()
    else:
        for task_by_user in records:
            user = User.get(
                email=task_by_user.affiliation_record.email, organisation=task_by_user.org)
            user_org = UserOrg.get(user=user, org=task_by_user.org)
            token = generate_confirmation_token(email=user.email, org=org.name)
            with app.app_context():
                url = flask.url_for('orcid_login', invitation_token=token, _external=True)
                invitation_url = flask.url_for(
                    "short_url", short_id=Url.shorten(url).short_id, _external=True)
                send_email(
                    "email/researcher_reinvitation.html",
                    recipient=(user.organisation.name, user.email),
                    reply_to=(task_by_user.created_by.name, task_by_user.created_by.email),
                    invitation_url=invitation_url,
                    org_name=user.organisation.name,
                    user=user)
            UserInvitation.create(
                invitee_id=user.id,
                inviter_id=task_by_user.created_by.id,
                org=org,
                email=user.email,
                first_name=user.first_name,
                last_name=user.last_name,
                orcid=user.orcid,
                organisation=org.name,
                city=org.city,
                state=org.state,
                country=org.country,
                start_date=task_by_user.affiliation_record.start_date,
                end_date=task_by_user.affiliation_record.end_date,
                affiliations=user_org.affiliations,
                disambiguated_id=org.disambiguated_id,
                disambiguation_source=org.disambiguation_source,
                token=token)

            status = "Exception occured while accessing user's profile. " \
                     "Hence, The invitation resent at " + datetime.now().isoformat(timespec="seconds")
            (AffiliationRecord.update(status=AffiliationRecord.status + "\n" + status).where(
                AffiliationRecord.status.is_null(False),
                AffiliationRecord.email == user.email).execute())
            (AffiliationRecord.update(status=status).where(
                AffiliationRecord.status.is_null(),
                AffiliationRecord.email == user.email).execute())
            return


def process_funding_records(max_rows=20):
    """Process uploaded affiliation records."""
    set_server_name()
    task_ids = set()
    funding_ids = set()
    """This query is to retrieve Tasks associated with funding records, which are not processed but are active"""

    tasks = (Task.select(
        Task, FundingRecord, FundingContributor,
        User, UserInvitation.id.alias("invitation_id"), OrcidToken).where(
            FundingRecord.processed_at.is_null(), FundingContributor.processed_at.is_null(),
            FundingRecord.is_active,
            (OrcidToken.id.is_null(False) |
             ((FundingContributor.status.is_null()) |
              (FundingContributor.status.contains("sent").__invert__())))).join(
                  FundingRecord, on=(Task.id == FundingRecord.task_id)).join(
                      FundingContributor,
                      on=(FundingRecord.id == FundingContributor.funding_record_id)).join(
                          User,
                          JOIN.LEFT_OUTER,
                          on=((User.email == FundingContributor.email) |
                              (User.orcid == FundingContributor.orcid)))
             .join(Organisation, JOIN.LEFT_OUTER, on=(Organisation.id == Task.org_id)).join(
                 UserInvitation,
                 JOIN.LEFT_OUTER,
                 on=((UserInvitation.email == FundingContributor.email)
                     & (UserInvitation.task_id == Task.id))).join(
                         OrcidToken,
                         JOIN.LEFT_OUTER,
                         on=((OrcidToken.user_id == User.id)
                             & (OrcidToken.org_id == Organisation.id)
                             & (OrcidToken.scope.contains("/activities/update")))).limit(max_rows))

    for (task_id, org_id, funding_record_id, user), tasks_by_user in groupby(tasks, lambda t: (
            t.id,
            t.org_id,
            t.funding_record.id,
            t.funding_record.funding_contributor.user,)):
        """If we have the token associated to the user then update the funding record, otherwise send him an invite"""
        if (user.id is None or user.orcid is None or not OrcidToken.select().where(
            (OrcidToken.user_id == user.id) & (OrcidToken.org_id == org_id) &
            (OrcidToken.scope.contains("/activities/update"))).exists()):  # noqa: E127, E129

            for k, tasks in groupby(
                    tasks_by_user,
                    lambda t: (
                        t.created_by,
                        t.org,
                        t.funding_record.funding_contributor.email,
                        t.funding_record.funding_contributor.name, )
            ):  # noqa: E501
                send_funding_invitation(*k, task_id=task_id)
        else:
            create_or_update_funding(user, org_id, tasks_by_user)
        task_ids.add(task_id)
        funding_ids.add(funding_record_id)

        for funding_record in FundingRecord.select().where(FundingRecord.id << funding_ids):
            # The funding record is processed for all contributors
            if not (FundingContributor.select().where(
                    FundingContributor.funding_record_id == funding_record.id,
                    FundingContributor.processed_at.is_null()).exists()):
                funding_record.processed_at = datetime.now()
<<<<<<< HEAD
                if "error" not in funding_record.status:
                    funding_record.add_status_line(f"Funding record is processed.")
=======
                if not funding_record.status or "error" not in funding_record.status:
                    funding_record.add_status_line(
                        f"Funding record is processed."
                    )
>>>>>>> 23b57fad
                funding_record.save()

        for task in Task.select().where(Task.id << task_ids):
            # The task is completed (Once all records are processed):
            if not (FundingRecord.select().where(FundingRecord.task_id == task.id,
                                                 FundingRecord.processed_at.is_null()).exists()):
                task.completed_at = datetime.now()
                task.save()
                error_count = FundingRecord.select().where(
                    FundingRecord.task_id == task.id, FundingRecord.status**"%error%").count()
                row_count = task.record_funding_count

                with app.app_context():
                    protocol_scheme = 'http'
                    if not EXTERNAL_SP:
                        protocol_scheme = 'https'
                    export_url = flask.url_for(
                        "fundingrecord.export",
                        export_type="json",
                        _scheme=protocol_scheme,
                        task_id=task.id,
                        _external=True)
                    send_email(
                        "email/funding_task_completed.html",
                        subject="Funding Process Update",
                        recipient=(task.created_by.name, task.created_by.email),
                        error_count=error_count,
                        row_count=row_count,
                        export_url=export_url,
                        filename=task.filename)


def process_affiliation_records(max_rows=20):
    """Process uploaded affiliation records."""
    set_server_name()
    # TODO: optimize removing redundant fields
    # TODO: perhaps it should be broken into 2 queries
    task_ids = set()
    tasks = (Task.select(
        Task, AffiliationRecord, User, UserInvitation.id.alias("invitation_id"), OrcidToken).where(
            AffiliationRecord.processed_at.is_null(), AffiliationRecord.is_active,
            ((User.id.is_null(False) & User.orcid.is_null(False) & OrcidToken.id.is_null(False)) |
             ((User.id.is_null() | User.orcid.is_null() | OrcidToken.id.is_null()) &
              UserInvitation.id.is_null() &
              (AffiliationRecord.status.is_null()
               | AffiliationRecord.status.contains("sent").__invert__())))).join(
                   AffiliationRecord, on=(Task.id == AffiliationRecord.task_id)).join(
                       User,
                       JOIN.LEFT_OUTER,
                       on=((User.email == AffiliationRecord.email) |
                           (User.orcid == AffiliationRecord.orcid))).join(
                               Organisation, JOIN.LEFT_OUTER, on=(Organisation.id == Task.org_id))
             .join(
                 UserInvitation,
                 JOIN.LEFT_OUTER,
                 on=((UserInvitation.email == AffiliationRecord.email) &
                     (UserInvitation.task_id == Task.id))).join(
                         OrcidToken,
                         JOIN.LEFT_OUTER,
                         on=((OrcidToken.user_id == User.id) &
                             (OrcidToken.org_id == Organisation.id) &
                             (OrcidToken.scope.contains("/activities/update")))).limit(max_rows))
    for (task_id, org_id, user), tasks_by_user in groupby(tasks, lambda t: (
            t.id,
            t.org_id,
            t.affiliation_record.user, )):
        if (user.id is None or user.orcid is None or not OrcidToken.select().where(
            (OrcidToken.user_id == user.id) & (OrcidToken.org_id == org_id) &
            (OrcidToken.scope.contains("/activities/update"))).exists()):  # noqa: E127, E129

            # maps invitation attributes to affiliation type set:
            # - the user who uploaded the task;
            # - the user organisation;
            # - the invitee email;
            # - the invitee first_name;
            # - the invitee last_name
            invitation_dict = {
                k: set(t.affiliation_record.affiliation_type.lower() for t in tasks)
                for k, tasks in groupby(
                    tasks_by_user,
                    lambda t: (t.created_by, t.org, t.affiliation_record.email, t.affiliation_record.first_name, t.affiliation_record.last_name)  # noqa: E501
                )  # noqa: E501
            }
            for invitation, affiliations in invitation_dict.items():
                try:
                    send_user_invitation(*invitation, affiliations, task_id=task_id)
                except Exception as ex:
                    email = invitation[2]
                    (AffiliationRecord.update(
                        processed_at=datetime.now(), status=f"Failed to send an invitation: {ex}.")
                     .where(AffiliationRecord.task_id == task_id, AffiliationRecord.email == email,
                            AffiliationRecord.processed_at.is_null())).execute()

        else:  # user exits and we have tokens
            create_or_update_affiliations(user, org_id, tasks_by_user)
        task_ids.add(task_id)
    for task in Task.select().where(Task.id << task_ids):
        # The task is completed (all recores are processed):
        if not (AffiliationRecord.select().where(
                AffiliationRecord.task_id == task.id,
                AffiliationRecord.processed_at.is_null()).exists()):
            task.completed_at = datetime.now()
            task.save()
            error_count = AffiliationRecord.select().where(
                AffiliationRecord.task_id == task.id, AffiliationRecord.status**"%error%").count()
            row_count = task.record_count
            orcid_rec_count = task.affiliationrecord_set.select(
                AffiliationRecord.orcid).distinct().count()

            with app.app_context():
                protocol_scheme = 'http'
                if not EXTERNAL_SP:
                    protocol_scheme = 'https'
                export_url = flask.url_for(
                    "affiliationrecord.export",
                    export_type="csv",
                    _scheme=protocol_scheme,
                    task_id=task.id,
                    _external=True)
                try:
                    send_email(
                        "email/task_completed.html",
                        subject="Affiliation Process Update",
                        recipient=(task.created_by.name, task.created_by.email),
                        error_count=error_count,
                        row_count=row_count,
                        orcid_rec_count=orcid_rec_count,
                        export_url=export_url,
                        filename=task.filename)
                except Exception as ex:
                    logger.exception(
                        "Failed to send batch process comletion notification message.")


def process_tasks(max_rows=20):
    """Hande batch task expiration.

    Send a information messages about upcoming removal of the processed/uploaded tasks
    3 weeks after uploading and and removal of expired tasks 4 weeks after uploading.

    Args:
        max_rows (int): The maximum number of rows that will get processed in one go.

    Returns:
        int. The number of processed task records.

    """
    Task.delete().where((Task.expires_at < datetime.now())).execute()

    for task in Task.select().where(Task.expires_at.is_null() & (
            Task.created_at < (datetime.now() - timedelta(weeks=3)))).limit(max_rows):
        task.expires_at = (task.created_at + timedelta(weeks=4))
        task.save()
        if task.task_type == TaskType.AFFILIATION.value:
            error_count = AffiliationRecord.select().where(
                AffiliationRecord.task_id == task.id, AffiliationRecord.status**"%error%").count()
        elif task.task_type == TaskType.FUNDING.value:
            error_count = FundingRecord.select().where(FundingRecord.task_id == task.id,
                                                       FundingRecord.status**"%error%").count()
        else:
            raise Exception(f"Unexpeced task type: {task.task_type} ({task}).")

        with app.app_context():
            protocol_scheme = 'http'
            if not EXTERNAL_SP:
                protocol_scheme = 'https'
            export_url = flask.url_for(
                "affiliationrecord.export"
                if task.task_type == TaskType.AFFILIATION else "fundingrecord.export",
                export_type="csv",
                _scheme=protocol_scheme,
                task_id=task.id,
                _external=True)
            send_email(
                "email/task_expiration.html",
                task=task,
                subject="Batch process task is about to expire",
                recipient=(task.created_by.name, task.created_by.email),
                error_count=error_count,
                export_url=export_url)<|MERGE_RESOLUTION|>--- conflicted
+++ resolved
@@ -768,15 +768,8 @@
                     FundingContributor.funding_record_id == funding_record.id,
                     FundingContributor.processed_at.is_null()).exists()):
                 funding_record.processed_at = datetime.now()
-<<<<<<< HEAD
-                if "error" not in funding_record.status:
-                    funding_record.add_status_line(f"Funding record is processed.")
-=======
                 if not funding_record.status or "error" not in funding_record.status:
-                    funding_record.add_status_line(
-                        f"Funding record is processed."
-                    )
->>>>>>> 23b57fad
+                    funding_record.add_status_line("Funding record is processed.")
                 funding_record.save()
 
         for task in Task.select().where(Task.id << task_ids):
