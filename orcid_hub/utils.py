# -*- coding: utf-8 -*-
"""Various utilities."""

import json
import logging
import os
import textwrap
from datetime import datetime, timedelta
from itertools import filterfalse, groupby
from urllib.parse import urlencode, urlparse

import emails
import flask
import jinja2
import jinja2.ext
import requests
from flask import request, url_for
from flask_login import current_user
from html2text import html2text
from itsdangerous import URLSafeTimedSerializer
from peewee import JOIN

from . import app, orcid_client
from .models import (AFFILIATION_TYPES, Affiliation, AffiliationRecord, FundingContributor,
                     FundingRecord, OrcidToken, Organisation, Role, Task, TaskType, Url, User,
                     UserInvitation, UserOrg)

logger = logging.getLogger(__name__)
logger.setLevel(logging.INFO)
logger.addHandler(logging.StreamHandler())

EDU_CODES = {"student", "edu"}
EMP_CODES = {"faculty", "staff", "emp"}

ENV = app.config.get("ENV")
EXTERNAL_SP = app.config.get("EXTERNAL_SP")


def get_next_url():
    """Retrieve and sanitize next/return URL."""
    _next = request.args.get("next") or request.args.get("_next") or request.args.get("url")

    if _next and ("orcidhub.org.nz" in _next or _next.startswith("/") or "127.0" in _next
                  or "c9users.io" in _next):
        return _next
    return None


def send_email(template_filename,
               recipient,
               cc_email=None,
               sender=(app.config.get("APP_NAME"), app.config.get("MAIL_DEFAULT_SENDER")),
               reply_to=None,
               subject=None,
               base=None,
               logo=None,
               **kwargs):
    """Send an email, acquiring its payload by rendering a jinja2 template.

    :type template_filename: :class:`str`
    :param subject: the subject of the email
    :param base: the base template of the email messagess
    :param template_filename: name of the template_filename file in ``templates/emails`` to use
    :type recipient: :class:`tuple` (:class:`str`, :class:`str`)
    :param recipient: 'To' (name, email)
    :type sender: :class:`tuple` (:class:`str`, :class:`str`)
    :param sender: 'From' (name, email)
    * `recipient` and `sender` are made available to the template as variables
    * In any email tuple, name may be ``None``
    * The subject is retrieved from a sufficiently-global template variable;
      typically set by placing something like
      ``{% set subject = "My Subject" %}``
      at the top of the template used (it may be inside some blocks
      (if, elif, ...) but not others (rewrap, block, ...).
      If it's not present, it defaults to "My Subject".
    * With regards to line lengths: :class:`email.mime.text.MIMEText` will
      (at least, in 2.7) encode the body of the text in base64 before sending
      it, text-wrapping the base64 data. You will therefore not have any
      problems with SMTP line length restrictions, and any concern to line
      lengths is purely aesthetic or to be nice to the MUA.
      :class:`RewrapExtension` may be used to wrap blocks of text nicely.
      Note that ``{{ variables }}`` in manually wrapped text can cause
      problems!
    """
    if not template_filename.endswith(".html"):
        template_filename += ".html"
    if flask.current_app:
        # use the app's env if it's available, so that url_for may be used
        jinja_env = flask.current_app.jinja_env
    else:
        path = os.path.join(os.path.dirname(__file__), "templates")
        loader = jinja2.FileSystemLoader(path)
        jinja_env = jinja2.Environment(
            loader=loader, extensions=['jinja2.ext.autoescape', 'jinja2.ext.with_'])

    if logo is None:
        logo = url_for("static", filename="images/banner-small.png", _external=True)
    if base is None and current_user and not current_user.is_anonymous:
        if current_user:
            org = current_user.organisation
            if org.email_template_enabled and org.email_template:
                base = org.email_template
                if org.logo:
                    logo = url_for("logo_image", token=org.logo.token, _external=True)
    if not base:
        base = app.config.get("DEFAULT_EMAIL_TEMPLATE")

    jinja_env = jinja_env.overlay(autoescape=False, extensions=[RewrapExtension])

    def get_template(filename):
        try:
            return jinja_env.get_template(filename)
        except jinja2.exceptions.TemplateNotFound:
            return None

    def _jinja2_email(name, email):
        if name is None:
            hint = 'name was not set for email {0}'.format(email)
            name = jinja_env.undefined(name='name', hint=hint)
        return {"name": name, "email": email}

    template = get_template(template_filename)

    kwargs["sender"] = _jinja2_email(*sender)
    kwargs["recipient"] = _jinja2_email(*recipient)
    if subject is not None:
        kwargs["subject"] = subject
    if reply_to is None:
        reply_to = sender

    rendered = template.make_module(vars=kwargs)
    if subject is None:
        subject = getattr(rendered, "subject", "Welcome to the NZ ORCID Hub")

    html_msg = str(rendered)
    if base:
        html_msg = base.format(
            EMAIL=kwargs["recipient"]["email"],
            SUBJECT=subject,
            MESSAGE=html_msg,
            LOGO=logo,
            BASE_URL=url_for("index", _external=True)[:-1])

    plain_msg = html2text(html_msg)

    msg = emails.html(
        subject=subject,
        mail_from=(app.config.get("APP_NAME", "ORCID Hub"), app.config.get("MAIL_DEFAULT_SENDER")),
        html=html_msg,
        text=plain_msg)
    dkip_key_path = os.path.join(app.root_path, ".keys", "dkim.key")
    if os.path.exists(dkip_key_path):
        msg.dkim(key=open(dkip_key_path), domain="orcidhub.org.nz", selector="default")
    if cc_email:
        msg.cc.append(cc_email)
    msg.set_headers({"reply-to": reply_to})
    msg.mail_to.append(recipient)
    msg.send(smtp=dict(host=app.config["MAIL_SERVER"], port=app.config["MAIL_PORT"]))


class RewrapExtension(jinja2.ext.Extension):
    """The :mod:`jinja2` extension adds a ``{% rewrap %}...{% endrewrap %}`` block.

    The contents in the rewrap block are modified as follows
    * whitespace at the start and end of lines is discarded
    * the contents are split into 'paragraphs' separated by blank lines
    * empty paragraphs are discarded - so two blank lines is equivalent to
      one blank line, and blank lines at the start and end of the block
      are effectively discarded
    * lines in each paragraph are joined to one line, and then text wrapped
      to lines `width` characters wide
    * paragraphs are re-joined into text, with blank lines insert in between
      them
    It does not insert a newline at the end of the block, which means that::
        Something, then a blank line
        {% block rewrap %}
        some text
        {% endblock %}
        After another blank line
    will do what you expect.
    You may optionally specify the width like so::
        {% rewrap 72 %}
    It defaults to 78.
    """

    tags = set(['rewrap'])

    def parse(self, parser):  # noqa: D102
        # first token is 'rewrap'
        lineno = parser.stream.next().lineno

        if parser.stream.current.type != 'block_end':
            width = parser.parse_expression()
        else:
            width = jinja2.nodes.Const(78)

        body = parser.parse_statements(['name:endrewrap'], drop_needle=True)

        call = self.call_method('_rewrap', [width])
        return jinja2.nodes.CallBlock(call, [], [], body).set_lineno(lineno)

    def _rewrap(self, width, caller):
        contents = caller()
        lines = [line.strip() for line in contents.splitlines()]
        lines.append('')

        paragraphs = []
        start = 0
        while start != len(lines):
            end = lines.index('', start)
            if start != end:
                paragraph = ' '.join(lines[start:end])
                paragraphs.append(paragraph)
            start = end + 1

        new_lines = []

        for paragraph in paragraphs:
            if new_lines:
                new_lines.append('')
            new_lines += textwrap.wrap(paragraph, width)

        # under the assumption that there will be a newline immediately after
        # the endrewrap block, don't put a newline on the end.
        return '\n'.join(new_lines)


def generate_confirmation_token(*args, **kwargs):
    """Generate Organisation registration confirmation token."""
    serializer = URLSafeTimedSerializer(app.config["SECRET_KEY"])
    salt = app.config["SALT"]
    if len(kwargs) == 0:
        return serializer.dumps(args[0] if len(args) == 1 else args, salt=salt)
    else:
        return serializer.dumps(kwargs.values()[0] if len(kwargs) == 1 else kwargs, salt=salt)


# Token Expiry after 15 days.
def confirm_token(token, expiration=1300000):
    """Genearate confirmaatin token."""
    serializer = URLSafeTimedSerializer(app.config["SECRET_KEY"])
    try:
        data = serializer.loads(token, salt=app.config["SALT"], max_age=expiration)
    except Exception:
        return False
    return data


def append_qs(url, **qs):
    """Append new query strings to an arbitraty URL."""
    return url + ('&' if urlparse(url).query else '?') + urlencode(qs, doseq=True)


def track_event(category, action, label=None, value=0):
    """Track application events with Google Analytics."""
    ga_tracking_id = app.config.get("GA_TRACKING_ID")
    if not ga_tracking_id:
        return

    data = {
        "v": "1",  # API Version.
        "tid": ga_tracking_id,  # Tracking ID / Property ID.
        # Anonymous Client Identifier. Ideally, this should be a UUID that
        # is associated with particular user, device, or browser instance.
        "cid": current_user.uuid,
        "t": "event",  # Event hit type.
        "ec": category,  # Event category.
        "ea": action,  # Event action.
        "el": label,  # Event label.
        "ev": value,  # Event value, must be an integer
    }

    response = requests.post("http://www.google-analytics.com/collect", data=data)

    # If the request fails, this will raise a RequestException. Depending
    # on your application's needs, this may be a non-error and can be caught
    # by the caller.
    response.raise_for_status()
    # Returning response only for test, but can be used in application for some other reasons
    return response


def set_server_name():
    """Set the server name for batch processes."""
    if not app.config.get("SERVER_NAME"):
        if EXTERNAL_SP:
            app.config["SERVER_NAME"] = "127.0.0.1:5000"
        else:
            app.config[
                "SERVER_NAME"] = "orcidhub.org.nz" if ENV == "prod" else ENV + ".orcidhub.org.nz"


def send_funding_invitation(inviter, org, email, name, task_id=None, **kwargs):
    """Send an funding invitation to join ORCID Hub logging in via ORCID."""
    try:
        logger.info(f"*** Sending an funding invitation to '{name} <{email}>' "
                    f"submitted by {inviter} of {org}")

        email = email.lower()
        user, user_created = User.get_or_create(email=email)
        if user_created:
            user.name = name
            user.created_by = inviter.id
        else:
            user.updated_by = inviter.id

        user.organisation = org
        user.roles |= Role.RESEARCHER

        token = generate_confirmation_token(email=email, org=org.name)
        with app.app_context():
            url = flask.url_for('orcid_login', invitation_token=token, _external=True)
            invitation_url = flask.url_for(
                "short_url", short_id=Url.shorten(url).short_id, _external=True)
            send_email(
                "email/funding_invitation.html",
                recipient=(user.organisation.name, user.email),
                reply_to=(inviter.name, inviter.email),
                invitation_url=invitation_url,
                org_name=user.organisation.name,
                user=user)

        user.save()

        user_org, user_org_created = UserOrg.get_or_create(user=user, org=org)
        if user_org_created:
            user_org.created_by = inviter.id
        else:
            user_org.updated_by = inviter.id
        user_org.affiliations = 0
        user_org.save()

        ui = UserInvitation.create(
            task_id=task_id,
            invitee_id=user.id,
            inviter_id=inviter.id,
            org=org,
            email=email,
            first_name=name,
            affiliations=0,
            organisation=org.name,
            disambiguated_id=org.disambiguated_id,
            disambiguation_source=org.disambiguation_source,
            token=token)

        status = "The invitation sent at " + datetime.now().isoformat(timespec="seconds")
        (FundingContributor.update(status=FundingContributor.status + "\n" + status).where(
            FundingContributor.status.is_null(False), FundingContributor.email == email).execute())
        (FundingContributor.update(status=status).where(
            FundingContributor.status.is_null(), FundingContributor.email == email).execute())
        return ui

    except Exception as ex:
        logger.error(f"Exception occured while sending mails {ex}")
        raise ex


def create_or_update_funding(user, org_id, records, *args, **kwargs):
    """Create or update funding record of a user."""
    records = list(unique_everseen(records, key=lambda t: t.funding_record.id))
    org = Organisation.get(id=org_id)
    client_id = org.orcid_client_id
    api = orcid_client.MemberAPI(org, user)

    profile_record = api.get_record()

    if profile_record:
        activities = profile_record.get("activities-summary")

        def is_org_rec(rec):
            return (rec.get("source").get("source-client-id")
                    and rec.get("source").get("source-client-id").get("path") == client_id)

        fundings = []

        for r in activities.get("fundings").get("group"):
            fs = r.get("funding-summary")[0]
            if is_org_rec(fs):
                fundings.append(fs)

        taken_put_codes = {
            r.funding_record.funding_contributor.put_code
            for r in records if r.funding_record.funding_contributor.put_code
        }

        def match_put_code(records, funding_record, funding_contributor):
            """Match and asign put-code to a single funding record and the existing ORCID records."""
            if funding_contributor.put_code:
                return
            for r in records:
                put_code = r.get("put-code")
                if put_code in taken_put_codes:
                    continue

                if ((r.get("title") is None and r.get("title").get("title") is None
                     and r.get("title").get("title").get("value") is None and r.get("type") is None
                     and r.get("organization") is None
                     and r.get("organization").get("name") is None)
                        or (r.get("title").get("title").get("value") == funding_record.title
                            and r.get("type") == funding_record.type
                            and r.get("organization").get("name") == funding_record.org_name)):
                    funding_contributor.put_code = put_code
                    funding_contributor.save()
                    taken_put_codes.add(put_code)
                    app.logger.debug(
                        f"put-code {put_code} was asigned to the funding record "
                        f"(ID: {funding_record.id}, Task ID: {funding_record.task_id})")
                    break

        for task_by_user in records:
            fr = task_by_user.funding_record
            fc = task_by_user.funding_record.funding_contributor
            match_put_code(fundings, fr, fc)

        for task_by_user in records:
            fc = task_by_user.funding_record.funding_contributor

            try:
                put_code, orcid, created = api.create_or_update_funding(task_by_user)
                if created:
                    fc.add_status_line(f"Funding record was created.")
                else:
                    fc.add_status_line(f"Funding record was updated.")
                fc.orcid = orcid
                fc.put_code = put_code

            except Exception as ex:
                logger.exception(f"For {user} encountered exception")
                exception_msg = ""
                if ex and ex.body:
                    exception_msg = json.loads(ex.body)
                fc.add_status_line(f"Exception occured processing the record: {exception_msg}.")
                fr.add_status_line(
                    f"Error processing record, Fix and reset to enable this record to be processed: {exception_msg}."
                )

            finally:
                fc.processed_at = datetime.now()
                fr.save()
                fc.save()
    else:
        # TODO: Invitation resend in case user revokes organisation permissions
        app.logger.debug(f"Should resend an invite to the researcher asking for permissions")
        return


def send_user_invitation(inviter,
                         org,
                         email,
                         first_name,
                         last_name,
                         affiliation_types=None,
                         orcid=None,
                         department=None,
                         organisation=None,
                         city=None,
                         state=None,
                         country=None,
                         course_or_role=None,
                         start_date=None,
                         end_date=None,
                         affiliations=None,
                         disambiguated_id=None,
                         disambiguation_source=None,
                         task_id=None,
                         **kwargs):
    """Send an invitation to join ORCID Hub logging in via ORCID."""
    try:
        logger.info(f"*** Sending an invitation to '{first_name} {last_name} <{email}>' "
                    f"submitted by {inviter} of {org} for affiliations: {affiliation_types}")

        email = email.lower()
        user, user_created = User.get_or_create(email=email)
        if user_created:
            user.first_name = first_name
            user.last_name = last_name
        user.organisation = org
        user.roles |= Role.RESEARCHER

        token = generate_confirmation_token(email=email, org=org.name)
        with app.app_context():
            url = flask.url_for('orcid_login', invitation_token=token, _external=True)
            invitation_url = flask.url_for(
                "short_url", short_id=Url.shorten(url).short_id, _external=True)
            send_email(
                "email/researcher_invitation.html",
                recipient=(user.organisation.name, user.email),
                reply_to=(inviter.name, inviter.email),
                invitation_url=invitation_url,
                org_name=user.organisation.name,
                user=user)

        user.save()

        user_org, user_org_created = UserOrg.get_or_create(user=user, org=org)
        if user_org_created:
            user_org.created_by = inviter.id
        else:
            user_org.updated_by = inviter.id

        if affiliations is None and affiliation_types:
            affiliations = 0
            if affiliation_types & {"faculty", "staff"}:
                affiliations = Affiliation.EMP
            if affiliation_types & {"student", "alum"}:
                affiliations |= Affiliation.EDU
        user_org.affiliations = affiliations

        user_org.save()
        ui = UserInvitation.create(
            task_id=task_id,
            invitee_id=user.id,
            inviter_id=inviter.id,
            org=org,
            email=email,
            first_name=first_name,
            last_name=last_name,
            orcid=orcid,
            department=department,
            organisation=org.name,
            city=city,
            state=state,
            country=country,
            course_or_role=course_or_role,
            start_date=start_date,
            end_date=end_date,
            affiliations=affiliations,
            disambiguated_id=disambiguated_id,
            disambiguation_source=disambiguation_source,
            token=token)

        status = "The invitation sent at " + datetime.now().isoformat(timespec="seconds")
        (AffiliationRecord.update(status=AffiliationRecord.status + "\n" + status).where(
            AffiliationRecord.status.is_null(False), AffiliationRecord.email == email).execute())
        (AffiliationRecord.update(status=status).where(AffiliationRecord.status.is_null(),
                                                       AffiliationRecord.email == email).execute())
        return ui

    except Exception as ex:
        logger.exception(f"Exception occured while sending mails {ex}")
        raise


def unique_everseen(iterable, key=None):
    """List unique elements, preserving order. Remember all elements ever seen.

    The snippet is taken form https://docs.python.org/3.6/library/itertools.html#itertools-recipes
    >>> unique_everseen('AAAABBBCCDAABBB')
    A B C D
    >>> unique_everseen('ABBCcAD', str.lower)
    A B C D
    """
    seen = set()
    seen_add = seen.add
    if key is None:
        for element in filterfalse(seen.__contains__, iterable):
            seen_add(element)
            yield element
    else:
        for element in iterable:
            k = key(element)
            if k not in seen:
                seen_add(k)
                yield element


def create_or_update_affiliations(user, org_id, records, *args, **kwargs):
    """Create or update affiliation record of a user.

    1. Retries user edurcation and employment surramy from ORCID;
    2. Match the recodrs with the summary;
    3. If there is match update the record;
    4. If no match create a new one.
    """
    records = list(unique_everseen(records, key=lambda t: t.affiliation_record.id))
    org = Organisation.get(id=org_id)
    client_id = org.orcid_client_id
    api = orcid_client.MemberAPI(org, user)
    profile_record = api.get_record()
    if profile_record:
        activities = profile_record.get("activities-summary")

        def is_org_rec(rec):
            return (rec.get("source").get("source-client-id")
                    and rec.get("source").get("source-client-id").get("path") == client_id)

        employments = [
            r for r in (activities.get("employments").get("employment-summary")) if is_org_rec(r)
        ]
        educations = [
            r for r in (activities.get("educations").get("education-summary")) if is_org_rec(r)
        ]

        taken_put_codes = {
            r.affiliation_record.put_code
            for r in records if r.affiliation_record.put_code
        }

        def match_put_code(records, affiliation_record):
            """Match and asign put-code to a single affiliation record and the existing ORCID records."""
            if affiliation_record.put_code:
                return
            for r in records:
                put_code = r.get("put-code")
                if put_code in taken_put_codes:
                    continue

                if ((r.get("start-date") is None and r.get("end-date") is None
                     and r.get("department-name") is None and r.get("role-title") is None)
                        or (r.get("start-date") == affiliation_record.start_date
                            and r.get("department-name") == affiliation_record.department_name
                            and r.get("role-title") == affiliation_record.role_title)):
                    affiliation_record.put_code = put_code
                    taken_put_codes.add(put_code)
                    app.logger.debug(
                        f"put-code {put_code} was asigned to the affiliation record "
                        f"(ID: {affiliation_record.id}, Task ID: {affiliation_record.task_id})")
                    break

        for task_by_user in records:
            ar = task_by_user.affiliation_record
            at = ar.affiliation_type.lower()
            if at in EMP_CODES:
                match_put_code(employments, ar)
            elif at in EDU_CODES:
                match_put_code(educations, ar)

        for task_by_user in records:
            ar = task_by_user.affiliation_record
            at = ar.affiliation_type.lower()

            if at in EMP_CODES:
                affiliation = Affiliation.EMP
            elif at in EDU_CODES:
                affiliation = Affiliation.EDU
            else:
                logger.info(f"For {user} not able to determine affiliaton type with {org}")
                ar.processed_at = datetime.now()
                ar.add_status_line(f"Unsupported affiliation type '{at}' allowed values are: " +
                                   ', '.join(at for at in AFFILIATION_TYPES))
                ar.save()
                continue

            try:
                put_code, orcid, created = api.create_or_update_affiliation(
                    affiliation=affiliation, **ar._data)
                if created:
                    ar.add_status_line(f"{str(affiliation)} record was created.")
                else:
                    ar.add_status_line(f"{str(affiliation)} record was updated.")
                ar.orcid = orcid
                ar.put_code = put_code
                ar.processed_at = datetime.now()

            except Exception as ex:
                logger.exception(f"For {user} encountered exception")
                ar.add_status_line(f"Exception occured processing the record: {ex}.")

            finally:
                ar.save()
    else:
        for task_by_user in records:
            user = User.get(
                email=task_by_user.affiliation_record.email, organisation=task_by_user.org)
            user_org = UserOrg.get(user=user, org=task_by_user.org)
            token = generate_confirmation_token(email=user.email, org=org.name)
            with app.app_context():
                url = flask.url_for('orcid_login', invitation_token=token, _external=True)
                invitation_url = flask.url_for(
                    "short_url", short_id=Url.shorten(url).short_id, _external=True)
                send_email(
                    "email/researcher_reinvitation.html",
                    recipient=(user.organisation.name, user.email),
                    reply_to=(task_by_user.created_by.name, task_by_user.created_by.email),
                    invitation_url=invitation_url,
                    org_name=user.organisation.name,
                    user=user)
            UserInvitation.create(
                invitee_id=user.id,
                inviter_id=task_by_user.created_by.id,
                org=org,
                email=user.email,
                first_name=user.first_name,
                last_name=user.last_name,
                orcid=user.orcid,
                organisation=org.name,
                city=org.city,
                state=org.state,
                country=org.country,
                start_date=task_by_user.affiliation_record.start_date,
                end_date=task_by_user.affiliation_record.end_date,
                affiliations=user_org.affiliations,
                disambiguated_id=org.disambiguated_id,
                disambiguation_source=org.disambiguation_source,
                token=token)

            status = "Exception occured while accessing user's profile. " \
                     "Hence, The invitation resent at " + datetime.now().isoformat(timespec="seconds")
            (AffiliationRecord.update(status=AffiliationRecord.status + "\n" + status).where(
                AffiliationRecord.status.is_null(False),
                AffiliationRecord.email == user.email).execute())
            (AffiliationRecord.update(status=status).where(
                AffiliationRecord.status.is_null(),
                AffiliationRecord.email == user.email).execute())
            return


def process_funding_records(max_rows=20):
    """Process uploaded affiliation records."""
    set_server_name()
    task_ids = set()
    funding_ids = set()
    """This query is to retrieve Tasks associated with funding records, which are not processed but are active"""

    tasks = (Task.select(
        Task, FundingRecord, FundingContributor,
        User, UserInvitation.id.alias("invitation_id"), OrcidToken).where(
            FundingRecord.processed_at.is_null(), FundingContributor.processed_at.is_null(),
            FundingRecord.is_active,
            (OrcidToken.id.is_null(False) |
             ((FundingContributor.status.is_null()) |
              (FundingContributor.status.contains("sent").__invert__())))).join(
                  FundingRecord, on=(Task.id == FundingRecord.task_id)).join(
                      FundingContributor,
                      on=(FundingRecord.id == FundingContributor.funding_record_id)).join(
                          User,
                          JOIN.LEFT_OUTER,
                          on=((User.email == FundingContributor.email) |
                              (User.orcid == FundingContributor.orcid)))
             .join(Organisation, JOIN.LEFT_OUTER, on=(Organisation.id == Task.org_id)).join(
                 UserInvitation,
                 JOIN.LEFT_OUTER,
                 on=((UserInvitation.email == FundingContributor.email)
                     & (UserInvitation.task_id == Task.id))).join(
                         OrcidToken,
                         JOIN.LEFT_OUTER,
                         on=((OrcidToken.user_id == User.id)
                             & (OrcidToken.org_id == Organisation.id)
                             & (OrcidToken.scope.contains("/activities/update")))).limit(max_rows))

    for (task_id, org_id, funding_record_id, user), tasks_by_user in groupby(tasks, lambda t: (
            t.id,
            t.org_id,
            t.funding_record.id,
            t.funding_record.funding_contributor.user,)):
        """If we have the token associated to the user then update the funding record, otherwise send him an invite"""
        if (user.id is None or user.orcid is None or not OrcidToken.select().where(
            (OrcidToken.user_id == user.id) & (OrcidToken.org_id == org_id) &
            (OrcidToken.scope.contains("/activities/update"))).exists()):  # noqa: E127, E129

            for k, tasks in groupby(
                    tasks_by_user,
                    lambda t: (
                        t.created_by,
                        t.org,
                        t.funding_record.funding_contributor.email,
                        t.funding_record.funding_contributor.name, )
            ):  # noqa: E501
                send_funding_invitation(*k, task_id=task_id)
        else:
            create_or_update_funding(user, org_id, tasks_by_user)
        task_ids.add(task_id)
        funding_ids.add(funding_record_id)

        for funding_record in FundingRecord.select().where(FundingRecord.id << funding_ids):
            # The funding record is processed for all contributors
            if not (FundingContributor.select().where(
                    FundingContributor.funding_record_id == funding_record.id,
                    FundingContributor.processed_at.is_null()).exists()):
                funding_record.processed_at = datetime.now()
                if not funding_record.status or "error" not in funding_record.status:
<<<<<<< HEAD
                    funding_record.add_status_line(f"Funding record is processed.")
=======
                    funding_record.add_status_line("Funding record is processed.")
>>>>>>> 26bcf655
                funding_record.save()

        for task in Task.select().where(Task.id << task_ids):
            # The task is completed (Once all records are processed):
            if not (FundingRecord.select().where(FundingRecord.task_id == task.id,
                                                 FundingRecord.processed_at.is_null()).exists()):
                task.completed_at = datetime.now()
                task.save()
                error_count = FundingRecord.select().where(
                    FundingRecord.task_id == task.id, FundingRecord.status**"%error%").count()
                row_count = task.record_funding_count

                with app.app_context():
                    protocol_scheme = 'http'
                    if not EXTERNAL_SP:
                        protocol_scheme = 'https'
                    export_url = flask.url_for(
                        "fundingrecord.export",
                        export_type="json",
                        _scheme=protocol_scheme,
                        task_id=task.id,
                        _external=True)
                    send_email(
                        "email/funding_task_completed.html",
                        subject="Funding Process Update",
                        recipient=(task.created_by.name, task.created_by.email),
                        error_count=error_count,
                        row_count=row_count,
                        export_url=export_url,
                        filename=task.filename)


def process_affiliation_records(max_rows=20):
    """Process uploaded affiliation records."""
    set_server_name()
    # TODO: optimize removing redundant fields
    # TODO: perhaps it should be broken into 2 queries
    task_ids = set()
    tasks = (Task.select(
        Task, AffiliationRecord, User, UserInvitation.id.alias("invitation_id"), OrcidToken).where(
            AffiliationRecord.processed_at.is_null(), AffiliationRecord.is_active,
            ((User.id.is_null(False) & User.orcid.is_null(False) & OrcidToken.id.is_null(False)) |
             ((User.id.is_null() | User.orcid.is_null() | OrcidToken.id.is_null()) &
              UserInvitation.id.is_null() &
              (AffiliationRecord.status.is_null()
               | AffiliationRecord.status.contains("sent").__invert__())))).join(
                   AffiliationRecord, on=(Task.id == AffiliationRecord.task_id)).join(
                       User,
                       JOIN.LEFT_OUTER,
                       on=((User.email == AffiliationRecord.email) |
                           (User.orcid == AffiliationRecord.orcid))).join(
                               Organisation, JOIN.LEFT_OUTER, on=(Organisation.id == Task.org_id))
             .join(
                 UserInvitation,
                 JOIN.LEFT_OUTER,
                 on=((UserInvitation.email == AffiliationRecord.email) &
                     (UserInvitation.task_id == Task.id))).join(
                         OrcidToken,
                         JOIN.LEFT_OUTER,
                         on=((OrcidToken.user_id == User.id) &
                             (OrcidToken.org_id == Organisation.id) &
                             (OrcidToken.scope.contains("/activities/update")))).limit(max_rows))
    for (task_id, org_id, user), tasks_by_user in groupby(tasks, lambda t: (
            t.id,
            t.org_id,
            t.affiliation_record.user, )):
        if (user.id is None or user.orcid is None or not OrcidToken.select().where(
            (OrcidToken.user_id == user.id) & (OrcidToken.org_id == org_id) &
            (OrcidToken.scope.contains("/activities/update"))).exists()):  # noqa: E127, E129

            # maps invitation attributes to affiliation type set:
            # - the user who uploaded the task;
            # - the user organisation;
            # - the invitee email;
            # - the invitee first_name;
            # - the invitee last_name
            invitation_dict = {
                k: set(t.affiliation_record.affiliation_type.lower() for t in tasks)
                for k, tasks in groupby(
                    tasks_by_user,
                    lambda t: (t.created_by, t.org, t.affiliation_record.email, t.affiliation_record.first_name, t.affiliation_record.last_name)  # noqa: E501
                )  # noqa: E501
            }
            for invitation, affiliations in invitation_dict.items():
                try:
                    send_user_invitation(*invitation, affiliations, task_id=task_id)
                except Exception as ex:
                    email = invitation[2]
                    (AffiliationRecord.update(
                        processed_at=datetime.now(), status=f"Failed to send an invitation: {ex}.")
                     .where(AffiliationRecord.task_id == task_id, AffiliationRecord.email == email,
                            AffiliationRecord.processed_at.is_null())).execute()

        else:  # user exits and we have tokens
            create_or_update_affiliations(user, org_id, tasks_by_user)
        task_ids.add(task_id)
    for task in Task.select().where(Task.id << task_ids):
        # The task is completed (all recores are processed):
        if not (AffiliationRecord.select().where(
                AffiliationRecord.task_id == task.id,
                AffiliationRecord.processed_at.is_null()).exists()):
            task.completed_at = datetime.now()
            task.save()
            error_count = AffiliationRecord.select().where(
                AffiliationRecord.task_id == task.id, AffiliationRecord.status**"%error%").count()
            row_count = task.record_count
            orcid_rec_count = task.affiliationrecord_set.select(
                AffiliationRecord.orcid).distinct().count()

            with app.app_context():
                protocol_scheme = 'http'
                if not EXTERNAL_SP:
                    protocol_scheme = 'https'
                export_url = flask.url_for(
                    "affiliationrecord.export",
                    export_type="csv",
                    _scheme=protocol_scheme,
                    task_id=task.id,
                    _external=True)
                try:
                    send_email(
                        "email/task_completed.html",
                        subject="Affiliation Process Update",
                        recipient=(task.created_by.name, task.created_by.email),
                        error_count=error_count,
                        row_count=row_count,
                        orcid_rec_count=orcid_rec_count,
                        export_url=export_url,
                        filename=task.filename)
                except Exception as ex:
                    logger.exception(
                        "Failed to send batch process comletion notification message.")


def process_tasks(max_rows=20):
    """Hande batch task expiration.

    Send a information messages about upcoming removal of the processed/uploaded tasks
    3 weeks after uploading and and removal of expired tasks 4 weeks after uploading.

    Args:
        max_rows (int): The maximum number of rows that will get processed in one go.

    Returns:
        int. The number of processed task records.

    """
    Task.delete().where((Task.expires_at < datetime.now())).execute()

    for task in Task.select().where(Task.expires_at.is_null() & (
            Task.created_at < (datetime.now() - timedelta(weeks=3)))).limit(max_rows):
        task.expires_at = (task.created_at + timedelta(weeks=4))
        task.save()
        if task.task_type == TaskType.AFFILIATION.value:
            error_count = AffiliationRecord.select().where(
                AffiliationRecord.task_id == task.id, AffiliationRecord.status**"%error%").count()
        elif task.task_type == TaskType.FUNDING.value:
            error_count = FundingRecord.select().where(FundingRecord.task_id == task.id,
                                                       FundingRecord.status**"%error%").count()
        else:
            raise Exception(f"Unexpeced task type: {task.task_type} ({task}).")

        with app.app_context():
            protocol_scheme = 'http'
            if not EXTERNAL_SP:
                protocol_scheme = 'https'
            export_url = flask.url_for(
                "affiliationrecord.export"
                if task.task_type == TaskType.AFFILIATION else "fundingrecord.export",
                export_type="csv",
                _scheme=protocol_scheme,
                task_id=task.id,
                _external=True)
            send_email(
                "email/task_expiration.html",
                task=task,
                subject="Batch process task is about to expire",
                recipient=(task.created_by.name, task.created_by.email),
                error_count=error_count,
                export_url=export_url)<|MERGE_RESOLUTION|>--- conflicted
+++ resolved
@@ -769,11 +769,7 @@
                     FundingContributor.processed_at.is_null()).exists()):
                 funding_record.processed_at = datetime.now()
                 if not funding_record.status or "error" not in funding_record.status:
-<<<<<<< HEAD
-                    funding_record.add_status_line(f"Funding record is processed.")
-=======
                     funding_record.add_status_line("Funding record is processed.")
->>>>>>> 26bcf655
                 funding_record.save()
 
         for task in Task.select().where(Task.id << task_ids):
