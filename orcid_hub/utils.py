# -*- coding: utf-8 -*-
"""Various utilities."""

import json
import logging
import os
from datetime import datetime, timedelta
from itertools import filterfalse, groupby
from urllib.parse import quote, urlencode, urlparse

import emails
import flask
import requests
from flask import request, url_for
from flask_login import current_user
from html2text import html2text
from itsdangerous import URLSafeTimedSerializer
from peewee import JOIN

from . import app, orcid_client
from .models import (AFFILIATION_TYPES, Affiliation, AffiliationRecord, FundingInvitees,
                     FundingRecord, OrcidToken, Organisation, Role, Task, TaskType, Url, User,
                     UserInvitation, UserOrg, WorkInvitees, WorkRecord, db)

logger = logging.getLogger(__name__)
logger.setLevel(logging.INFO)
logger.addHandler(logging.StreamHandler())

EDU_CODES = {"student", "edu"}
EMP_CODES = {"faculty", "staff", "emp"}

ENV = app.config.get("ENV")
EXTERNAL_SP = app.config.get("EXTERNAL_SP")


def get_next_url():
    """Retrieve and sanitize next/return URL."""
    _next = request.args.get("next") or request.args.get("_next") or request.args.get("url")

    if _next and ("orcidhub.org.nz" in _next or _next.startswith("/") or "127.0" in _next
                  or "c9users.io" in _next):
        return _next
    return None


def is_valid_url(url):
    """Validate URL (expexted to have a path)."""
    try:
        result = urlparse(url)
        return result.scheme and result.netloc and result.path
    except:
        return False


def send_email(template_filename,
               recipient,
               cc_email=None,
               sender=(app.config.get("APP_NAME"), app.config.get("MAIL_DEFAULT_SENDER")),
               reply_to=None,
               subject=None,
               base=None,
               logo=None,
               org=None,
               **kwargs):
    """Send an email, acquiring its payload by rendering a jinja2 template.

    :type template_filename: :class:`str`
    :param subject: the subject of the email
    :param base: the base template of the email messagess
    :param template_filename: name of the template_filename file in ``templates/emails`` to use
    :type recipient: :class:`tuple` (:class:`str`, :class:`str`)
    :param recipient: 'To' (name, email)
    :type sender: :class:`tuple` (:class:`str`, :class:`str`)
    :param sender: 'From' (name, email)
    :param org: organisation on which behalf the email is sent
    * `recipient` and `sender` are made available to the template as variables
    * In any email tuple, name may be ``None``
    * The subject is retrieved from a sufficiently-global template variable;
      typically set by placing something like
      ``{% set subject = "My Subject" %}``
      at the top of the template used (it may be inside some blocks
      (if, elif, ...) but not others (rewrap, block, ...).
      If it's not present, it defaults to "My Subject".
    * With regards to line lengths: :class:`email.mime.text.MIMEText` will
      (at least, in 2.7) encode the body of the text in base64 before sending
      it, text-wrapping the base64 data. You will therefore not have any
      problems with SMTP line length restrictions, and any concern to line
      lengths is purely aesthetic or to be nice to the MUA.
      :class:`RewrapExtension` may be used to wrap blocks of text nicely.
      Note that ``{{ variables }}`` in manually wrapped text can cause
      problems!
    """
    if not org and current_user and not current_user.is_anonymous:
        org = current_user.organisation
    if not template_filename.endswith(".html"):
        template_filename += ".html"
    jinja_env = flask.current_app.jinja_env

    if logo is None:
        if org and org.logo:
            logo = url_for("logo_image", token=org.logo.token, _external=True)
        else:
            logo = url_for("static", filename="images/banner-small.png", _external=True)

    if not base and org:
        if org.email_template_enabled and org.email_template:
            base = org.email_template

    if not base:
        base = app.config.get("DEFAULT_EMAIL_TEMPLATE")

    jinja_env = jinja_env.overlay(autoescape=False)

    def _jinja2_email(name, email):
        if name is None:
            hint = 'name was not set for email {0}'.format(email)
            name = jinja_env.undefined(name='name', hint=hint)
        return {"name": name, "email": email}

    template = jinja_env.get_template(template_filename)

    kwargs["sender"] = _jinja2_email(*sender)
    kwargs["recipient"] = _jinja2_email(*recipient)
    if subject is not None:
        kwargs["subject"] = subject
    if reply_to is None:
        reply_to = sender

    rendered = template.make_module(vars=kwargs)
    if subject is None:
        subject = getattr(rendered, "subject", "Welcome to the NZ ORCID Hub")

    html_msg = base.format(
        EMAIL=kwargs["recipient"]["email"],
        SUBJECT=subject,
        MESSAGE=str(rendered),
        LOGO=logo,
        BASE_URL=url_for("index", _external=True)[:-1],
        INCLUDED_URL=kwargs.get("invitation_url", '') or kwargs.get("include_url", ''))

    plain_msg = html2text(html_msg)

    msg = emails.html(
        subject=subject,
        mail_from=(app.config.get("APP_NAME", "ORCID Hub"), app.config.get("MAIL_DEFAULT_SENDER")),
        html=html_msg,
        text=plain_msg)
    dkip_key_path = app.config["DKIP_KEY_PATH"]
    if os.path.exists(dkip_key_path):
        msg.dkim(key=open(dkip_key_path), domain="orcidhub.org.nz", selector="default")
    if cc_email:
        msg.cc.append(cc_email)
    msg.set_headers({"reply-to": reply_to})
    msg.mail_to.append(recipient)
    msg.send(smtp=dict(host=app.config["MAIL_SERVER"], port=app.config["MAIL_PORT"]))


def generate_confirmation_token(*args, **kwargs):
    """Generate Organisation registration confirmation token."""
    serializer = URLSafeTimedSerializer(app.config["SECRET_KEY"])
    salt = app.config["SALT"]
    if len(kwargs) == 0:
        return serializer.dumps(args[0] if len(args) == 1 else args, salt=salt)
    else:
        return serializer.dumps(kwargs.values()[0] if len(kwargs) == 1 else kwargs, salt=salt)


# Token Expiry after 15 days.
def confirm_token(token, expiration=1300000, unsafe=False):
    """Genearate confirmaatin token."""
    serializer = URLSafeTimedSerializer(app.config["SECRET_KEY"])
    if unsafe:
        data = serializer.loads_unsafe(token)
    else:
        data = serializer.loads(token, salt=app.config["SALT"], max_age=expiration)
    return data


def append_qs(url, **qs):
    """Append new query strings to an arbitraty URL."""
    return url + ('&' if urlparse(url).query else '?') + urlencode(qs, doseq=True)


def track_event(category, action, label=None, value=0):
    """Track application events with Google Analytics."""
    ga_tracking_id = app.config.get("GA_TRACKING_ID")
    if not ga_tracking_id:
        return

    data = {
        "v": "1",  # API Version.
        "tid": ga_tracking_id,  # Tracking ID / Property ID.
        # Anonymous Client Identifier. Ideally, this should be a UUID that
        # is associated with particular user, device, or browser instance.
        "cid": current_user.uuid,
        "t": "event",  # Event hit type.
        "ec": category,  # Event category.
        "ea": action,  # Event action.
        "el": label,  # Event label.
        "ev": value,  # Event value, must be an integer
    }

    response = requests.post("http://www.google-analytics.com/collect", data=data)

    # If the request fails, this will raise a RequestException. Depending
    # on your application's needs, this may be a non-error and can be caught
    # by the caller.
    response.raise_for_status()
    # Returning response only for test, but can be used in application for some other reasons
    return response


def set_server_name():
    """Set the server name for batch processes."""
    if not app.config.get("SERVER_NAME"):
        if EXTERNAL_SP:
            app.config["SERVER_NAME"] = "127.0.0.1:5000"
        else:
            app.config[
                "SERVER_NAME"] = "orcidhub.org.nz" if ENV == "prod" else ENV + ".orcidhub.org.nz"


def send_work_funding_invitation(inviter, org, email, name, task_id=None, invitation_template=None, **kwargs):
    """Send a work or funding invitation to join ORCID Hub logging in via ORCID."""
    try:
        logger.info(f"*** Sending an invitation to '{name} <{email}>' "
                    f"submitted by {inviter} of {org}")

        email = email.lower()
        user, user_created = User.get_or_create(email=email)
        if user_created:
            user.name = name
            user.created_by = inviter.id
        else:
            user.updated_by = inviter.id

        user.organisation = org
        user.roles |= Role.RESEARCHER

        token = generate_confirmation_token(email=email, org=org.name)
        with app.app_context():
            url = flask.url_for('orcid_login', invitation_token=token, _external=True)
            invitation_url = flask.url_for(
                "short_url", short_id=Url.shorten(url).short_id, _external=True)
            send_email(
                invitation_template,
                recipient=(user.organisation.name, user.email),
                reply_to=(inviter.name, inviter.email),
                invitation_url=invitation_url,
                org_name=user.organisation.name,
                org=org,
                user=user)

        user.save()

        user_org, user_org_created = UserOrg.get_or_create(user=user, org=org)
        if user_org_created:
            user_org.created_by = inviter.id
        else:
            user_org.updated_by = inviter.id
        user_org.affiliations = 0
        user_org.save()

        ui = UserInvitation.create(
            task_id=task_id,
            invitee_id=user.id,
            inviter_id=inviter.id,
            org=org,
            email=email,
            first_name=name,
            affiliations=0,
            organisation=org.name,
            disambiguated_id=org.disambiguated_id,
            disambiguation_source=org.disambiguation_source,
            token=token)

        return ui

    except Exception as ex:
        logger.error(f"Exception occured while sending mails {ex}")
        raise ex


def create_or_update_work(user, org_id, records, *args, **kwargs):
    """Create or update work record of a user."""
    records = list(unique_everseen(records, key=lambda t: t.work_record.id))
    org = Organisation.get(id=org_id)
    client_id = org.orcid_client_id
    api = orcid_client.MemberAPI(org, user)

    profile_record = api.get_record()

    if profile_record:
        activities = profile_record.get("activities-summary")

        def is_org_rec(rec):
            return (rec.get("source").get("source-client-id")
                    and rec.get("source").get("source-client-id").get("path") == client_id)

        works = []

        for r in activities.get("works").get("group"):
            ws = r.get("work-summary")[0]
            if is_org_rec(ws):
                works.append(ws)

        taken_put_codes = {
            r.work_record.work_invitees.put_code
            for r in records if r.work_record.work_invitees.put_code
        }

        def match_put_code(records, work_record, work_invitees):
            """Match and assign put-code to a single work record and the existing ORCID records."""
            if work_invitees.put_code:
                return
            for r in records:
                put_code = r.get("put-code")
                if put_code in taken_put_codes:
                    continue

                if ((r.get("title") is None and r.get("title").get("title") is None
                     and r.get("title").get("title").get("value") is None and r.get("type") is None)
                        or (r.get("title").get("title").get("value") == work_record.title
                            and r.get("type") == work_record.type)):
                    work_invitees.put_code = put_code
                    work_invitees.save()
                    taken_put_codes.add(put_code)
                    app.logger.debug(
                        f"put-code {put_code} was asigned to the work record "
                        f"(ID: {work_record.id}, Task ID: {work_record.task_id})")
                    break

        for task_by_user in records:
            wr = task_by_user.work_record
            wi = task_by_user.work_record.work_invitees
            match_put_code(works, wr, wi)

        for task_by_user in records:
            wi = task_by_user.work_record.work_invitees

            try:
                put_code, orcid, created = api.create_or_update_work(task_by_user)
                if created:
                    wi.add_status_line(f"Work record was created.")
                else:
                    wi.add_status_line(f"Work record was updated.")
                wi.orcid = orcid
                wi.put_code = put_code

            except Exception as ex:
                logger.exception(f"For {user} encountered exception")
                exception_msg = ""
                if ex and ex.body:
                    exception_msg = json.loads(ex.body)
                wi.add_status_line(f"Exception occured processing the record: {exception_msg}.")
                wr.add_status_line(
                    f"Error processing record. Fix and reset to enable this record to be processed: {exception_msg}."
                )

            finally:
                wi.processed_at = datetime.utcnow()
                wr.save()
                wi.save()
    else:
        # TODO: Invitation resend in case user revokes organisation permissions
        app.logger.debug(f"Should resend an invite to the researcher asking for permissions")
        return


def create_or_update_funding(user, org_id, records, *args, **kwargs):
    """Create or update funding record of a user."""
    records = list(unique_everseen(records, key=lambda t: t.funding_record.id))
    org = Organisation.get(id=org_id)
    client_id = org.orcid_client_id
    api = orcid_client.MemberAPI(org, user)

    profile_record = api.get_record()

    if profile_record:
        activities = profile_record.get("activities-summary")

        def is_org_rec(rec):
            return (rec.get("source").get("source-client-id")
                    and rec.get("source").get("source-client-id").get("path") == client_id)

        fundings = []

        for r in activities.get("fundings").get("group"):
            fs = r.get("funding-summary")[0]
            if is_org_rec(fs):
                fundings.append(fs)

        taken_put_codes = {
            r.funding_record.funding_invitees.put_code
            for r in records if r.funding_record.funding_invitees.put_code
        }

        def match_put_code(records, funding_record, funding_invitees):
            """Match and asign put-code to a single funding record and the existing ORCID records."""
            if funding_invitees.put_code:
                return
            for r in records:
                put_code = r.get("put-code")
                if put_code in taken_put_codes:
                    continue

                if ((r.get("title") is None and r.get("title").get("title") is None
                     and r.get("title").get("title").get("value") is None and r.get("type") is None
                     and r.get("organization") is None
                     and r.get("organization").get("name") is None)
                        or (r.get("title").get("title").get("value") == funding_record.title
                            and r.get("type") == funding_record.type
                            and r.get("organization").get("name") == funding_record.org_name)):
                    funding_invitees.put_code = put_code
                    funding_invitees.save()
                    taken_put_codes.add(put_code)
                    app.logger.debug(
                        f"put-code {put_code} was asigned to the funding record "
                        f"(ID: {funding_record.id}, Task ID: {funding_record.task_id})")
                    break

        for task_by_user in records:
            fr = task_by_user.funding_record
            fi = task_by_user.funding_record.funding_invitees
            match_put_code(fundings, fr, fi)

        for task_by_user in records:
            fi = task_by_user.funding_record.funding_invitees

            try:
                put_code, orcid, created = api.create_or_update_funding(task_by_user)
                if created:
                    fi.add_status_line(f"Funding record was created.")
                else:
                    fi.add_status_line(f"Funding record was updated.")
                fi.orcid = orcid
                fi.put_code = put_code

            except Exception as ex:
                logger.exception(f"For {user} encountered exception")
                exception_msg = ""
                if ex and ex.body:
                    exception_msg = json.loads(ex.body)
                fi.add_status_line(f"Exception occured processing the record: {exception_msg}.")
                fr.add_status_line(
                    f"Error processing record. Fix and reset to enable this record to be processed: {exception_msg}."
                )

            finally:
                fi.processed_at = datetime.utcnow()
                fr.save()
                fi.save()
    else:
        # TODO: Invitation resend in case user revokes organisation permissions
        app.logger.debug(f"Should resend an invite to the researcher asking for permissions")
        return


def send_user_invitation(inviter,
                         org,
                         email,
                         first_name,
                         last_name,
                         affiliation_types=None,
                         orcid=None,
                         department=None,
                         organisation=None,
                         city=None,
                         state=None,
                         country=None,
                         course_or_role=None,
                         start_date=None,
                         end_date=None,
                         affiliations=None,
                         disambiguated_id=None,
                         disambiguation_source=None,
                         task_id=None,
                         cc_email=None,
                         **kwargs):
    """Send an invitation to join ORCID Hub logging in via ORCID."""
    try:
        logger.info(f"*** Sending an invitation to '{first_name} {last_name} <{email}>' "
                    f"submitted by {inviter} of {org} for affiliations: {affiliation_types}")

        email = email.lower()
        user, user_created = User.get_or_create(email=email)
        if user_created:
            user.first_name = first_name
            user.last_name = last_name
        user.organisation = org
        user.roles |= Role.RESEARCHER

        token = generate_confirmation_token(email=email, org=org.name)
        with app.app_context():
            url = flask.url_for('orcid_login', invitation_token=token, _external=True)
            invitation_url = flask.url_for(
                "short_url", short_id=Url.shorten(url).short_id, _external=True)
            send_email(
                "email/researcher_invitation.html",
                recipient=(user.organisation.name, user.email),
                reply_to=(inviter.name, inviter.email),
                cc_email=cc_email,
                invitation_url=invitation_url,
                org_name=user.organisation.name,
                org=org,
                user=user)

        user.save()

        user_org, user_org_created = UserOrg.get_or_create(user=user, org=org)
        if user_org_created:
            user_org.created_by = inviter.id
        else:
            user_org.updated_by = inviter.id

        if affiliations is None and affiliation_types:
            affiliations = 0
            if affiliation_types & {"faculty", "staff"}:
                affiliations = Affiliation.EMP
            if affiliation_types & {"student", "alum"}:
                affiliations |= Affiliation.EDU
        user_org.affiliations = affiliations

        user_org.save()
        ui = UserInvitation.create(
            task_id=task_id,
            invitee_id=user.id,
            inviter_id=inviter.id,
            org=org,
            email=email,
            first_name=first_name,
            last_name=last_name,
            orcid=orcid,
            department=department,
            organisation=org.name,
            city=city,
            state=state,
            country=country,
            course_or_role=course_or_role,
            start_date=start_date,
            end_date=end_date,
            affiliations=affiliations,
            disambiguated_id=disambiguated_id,
            disambiguation_source=disambiguation_source,
            token=token)

        status = "The invitation sent at " + datetime.utcnow().isoformat(timespec="seconds")
        (AffiliationRecord.update(status=AffiliationRecord.status + "\n" + status).where(
            AffiliationRecord.status.is_null(False), AffiliationRecord.email == email).execute())
        (AffiliationRecord.update(status=status).where(AffiliationRecord.status.is_null(),
                                                       AffiliationRecord.email == email).execute())
        return ui

    except Exception as ex:
        logger.exception(f"Exception occured while sending mails {ex}")
        raise


def unique_everseen(iterable, key=None):
    """List unique elements, preserving order. Remember all elements ever seen.

    The snippet is taken form https://docs.python.org/3.6/library/itertools.html#itertools-recipes
    >>> unique_everseen('AAAABBBCCDAABBB')
    A B C D
    >>> unique_everseen('ABBCcAD', str.lower)
    A B C D
    """
    seen = set()
    seen_add = seen.add
    if key is None:
        for element in filterfalse(seen.__contains__, iterable):
            seen_add(element)
            yield element
    else:
        for element in iterable:
            k = key(element)
            if k not in seen:
                seen_add(k)
                yield element


def create_or_update_affiliations(user, org_id, records, *args, **kwargs):
    """Create or update affiliation record of a user.

    1. Retries user edurcation and employment surramy from ORCID;
    2. Match the recodrs with the summary;
    3. If there is match update the record;
    4. If no match create a new one.
    """
    records = list(unique_everseen(records, key=lambda t: t.affiliation_record.id))
    org = Organisation.get(id=org_id)
    client_id = org.orcid_client_id
    api = orcid_client.MemberAPI(org, user)
    profile_record = api.get_record()
    if profile_record:
        activities = profile_record.get("activities-summary")

        def is_org_rec(rec):
            return (rec.get("source").get("source-client-id")
                    and rec.get("source").get("source-client-id").get("path") == client_id)

        employments = [
            r for r in (activities.get("employments").get("employment-summary")) if is_org_rec(r)
        ]
        educations = [
            r for r in (activities.get("educations").get("education-summary")) if is_org_rec(r)
        ]

        taken_put_codes = {
            r.affiliation_record.put_code
            for r in records if r.affiliation_record.put_code
        }

        def match_put_code(records, affiliation_record):
            """Match and asign put-code to a single affiliation record and the existing ORCID records."""
            if affiliation_record.put_code:
                return
            for r in records:
                put_code = r.get("put-code")
                if put_code in taken_put_codes:
                    continue

                if ((r.get("start-date") is None and r.get("end-date") is None
                     and r.get("department-name") is None and r.get("role-title") is None)
                        or (r.get("start-date") == affiliation_record.start_date
                            and r.get("department-name") == affiliation_record.department
                            and r.get("role-title") == affiliation_record.role)):
                    affiliation_record.put_code = put_code
                    taken_put_codes.add(put_code)
                    app.logger.debug(
                        f"put-code {put_code} was asigned to the affiliation record "
                        f"(ID: {affiliation_record.id}, Task ID: {affiliation_record.task_id})")
                    break

        for task_by_user in records:
            try:
                ar = task_by_user.affiliation_record
                at = ar.affiliation_type.lower()

                if at in EMP_CODES:
                    match_put_code(employments, ar)
                    affiliation = Affiliation.EMP
                elif at in EDU_CODES:
                    match_put_code(educations, ar)
                    affiliation = Affiliation.EDU
                else:
                    logger.info(f"For {user} not able to determine affiliaton type with {org}")
                    ar.processed_at = datetime.utcnow()
                    ar.add_status_line(
                        f"Unsupported affiliation type '{at}' allowed values are: " + ', '.join(
                            at for at in AFFILIATION_TYPES))
                    ar.save()
                    continue

                put_code, orcid, created = api.create_or_update_affiliation(
                    affiliation=affiliation, **ar._data)
                if created:
                    ar.add_status_line(f"{str(affiliation)} record was created.")
                else:
                    ar.add_status_line(f"{str(affiliation)} record was updated.")
                ar.orcid = orcid
                ar.put_code = put_code
                ar.processed_at = datetime.utcnow()

            except Exception as ex:
                logger.exception(f"For {user} encountered exception")
                ar.add_status_line(f"Exception occured processing the record: {ex}.")
                ar.processed_at = datetime.utcnow()

            finally:
                ar.save()
    else:
        for task_by_user in records:
            user = User.get(
                email=task_by_user.affiliation_record.email, organisation=task_by_user.org)
            user_org = UserOrg.get(user=user, org=task_by_user.org)
            token = generate_confirmation_token(email=user.email, org=org.name)
            with app.app_context():
                url = flask.url_for('orcid_login', invitation_token=token, _external=True)
                invitation_url = flask.url_for(
                    "short_url", short_id=Url.shorten(url).short_id, _external=True)
                send_email(
                    "email/researcher_reinvitation.html",
                    recipient=(user.organisation.name, user.email),
                    reply_to=(task_by_user.created_by.name, task_by_user.created_by.email),
                    invitation_url=invitation_url,
                    org_name=user.organisation.name,
                    org=org,
                    user=user)
            UserInvitation.create(
                invitee_id=user.id,
                inviter_id=task_by_user.created_by.id,
                org=org,
                email=user.email,
                first_name=user.first_name,
                last_name=user.last_name,
                orcid=user.orcid,
                organisation=org.name,
                city=org.city,
                state=org.state,
                country=org.country,
                start_date=task_by_user.affiliation_record.start_date,
                end_date=task_by_user.affiliation_record.end_date,
                affiliations=user_org.affiliations,
                disambiguated_id=org.disambiguated_id,
                disambiguation_source=org.disambiguation_source,
                token=token)

            status = "Exception occured while accessing user's profile. " \
                     "Hence, The invitation resent at " + datetime.utcnow().isoformat(timespec="seconds")
            (AffiliationRecord.update(status=AffiliationRecord.status + "\n" + status).where(
                AffiliationRecord.status.is_null(False),
                AffiliationRecord.email == user.email).execute())
            (AffiliationRecord.update(status=status).where(
                AffiliationRecord.status.is_null(),
                AffiliationRecord.email == user.email).execute())
            return


def process_work_records(max_rows=20):
    """Process uploaded work records."""
    set_server_name()
    task_ids = set()
    work_ids = set()
    """This query is to retrieve Tasks associated with work records, which are not processed but are active"""

    tasks = (Task.select(
        Task, WorkRecord, WorkInvitees,
        User, UserInvitation.id.alias("invitation_id"), OrcidToken).where(
            WorkRecord.processed_at.is_null(), WorkInvitees.processed_at.is_null(),
            WorkRecord.is_active,
            (OrcidToken.id.is_null(False) |
             ((WorkInvitees.status.is_null()) |
              (WorkInvitees.status.contains("sent").__invert__())))).join(
                  WorkRecord, on=(Task.id == WorkRecord.task_id)).join(
                      WorkInvitees,
                      on=(WorkRecord.id == WorkInvitees.work_record_id)).join(
                          User, JOIN.LEFT_OUTER,
                          on=((User.email == WorkInvitees.email) | (User.orcid == WorkInvitees.orcid)))
             .join(Organisation, JOIN.LEFT_OUTER, on=(Organisation.id == Task.org_id)).join(
                 UserInvitation,
                 JOIN.LEFT_OUTER,
                 on=((UserInvitation.email == WorkInvitees.email)
                     & (UserInvitation.task_id == Task.id))).join(
                         OrcidToken,
                         JOIN.LEFT_OUTER,
                         on=((OrcidToken.user_id == User.id)
                             & (OrcidToken.org_id == Organisation.id)
                             & (OrcidToken.scope.contains("/activities/update")))).limit(max_rows))

    for (task_id, org_id, work_record_id, user), tasks_by_user in groupby(tasks, lambda t: (
            t.id,
            t.org_id,
            t.work_record.id,
            t.work_record.work_invitees.user,)):
        """If we have the token associated to the user then update the work record, otherwise send him an invite"""
        if (user.id is None or user.orcid is None or not OrcidToken.select().where(
            (OrcidToken.user_id == user.id) & (OrcidToken.org_id == org_id) &
            (OrcidToken.scope.contains("/activities/update"))).exists()):  # noqa: E127, E129

            for k, tasks in groupby(
                    tasks_by_user,
                    lambda t: (
                        t.created_by,
                        t.org,
                        t.work_record.work_invitees.email,
                        t.work_record.work_invitees.first_name, )
            ):  # noqa: E501
                send_work_funding_invitation(*k, task_id=task_id, invitation_template="email/work_invitation.html")
                with db.atomic():
                    status = "The invitation sent at " + datetime.utcnow().isoformat(timespec="seconds")
                    (WorkInvitees.update(status=WorkInvitees.status + "\n" + status).where(
                        WorkInvitees.status.is_null(False), WorkInvitees.email == k[2]).execute())
                    (WorkInvitees.update(status=status).where(
                        WorkInvitees.status.is_null(), WorkInvitees.email == k[2]).execute())

        else:
            create_or_update_work(user, org_id, tasks_by_user)
        task_ids.add(task_id)
        work_ids.add(work_record_id)

    for work_record in WorkRecord.select().where(WorkRecord.id << work_ids):
        # The Work record is processed for all invitees
        if not (WorkInvitees.select().where(
                WorkInvitees.work_record_id == work_record.id,
                WorkInvitees.processed_at.is_null()).exists()):
            work_record.processed_at = datetime.utcnow()
            if not work_record.status or "error" not in work_record.status:
                work_record.add_status_line("Work record is processed.")
            work_record.save()

    for task in Task.select().where(Task.id << task_ids):
        # The task is completed (Once all records are processed):
        if not (WorkRecord.select().where(WorkRecord.task_id == task.id, WorkRecord.processed_at.is_null()).exists()):
            task.completed_at = datetime.utcnow()
            task.save()
            error_count = WorkRecord.select().where(
                WorkRecord.task_id == task.id, WorkRecord.status**"%error%").count()
            row_count = task.work_record_count

            with app.app_context():
                protocol_scheme = 'http'
                if not EXTERNAL_SP:
                    protocol_scheme = 'https'
                export_url = flask.url_for(
                    "workrecord.export",
                    export_type="json",
                    _scheme=protocol_scheme,
                    task_id=task.id,
                    _external=True)
                send_email(
                    "email/work_task_completed.html",
                    subject="Work Process Update",
                    recipient=(task.created_by.name, task.created_by.email),
                    error_count=error_count,
                    row_count=row_count,
                    export_url=export_url,
                    filename=task.filename)


def process_funding_records(max_rows=20):
    """Process uploaded affiliation records."""
    set_server_name()
    task_ids = set()
    funding_ids = set()
    """This query is to retrieve Tasks associated with funding records, which are not processed but are active"""
    tasks = (Task.select(
        Task, FundingRecord, FundingInvitees,
        User, UserInvitation.id.alias("invitation_id"), OrcidToken).where(
            FundingRecord.processed_at.is_null(), FundingInvitees.processed_at.is_null(),
            FundingRecord.is_active,
            (OrcidToken.id.is_null(False) |
             ((FundingInvitees.status.is_null()) |
              (FundingInvitees.status.contains("sent").__invert__())))).join(
                  FundingRecord, on=(Task.id == FundingRecord.task_id)).join(
                      FundingInvitees,
                      on=(FundingRecord.id == FundingInvitees.funding_record_id)).join(
                          User,
                          JOIN.LEFT_OUTER,
                          on=((User.email == FundingInvitees.email) |
                              (User.orcid == FundingInvitees.orcid)))
             .join(Organisation, JOIN.LEFT_OUTER, on=(Organisation.id == Task.org_id)).join(
                 UserInvitation,
                 JOIN.LEFT_OUTER,
                 on=((UserInvitation.email == FundingInvitees.email)
                     & (UserInvitation.task_id == Task.id))).join(
                         OrcidToken,
                         JOIN.LEFT_OUTER,
                         on=((OrcidToken.user_id == User.id)
                             & (OrcidToken.org_id == Organisation.id)
                             & (OrcidToken.scope.contains("/activities/update")))).limit(max_rows))

    for (task_id, org_id, funding_record_id, user), tasks_by_user in groupby(tasks, lambda t: (
            t.id,
            t.org_id,
            t.funding_record.id,
            t.funding_record.funding_invitees.user,)):
        """If we have the token associated to the user then update the funding record, otherwise send him an invite"""
        if (user.id is None or user.orcid is None or not OrcidToken.select().where(
            (OrcidToken.user_id == user.id) & (OrcidToken.org_id == org_id) &
            (OrcidToken.scope.contains("/activities/update"))).exists()):  # noqa: E127, E129

            for k, tasks in groupby(
                    tasks_by_user,
                    lambda t: (
                        t.created_by,
                        t.org,
                        t.funding_record.funding_invitees.email,
                        t.funding_record.funding_invitees.first_name, )
            ):  # noqa: E501
                send_work_funding_invitation(*k, task_id=task_id, invitation_template="email/funding_invitation.html")
                with db.atomic():
                    status = "The invitation sent at " + datetime.utcnow().isoformat(timespec="seconds")
                    (FundingInvitees.update(status=FundingInvitees.status + "\n" + status).where(
                        FundingInvitees.status.is_null(False), FundingInvitees.email == k[2]).execute())
                    (FundingInvitees.update(status=status).where(
                        FundingInvitees.status.is_null(), FundingInvitees.email == k[2]).execute())
        else:
            create_or_update_funding(user, org_id, tasks_by_user)
        task_ids.add(task_id)
        funding_ids.add(funding_record_id)

    for funding_record in FundingRecord.select().where(FundingRecord.id << funding_ids):
        # The funding record is processed for all invitees
        if not (FundingInvitees.select().where(
                FundingInvitees.funding_record_id == funding_record.id,
                FundingInvitees.processed_at.is_null()).exists()):
            funding_record.processed_at = datetime.utcnow()
            if not funding_record.status or "error" not in funding_record.status:
                funding_record.add_status_line("Funding record is processed.")
            funding_record.save()

    for task in Task.select().where(Task.id << task_ids):
        # The task is completed (Once all records are processed):
        if not (FundingRecord.select().where(FundingRecord.task_id == task.id,
                                             FundingRecord.processed_at.is_null()).exists()):
            task.completed_at = datetime.utcnow()
            task.save()
            error_count = FundingRecord.select().where(
                FundingRecord.task_id == task.id, FundingRecord.status**"%error%").count()
            row_count = task.record_funding_count

            with app.app_context():
                protocol_scheme = 'http'
                if not EXTERNAL_SP:
                    protocol_scheme = 'https'
                export_url = flask.url_for(
                    "fundingrecord.export",
                    export_type="json",
                    _scheme=protocol_scheme,
                    task_id=task.id,
                    _external=True)
                send_email(
                    "email/funding_task_completed.html",
                    subject="Funding Process Update",
                    recipient=(task.created_by.name, task.created_by.email),
                    error_count=error_count,
                    row_count=row_count,
                    export_url=export_url,
                    filename=task.filename)


def process_affiliation_records(max_rows=20):
    """Process uploaded affiliation records."""
    set_server_name()
    # TODO: optimize removing redundant fields
    # TODO: perhaps it should be broken into 2 queries
    task_ids = set()
    tasks = (Task.select(
        Task, AffiliationRecord, User, UserInvitation.id.alias("invitation_id"), OrcidToken).where(
            AffiliationRecord.processed_at.is_null(), AffiliationRecord.is_active,
            ((User.id.is_null(False) & User.orcid.is_null(False) & OrcidToken.id.is_null(False)) |
             ((User.id.is_null() | User.orcid.is_null() | OrcidToken.id.is_null()) &
              UserInvitation.id.is_null() &
              (AffiliationRecord.status.is_null()
               | AffiliationRecord.status.contains("sent").__invert__())))).join(
                   AffiliationRecord, on=(Task.id == AffiliationRecord.task_id)).join(
                       User,
                       JOIN.LEFT_OUTER,
                       on=((User.email == AffiliationRecord.email) |
                           (User.orcid == AffiliationRecord.orcid))).join(
                               Organisation, JOIN.LEFT_OUTER, on=(Organisation.id == Task.org_id))
             .join(
                 UserInvitation,
                 JOIN.LEFT_OUTER,
                 on=((UserInvitation.email == AffiliationRecord.email) &
                     (UserInvitation.task_id == Task.id))).join(
                         OrcidToken,
                         JOIN.LEFT_OUTER,
                         on=((OrcidToken.user_id == User.id) &
                             (OrcidToken.org_id == Organisation.id) &
                             (OrcidToken.scope.contains("/activities/update")))).limit(max_rows))
    for (task_id, org_id, user), tasks_by_user in groupby(tasks, lambda t: (
            t.id,
            t.org_id,
            t.affiliation_record.user, )):
        if (user.id is None or user.orcid is None or not OrcidToken.select().where(
            (OrcidToken.user_id == user.id) & (OrcidToken.org_id == org_id) &
            (OrcidToken.scope.contains("/activities/update"))).exists()):  # noqa: E127, E129

            # maps invitation attributes to affiliation type set:
            # - the user who uploaded the task;
            # - the user organisation;
            # - the invitee email;
            # - the invitee first_name;
            # - the invitee last_name
            invitation_dict = {
                k: set(t.affiliation_record.affiliation_type.lower() for t in tasks)
                for k, tasks in groupby(
                    tasks_by_user,
                    lambda t: (t.created_by, t.org, t.affiliation_record.email, t.affiliation_record.first_name, t.affiliation_record.last_name)  # noqa: E501
                )  # noqa: E501
            }
            for invitation, affiliations in invitation_dict.items():
                try:
                    send_user_invitation(*invitation, affiliations, task_id=task_id)
                except Exception as ex:
                    email = invitation[2]
                    (AffiliationRecord.update(
                        processed_at=datetime.utcnow(), status=f"Failed to send an invitation: {ex}.")
                     .where(AffiliationRecord.task_id == task_id, AffiliationRecord.email == email,
                            AffiliationRecord.processed_at.is_null())).execute()

        else:  # user exits and we have tokens
            create_or_update_affiliations(user, org_id, tasks_by_user)
        task_ids.add(task_id)
    for task in Task.select().where(Task.id << task_ids):
        # The task is completed (all recores are processed):
        if not (AffiliationRecord.select().where(
                AffiliationRecord.task_id == task.id,
                AffiliationRecord.processed_at.is_null()).exists()):
            task.completed_at = datetime.utcnow()
            task.save()
            error_count = AffiliationRecord.select().where(
                AffiliationRecord.task_id == task.id, AffiliationRecord.status**"%error%").count()
            row_count = task.record_count
            orcid_rec_count = task.affiliationrecord_set.select(
                AffiliationRecord.orcid).distinct().count()

            with app.app_context():
                protocol_scheme = 'http'
                if not EXTERNAL_SP:
                    protocol_scheme = 'https'
                export_url = flask.url_for(
                    "affiliationrecord.export",
                    export_type="csv",
                    _scheme=protocol_scheme,
                    task_id=task.id,
                    _external=True)
                try:
                    send_email(
                        "email/task_completed.html",
                        subject="Affiliation Process Update",
                        recipient=(task.created_by.name, task.created_by.email),
                        error_count=error_count,
                        row_count=row_count,
                        orcid_rec_count=orcid_rec_count,
                        export_url=export_url,
                        filename=task.filename)
                except Exception as ex:
                    logger.exception(
                        "Failed to send batch process comletion notification message.")


def process_tasks(max_rows=20):
    """Handle batch task expiration.

    Send a information messages about upcoming removal of the processed/uploaded tasks
    based on date whichever is greater either created_at + month or updated_at + 2 weeks
    and removal of expired tasks based on the expiry date.

    Args:
        max_rows (int): The maximum number of rows that will get processed in one go.

    Returns:
        int. The number of processed task records.

    """
    Task.delete().where((Task.expires_at < datetime.utcnow())).execute()

    for task in Task.select().where(Task.expires_at.is_null()).limit(max_rows):

        max_created_at_expiry = (task.created_at + timedelta(weeks=4))
        max_updated_at_expiry = (task.updated_at + timedelta(weeks=2))

        max_expiry_date = max_created_at_expiry

        if max_created_at_expiry < max_updated_at_expiry:
            max_expiry_date = max_updated_at_expiry

        if max_expiry_date < (datetime.now() + timedelta(weeks=1)):
            task.expires_at = max_expiry_date
            task.save()
            if task.task_type == TaskType.AFFILIATION.value:
                error_count = AffiliationRecord.select().where(
                    AffiliationRecord.task_id == task.id, AffiliationRecord.status ** "%error%").count()
            elif task.task_type == TaskType.FUNDING.value:
                error_count = FundingRecord.select().where(FundingRecord.task_id == task.id,
                                                           FundingRecord.status ** "%error%").count()
            else:
                raise Exception(f"Unexpeced task type: {task.task_type} ({task}).")

            with app.app_context():
                protocol_scheme = 'http'
                if not EXTERNAL_SP:
                    protocol_scheme = 'https'
                export_url = flask.url_for(
                    "affiliationrecord.export"
                    if task.task_type == TaskType.AFFILIATION.value else "fundingrecord.export",
                    export_type="csv",
                    _scheme=protocol_scheme,
                    task_id=task.id,
                    _external=True)
                send_email(
                    "email/task_expiration.html",
                    task=task,
                    subject="Batch process task is about to expire",
                    recipient=(task.created_by.name, task.created_by.email),
                    error_count=error_count,
                    export_url=export_url)


<<<<<<< HEAD
def get_webhooks_access_token(org, scope="/webhook"):
    """Request a webhook access token and store it.
=======
def get_client_credentials_token(org, scope="/webhook"):
    """Request a cient credetials grant type access token and store it.
>>>>>>> 5145cb81

    The any previously requesed with the give scope tokens will be deleted.
    """
    resp = requests.post(
        app.config["TOKEN_URL"],
        headers={"Accepts": "application/json"},
        data=dict(
            client_id=org.orcid_client_id,
            client_secret=org.orcid_secret,
            scope=scope,
            grant_type="client_credentials"))
    OrcidToken.delete().where(OrcidToken.org == org, OrcidToken.scope == "/webhook").execute()
    data = resp.json()
    token = OrcidToken.create(
        org=org,
        access_token=data["access_token"],
        refresh_token=data["refresh_token"],
        scope=data.get("scope") or scope,
        expires_in=data["expires_in"])
    return token


def register_orcid_webhook(user, callback_url=None, delete=False):
    """Register or delete an ORCID webhook for the given user profile update events.

    If URL is given, it will be used for as call-back URL.
    """
    set_server_name()
    try:
        token = OrcidToken.get(org=user.organisation, scope="/webhook")
    except OrcidToken.DoesNotExist:
        token = get_client_credentials_token(org=user.organisation, scope="/webhook")
    if callback_url is None:
        with app.app_context():
            callback_url = quote(url_for("update_webhook", user_id=user.id))
    elif '/' in callback_url:
        callback_url = quote(callback_url)
    url = f"{app.config['TOKEN_URL']}/{user.orcid}/webhook/{callback_url}"
    headers = {
        "Accepts": "application/json",
        "Authorization": f"Bearer {token.access_token}",
        "Content-Length": "0"
    }
    resp = requests.delete(url, headers=headers) if delete else requests.put(url, headers=headers)
    return resp<|MERGE_RESOLUTION|>--- conflicted
+++ resolved
@@ -1080,13 +1080,8 @@
                     export_url=export_url)
 
 
-<<<<<<< HEAD
-def get_webhooks_access_token(org, scope="/webhook"):
-    """Request a webhook access token and store it.
-=======
 def get_client_credentials_token(org, scope="/webhook"):
     """Request a cient credetials grant type access token and store it.
->>>>>>> 5145cb81
 
     The any previously requesed with the give scope tokens will be deleted.
     """
