# -*- coding: utf-8 -*-
"""Various utilities."""

import json
import logging
import os
import random
import string
import time
from collections import defaultdict
from datetime import date, datetime, timedelta
from itertools import filterfalse, groupby
from urllib.parse import quote, urlencode, urlparse

import chardet
import emails
import flask
import requests
import yaml
from flask import request, url_for
from flask_login import current_user
from html2text import html2text
from itsdangerous import (BadSignature, SignatureExpired, TimedJSONWebSignatureSerializer)
from jinja2 import Template
from orcid_api.rest import ApiException
from peewee import JOIN, SQL
from yaml.dumper import Dumper
from yaml.representer import SafeRepresenter

from . import app, orcid_client, rq
<<<<<<< HEAD
from .models import (AFFILIATION_TYPES, Affiliation, AffiliationRecord, FundingInvitees,
                     FundingRecord, Log, OtherNameRecord, OrcidToken, Organisation, OrgInvitation, PartialDate,
                     PeerReviewExternalId, PeerReviewInvitee, PeerReviewRecord, ResearcherUrlRecord, Role, Task,
=======
from .models import (AFFILIATION_TYPES, Affiliation, AffiliationRecord, Delegate, FundingInvitees,
                     FundingRecord, Log, OrcidToken, Organisation, OrgInvitation, PartialDate,
                     PeerReviewExternalId, PeerReviewInvitee, PeerReviewRecord, Role, Task,
>>>>>>> 44e3c523
                     TaskType, User, UserInvitation, UserOrg, WorkInvitees, WorkRecord, get_val)

logger = logging.getLogger(__name__)
logger.setLevel(logging.INFO)
logger.addHandler(logging.StreamHandler())

EDU_CODES = {"student", "edu"}
EMP_CODES = {"faculty", "staff", "emp"}

ENV = app.config.get("ENV")
EXTERNAL_SP = app.config.get("EXTERNAL_SP")


def get_next_url():
    """Retrieve and sanitize next/return URL."""
    _next = request.args.get("next") or request.args.get("_next") or request.args.get("url")

    if _next and ("orcidhub.org.nz" in _next or _next.startswith("/") or "127.0" in _next
                  or "localhost" in _next or "c9users.io" in _next):
        return _next

    try:
        if Delegate.select().where(Delegate.hostname ** f"%{urlparse(_next).netloc}%").exists():
            return _next
    except:
        pass

    return None


def is_valid_url(url):
    """Validate URL (expexted to have a path)."""
    try:
        result = urlparse(url)
        return result.scheme and result.netloc and (result.path or result.path == '')
    except:
        return False


def read_uploaded_file(form):
    """Read up the whole content and deconde it and return the whole content."""
    if "file_" not in request.files:
        return
    raw = request.files[form.file_.name].read()
    detected_encoding = chardet.detect(raw).get('encoding')
    if detected_encoding:
        return raw.decode(detected_encoding)
    else:
        for encoding in "utf-8", "utf-8-sig", "utf-16":
            try:
                return raw.decode(encoding)
            except UnicodeDecodeError:
                continue
    return raw.decode("latin-1")


def send_email(template,
               recipient,
               cc_email=None,
               sender=(app.config.get("APP_NAME"), app.config.get("MAIL_DEFAULT_SENDER")),
               reply_to=None,
               subject=None,
               base=None,
               logo=None,
               org=None,
               **kwargs):
    """Send an email, acquiring its payload by rendering a jinja2 template.

    :type template: :class:`str`
    :param subject: the subject of the email
    :param base: the base template of the email messagess
    :param template: name of the template file in ``templates/emails`` to use
    :type recipient: :class:`tuple` (:class:`str`, :class:`str`)
    :param recipient: 'To' (name, email) or just an email address
    :type sender: :class:`tuple` (:class:`str`, :class:`str`)
    :param sender: 'From' (name, email)
    :param org: organisation on which behalf the email is sent
    * `recipient` and `sender` are made available to the template as variables
    * In any email tuple, name may be ``None``
    * The subject is retrieved from a sufficiently-global template variable;
      typically set by placing something like
      ``{% set subject = "My Subject" %}``
      at the top of the template used (it may be inside some blocks
      (if, elif, ...) but not others (rewrap, block, ...).
      If it's not present, it defaults to "My Subject".
    * With regards to line lengths: :class:`email.mime.text.MIMEText` will
      (at least, in 2.7) encode the body of the text in base64 before sending
      it, text-wrapping the base64 data. You will therefore not have any
      problems with SMTP line length restrictions, and any concern to line
      lengths is purely aesthetic or to be nice to the MUA.
      :class:`RewrapExtension` may be used to wrap blocks of text nicely.
      Note that ``{{ variables }}`` in manually wrapped text can cause
      problems!
    """
    if not org and current_user and not current_user.is_anonymous:
        org = current_user.organisation
    jinja_env = flask.current_app.jinja_env

    if logo is None:
        if org and org.logo:
            logo = url_for("logo_image", token=org.logo.token, _external=True)
        else:
            logo = url_for("static", filename="images/banner-small.png", _external=True)

    if not base and org:
        if org.email_template_enabled and org.email_template:
            base = org.email_template

    if not base:
        base = app.config.get("DEFAULT_EMAIL_TEMPLATE")

    jinja_env = jinja_env.overlay(autoescape=False)

    def _jinja2_email(name, email):
        if name is None:
            hint = 'name was not set for email {0}'.format(email)
            name = jinja_env.undefined(name='name', hint=hint)
        return {"name": name, "email": email}

    if '\n' not in template and template.endswith(".html"):
        template = jinja_env.get_template(template)
    else:
        template = Template(template)

    kwargs["sender"] = _jinja2_email(*sender)
    if isinstance(recipient, str):
        recipient = (recipient, recipient, )
    kwargs["recipient"] = _jinja2_email(*recipient)
    if subject is not None:
        kwargs["subject"] = subject
    if reply_to is None:
        reply_to = sender

    rendered = template.make_module(vars=kwargs)
    if subject is None:
        subject = getattr(rendered, "subject", "Welcome to the NZ ORCID Hub")

    html_msg = base.format(
        EMAIL=kwargs["recipient"]["email"],
        SUBJECT=subject,
        MESSAGE=str(rendered),
        LOGO=logo,
        BASE_URL=url_for("index", _external=True)[:-1],
        INCLUDED_URL=kwargs.get("invitation_url", '') or kwargs.get("include_url", ''))

    plain_msg = html2text(html_msg)

    msg = emails.html(
        subject=subject,
        mail_from=(app.config.get("APP_NAME", "ORCID Hub"), app.config.get("MAIL_DEFAULT_SENDER")),
        html=html_msg,
        text=plain_msg)
    dkip_key_path = app.config["DKIP_KEY_PATH"]
    if os.path.exists(dkip_key_path):
        msg.dkim(key=open(dkip_key_path), domain="orcidhub.org.nz", selector="default")
    if cc_email:
        msg.cc.append(cc_email)
    msg.set_headers({"reply-to": reply_to})
    msg.mail_to.append(recipient)
    resp = msg.send(smtp=dict(host=app.config["MAIL_SERVER"], port=app.config["MAIL_PORT"]))
    if not resp.success:
        raise Exception("Failed to email the message. Please contact a Hub administrator!")


def new_invitation_token(length=5):
    """Generate a unique invitation token."""
    while True:
        token = ''.join(random.choice(string.ascii_letters + string.digits) for _ in range(length))
        if not (UserInvitation.select(SQL("1")).where(UserInvitation.token == token)
                | OrgInvitation.select(SQL("1")).where(OrgInvitation.token == token)).exists():
            break
    return token


def generate_confirmation_token(*args, expiration=1300000, **kwargs):
    """Generate Organisation registration confirmation token.

    Invitation Token Expiry for Admins is 15 days, whereas for researchers the token expiry is of 30 days.
    """
    serializer = TimedJSONWebSignatureSerializer(app.secret_key, expires_in=expiration)
    if len(kwargs) == 0:
        return serializer.dumps(args[0] if len(args) == 1 else args)
    else:
        return serializer.dumps(kwargs.values()[0] if len(kwargs) == 1 else kwargs)


def confirm_token(token, unsafe=False):
    """Genearate confirmaatin token."""
    serializer = TimedJSONWebSignatureSerializer(app.secret_key)
    # TODO: remove teh global SALT
    salt = app.config.get("SALT")
    try:
        if unsafe:
            try:
                data = serializer.loads_unsafe(token, salt=salt)
            except BadSignature:  # try again w/o the global salt
                data = serializer.loads_unsafe(token)
        else:
            try:
                data = serializer.loads(token, salt=salt)
            except BadSignature:  # try again w/o the global salt
                data = serializer.loads(token)
    except SignatureExpired as ex:
        return False, ex.payload

    return data


def append_qs(url, **qs):
    """Append new query strings to an arbitraty URL."""
    return url + ('&' if urlparse(url).query else '?') + urlencode(qs, doseq=True)


def track_event(category, action, label=None, value=0):
    """Track application events with Google Analytics."""
    ga_tracking_id = app.config.get("GA_TRACKING_ID")
    if not ga_tracking_id:
        return

    data = {
        "v": "1",  # API Version.
        "tid": ga_tracking_id,  # Tracking ID / Property ID.
        # Anonymous Client Identifier. Ideally, this should be a UUID that
        # is associated with particular user, device, or browser instance.
        "cid": current_user.uuid,
        "t": "event",  # Event hit type.
        "ec": category,  # Event category.
        "ea": action,  # Event action.
        "el": label,  # Event label.
        "ev": value,  # Event value, must be an integer
    }

    response = requests.post("http://www.google-analytics.com/collect", data=data)

    # If the request fails, this will raise a RequestException. Depending
    # on your application's needs, this may be a non-error and can be caught
    # by the caller.
    response.raise_for_status()
    # Returning response only for test, but can be used in application for some other reasons
    return response


def set_server_name():
    """Set the server name for batch processes."""
    if not app.config.get("SERVER_NAME"):
        if EXTERNAL_SP:
            app.config["SERVER_NAME"] = "127.0.0.1:5000"
        else:
            app.config[
                "SERVER_NAME"] = "orcidhub.org.nz" if ENV == "prod" else ENV + ".orcidhub.org.nz"


def send_work_funding_peer_review_invitation(inviter, org, email, first_name=None, last_name=None, task_id=None,
                                             invitation_template=None, token_expiry_in_sec=1300000, **kwargs):
    """Send a work, funding or peer review invitation to join ORCID Hub logging in via ORCID."""
    try:
        logger.info(f"*** Sending an invitation to '{first_name} <{email}>' "
                    f"submitted by {inviter} of {org}")

        email = email.lower()
        user, user_created = User.get_or_create(email=email)
        if user_created:
            user.created_by = inviter.id
        else:
            user.updated_by = inviter.id

        if first_name and not user.first_name:
            user.first_name = first_name

        if last_name and not user.last_name:
            user.last_name = last_name

        user.organisation = org
        user.roles |= Role.RESEARCHER
        token = new_invitation_token()
        with app.app_context():
            invitation_url = flask.url_for(
                "orcid_login",
                invitation_token=token,
                _external=True,
                _scheme="http" if app.debug else "https")
            send_email(
                invitation_template,
                recipient=(user.organisation.name, user.email),
                reply_to=(inviter.name, inviter.email),
                invitation_url=invitation_url,
                org_name=user.organisation.name,
                org=org,
                user=user)

        user.save()

        user_org, user_org_created = UserOrg.get_or_create(user=user, org=org)
        if user_org_created:
            user_org.created_by = inviter.id
        else:
            user_org.updated_by = inviter.id
        user_org.affiliations = 0
        user_org.save()

        ui = UserInvitation.create(
            task_id=task_id,
            invitee_id=user.id,
            inviter_id=inviter.id,
            org=org,
            email=email,
            first_name=first_name,
            last_name=last_name,
            affiliations=0,
            organisation=org.name,
            disambiguated_id=org.disambiguated_id,
            disambiguation_source=org.disambiguation_source,
            token=token)

        return ui

    except Exception as ex:
        logger.error(f"Exception occured while sending mails {ex}")
        raise ex


def create_or_update_work(user, org_id, records, *args, **kwargs):
    """Create or update work record of a user."""
    records = list(unique_everseen(records, key=lambda t: t.work_record.id))
    org = Organisation.get(id=org_id)
    client_id = org.orcid_client_id
    api = orcid_client.MemberAPI(org, user)

    profile_record = api.get_record()

    if profile_record:
        activities = profile_record.get("activities-summary")

        def is_org_rec(rec):
            return (rec.get("source").get("source-client-id")
                    and rec.get("source").get("source-client-id").get("path") == client_id)

        works = []

        for r in activities.get("works").get("group"):
            ws = r.get("work-summary")[0]
            if is_org_rec(ws):
                works.append(ws)

        taken_put_codes = {
            r.work_record.work_invitees.put_code
            for r in records if r.work_record.work_invitees.put_code
        }

        def match_put_code(records, work_record, work_invitees):
            """Match and assign put-code to a single work record and the existing ORCID records."""
            if work_invitees.put_code:
                return
            for r in records:
                put_code = r.get("put-code")
                if put_code in taken_put_codes:
                    continue

                if ((r.get("title") is None and r.get("title").get("title") is None
                     and r.get("title").get("title").get("value") is None and r.get("type") is None)
                        or (r.get("title").get("title").get("value") == work_record.title
                            and r.get("type") == work_record.type)):
                    work_invitees.put_code = put_code
                    work_invitees.save()
                    taken_put_codes.add(put_code)
                    app.logger.debug(
                        f"put-code {put_code} was asigned to the work record "
                        f"(ID: {work_record.id}, Task ID: {work_record.task_id})")
                    break

        for task_by_user in records:
            wr = task_by_user.work_record
            wi = task_by_user.work_record.work_invitees
            match_put_code(works, wr, wi)

        for task_by_user in records:
            wi = task_by_user.work_record.work_invitees

            try:
                put_code, orcid, created = api.create_or_update_work(task_by_user)
                if created:
                    wi.add_status_line(f"Work record was created.")
                else:
                    wi.add_status_line(f"Work record was updated.")
                wi.orcid = orcid
                wi.put_code = put_code

            except Exception as ex:
                logger.exception(f"For {user} encountered exception")
                exception_msg = ""
                if ex and ex.body:
                    exception_msg = json.loads(ex.body)
                wi.add_status_line(f"Exception occured processing the record: {exception_msg}.")
                wr.add_status_line(
                    f"Error processing record. Fix and reset to enable this record to be processed: {exception_msg}."
                )

            finally:
                wi.processed_at = datetime.utcnow()
                wr.save()
                wi.save()
    else:
        # TODO: Invitation resend in case user revokes organisation permissions
        app.logger.debug(f"Should resend an invite to the researcher asking for permissions")
        return


def create_or_update_peer_review(user, org_id, records, *args, **kwargs):
    """Create or update peer review record of a user."""
    records = list(unique_everseen(records, key=lambda t: t.peer_review_record.id))
    org = Organisation.get(id=org_id)
    client_id = org.orcid_client_id
    api = orcid_client.MemberAPI(org, user)

    profile_record = api.get_record()

    if profile_record:
        activities = profile_record.get("activities-summary")

        def is_org_rec(rec):
            return (rec.get("source").get("source-client-id")
                    and rec.get("source").get("source-client-id").get("path") == client_id)

        peer_reviews = []

        for r in activities.get("peer-reviews").get("group"):
            peer_review_summary = r.get("peer-review-summary")
            for ps in peer_review_summary:
                if is_org_rec(ps):
                    peer_reviews.append(ps)

        taken_put_codes = {
            r.peer_review_record.peer_review_invitee.put_code
            for r in records if r.peer_review_record.peer_review_invitee.put_code
        }

        def match_put_code(records, peer_review_record, peer_review_invitee, taken_external_id_values):
            """Match and assign put-code to a single peer review record and the existing ORCID records."""
            if peer_review_invitee.put_code:
                return
            for r in records:
                put_code = r.get("put-code")

                external_id_value = r.get("external-ids").get("external-id")[0].get("external-id-value") if r.get(
                    "external-ids") and r.get("external-ids").get("external-id") and r.get("external-ids").get(
                    "external-id")[0].get("external-id-value") else None

                if put_code in taken_put_codes:
                    continue

                if (r.get("review-group-id")
                        and r.get("review-group-id") == peer_review_record.review_group_id
                        and external_id_value in taken_external_id_values):  # noqa: E127
                    peer_review_invitee.put_code = put_code
                    peer_review_invitee.save()
                    taken_put_codes.add(put_code)
                    app.logger.debug(
                        f"put-code {put_code} was asigned to the peer review record "
                        f"(ID: {peer_review_record.id}, Task ID: {peer_review_record.task_id})")
                    break

        for task_by_user in records:
            pr = task_by_user.peer_review_record
            pi = pr.peer_review_invitee

            external_ids = PeerReviewExternalId.select().where(PeerReviewExternalId.peer_review_record_id == pr.id)
            taken_external_id_values = {ei.value for ei in external_ids if ei.value}
            match_put_code(peer_reviews, pr, pi, taken_external_id_values)

        for task_by_user in records:
            pr = task_by_user.peer_review_record
            pi = pr.peer_review_invitee

            try:
                put_code, orcid, created = api.create_or_update_peer_review(task_by_user)
                if created:
                    pi.add_status_line(f"Peer review record was created.")
                else:
                    pi.add_status_line(f"Peer review record was updated.")
                pi.orcid = orcid
                pi.put_code = put_code

            except Exception as ex:
                logger.exception(f"For {user} encountered exception")
                exception_msg = ""
                if ex and ex.body:
                    exception_msg = json.loads(ex.body)
                pi.add_status_line(f"Exception occured processing the record: {exception_msg}.")
                pr.add_status_line(
                    f"Error processing record. Fix and reset to enable this record to be processed: {exception_msg}."
                )

            finally:
                pi.processed_at = datetime.utcnow()
                pr.save()
                pi.save()
    else:
        # TODO: Invitation resend in case user revokes organisation permissions
        app.logger.debug(f"Should resend an invite to the researcher asking for permissions")
        return


def create_or_update_funding(user, org_id, records, *args, **kwargs):
    """Create or update funding record of a user."""
    records = list(unique_everseen(records, key=lambda t: t.funding_record.id))
    org = Organisation.get(id=org_id)
    client_id = org.orcid_client_id
    api = orcid_client.MemberAPI(org, user)

    profile_record = api.get_record()

    if profile_record:
        activities = profile_record.get("activities-summary")

        def is_org_rec(rec):
            return (rec.get("source").get("source-client-id")
                    and rec.get("source").get("source-client-id").get("path") == client_id)

        fundings = []

        for r in activities.get("fundings").get("group"):
            fs = r.get("funding-summary")[0]
            if is_org_rec(fs):
                fundings.append(fs)

        taken_put_codes = {
            r.funding_record.funding_invitees.put_code
            for r in records if r.funding_record.funding_invitees.put_code
        }

        def match_put_code(records, funding_record, funding_invitees):
            """Match and asign put-code to a single funding record and the existing ORCID records."""
            if funding_invitees.put_code:
                return
            for r in records:
                put_code = r.get("put-code")
                if put_code in taken_put_codes:
                    continue

                if ((r.get("title") is None and r.get("title").get("title") is None
                     and r.get("title").get("title").get("value") is None and r.get("type") is None
                     and r.get("organization") is None
                     and r.get("organization").get("name") is None)
                        or (r.get("title").get("title").get("value") == funding_record.title
                            and r.get("type") == funding_record.type
                            and r.get("organization").get("name") == funding_record.org_name)):
                    funding_invitees.put_code = put_code
                    funding_invitees.save()
                    taken_put_codes.add(put_code)
                    app.logger.debug(
                        f"put-code {put_code} was asigned to the funding record "
                        f"(ID: {funding_record.id}, Task ID: {funding_record.task_id})")
                    break

        for task_by_user in records:
            fr = task_by_user.funding_record
            fi = task_by_user.funding_record.funding_invitees
            match_put_code(fundings, fr, fi)

        for task_by_user in records:
            fi = task_by_user.funding_record.funding_invitees

            try:
                put_code, orcid, created = api.create_or_update_funding(task_by_user)
                if created:
                    fi.add_status_line(f"Funding record was created.")
                else:
                    fi.add_status_line(f"Funding record was updated.")
                fi.orcid = orcid
                fi.put_code = put_code

            except Exception as ex:
                logger.exception(f"For {user} encountered exception")
                exception_msg = ""
                if ex and ex.body:
                    exception_msg = json.loads(ex.body)
                fi.add_status_line(f"Exception occured processing the record: {exception_msg}.")
                fr.add_status_line(
                    f"Error processing record. Fix and reset to enable this record to be processed: {exception_msg}."
                )

            finally:
                fi.processed_at = datetime.utcnow()
                fr.save()
                fi.save()
    else:
        # TODO: Invitation resend in case user revokes organisation permissions
        app.logger.debug(f"Should resend an invite to the researcher asking for permissions")
        return


@rq.job(timeout=300)
def send_user_invitation(inviter,
                         org,
                         email,
                         first_name,
                         last_name,
                         affiliation_types=None,
                         orcid=None,
                         department=None,
                         organisation=None,
                         city=None,
                         state=None,
                         country=None,
                         course_or_role=None,
                         start_date=None,
                         end_date=None,
                         affiliations=None,
                         disambiguated_id=None,
                         disambiguation_source=None,
                         task_id=None,
                         cc_email=None,
                         token_expiry_in_sec=1300000,
                         **kwargs):
    """Send an invitation to join ORCID Hub logging in via ORCID."""
    try:
        if isinstance(inviter, int):
            inviter = User.get(id=inviter)
        if isinstance(org, int):
            org = Organisation.get(id=org)
        if isinstance(start_date, list):
            start_date = PartialDate(*start_date)
        if isinstance(end_date, list):
            end_date = PartialDate(*end_date)
        set_server_name()
        logger.info(f"*** Sending an invitation to '{first_name} {last_name} <{email}>' "
                    f"submitted by {inviter} of {org} for affiliations: {affiliation_types}")

        email = email.lower()
        user, user_created = User.get_or_create(email=email)
        if user_created:
            user.first_name = first_name
            user.last_name = last_name
        user.organisation = org
        user.roles |= Role.RESEARCHER
        token = new_invitation_token()
        with app.app_context():
            invitation_url = flask.url_for(
                "orcid_login",
                invitation_token=token,
                _external=True,
                _scheme="http" if app.debug else "https")
            send_email(
                "email/researcher_invitation.html",
                recipient=(user.organisation.name, user.email),
                reply_to=(inviter.name, inviter.email),
                cc_email=cc_email,
                invitation_url=invitation_url,
                org_name=user.organisation.name,
                org=org,
                user=user)

        user.save()

        user_org, user_org_created = UserOrg.get_or_create(user=user, org=org)
        if user_org_created:
            user_org.created_by = inviter.id
        else:
            user_org.updated_by = inviter.id

        if affiliations is None and affiliation_types:
            affiliations = 0
            if affiliation_types & {"faculty", "staff"}:
                affiliations = Affiliation.EMP
            if affiliation_types & {"student", "alum"}:
                affiliations |= Affiliation.EDU
        user_org.affiliations = affiliations

        user_org.save()
        ui = UserInvitation.create(
            task_id=task_id,
            invitee_id=user.id,
            inviter_id=inviter.id,
            org=org,
            email=email,
            first_name=first_name,
            last_name=last_name,
            orcid=orcid,
            department=department,
            organisation=organisation,
            city=city,
            state=state,
            country=country,
            course_or_role=course_or_role,
            start_date=start_date,
            end_date=end_date,
            affiliations=affiliations,
            disambiguated_id=disambiguated_id,
            disambiguation_source=disambiguation_source,
            token=token)

        status = "The invitation sent at " + datetime.utcnow().isoformat(timespec="seconds")
        (AffiliationRecord.update(status=AffiliationRecord.status + "\n" + status).where(
            AffiliationRecord.status.is_null(False), AffiliationRecord.email == email).execute())
        (AffiliationRecord.update(status=status).where(AffiliationRecord.status.is_null(),
                                                       AffiliationRecord.email == email).execute())
        return ui.id

    except Exception as ex:
        logger.exception(f"Exception occured while sending mails {ex}")
        raise


def unique_everseen(iterable, key=None):
    """List unique elements, preserving order. Remember all elements ever seen.

    The snippet is taken form https://docs.python.org/3.6/library/itertools.html#itertools-recipes
    >>> unique_everseen('AAAABBBCCDAABBB')
    A B C D
    >>> unique_everseen('ABBCcAD', str.lower)
    A B C D
    """
    seen = set()
    seen_add = seen.add
    if key is None:
        for element in filterfalse(seen.__contains__, iterable):
            seen_add(element)
            yield element
    else:
        for element in iterable:
            k = key(element)
            if k not in seen:
                seen_add(k)
                yield element


def create_or_update_researcher_url(user, org_id, records, *args, **kwargs):
    """Create or update researcher url record of a user."""
    records = list(unique_everseen(records, key=lambda t: t.researcher_url_record.id))
    org = Organisation.get(id=org_id)
    client_id = org.orcid_client_id
    profile_record = None
    token = OrcidToken.select(OrcidToken.access_token).where(OrcidToken.user_id == user.id, OrcidToken.org_id == org.id,
                                                             OrcidToken.scope.contains("/person/update")).first()
    if token:
        api = orcid_client.MemberAPI(org, user, access_token=token.access_token)
        profile_record = api.get_record()
    if profile_record:
        activities = profile_record.get("person")

        def is_org_rec(rec):
            return (rec.get("source").get("source-client-id")
                    and rec.get("source").get("source-client-id").get("path") == client_id)

        researcher_urls = [
            r for r in (activities.get("researcher-urls").get("researcher-url")) if is_org_rec(r)
        ]

        taken_put_codes = {
            r.researcher_url_record.put_code
            for r in records if r.researcher_url_record.put_code
        }

        def match_put_code(records, researcher_url_record):
            """Match and assign put-code to the existing ORCID records."""
            for r in records:
                try:
                    orcid, put_code = r.get('path').split("/")[-3::2]
                except Exception:
                    app.logger.exception("Failed to get ORCID iD/put-code from the response.")
                    raise Exception("Failed to get ORCID iD/put-code from the response.")

                if (r.get("url-name") == researcher_url_record.url_name
                    and get_val(r, "url", "value") == researcher_url_record.url_value
                    and get_val(r, "visibility") == researcher_url_record.visibility
                    and get_val(r, "display-index") == researcher_url_record.display_index):         # noqa: E129
                    researcher_url_record.put_code = put_code
                    researcher_url_record.orcid = orcid
                    return True

                if researcher_url_record.put_code:
                    return

                if put_code in taken_put_codes:
                    continue

                if ((r.get("url-name") is None and get_val(r, "url", "value") is None)
                    or (r.get("url-name") == researcher_url_record.url_name
                        and get_val(r, "url", "value") == researcher_url_record.url_value)):
                    researcher_url_record.put_code = put_code
                    researcher_url_record.orcid = orcid
                    taken_put_codes.add(put_code)
                    app.logger.debug(
                        f"put-code {put_code} was asigned to the researcher url record "
                        f"(ID: {researcher_url_record.id}, Task ID: {researcher_url_record.task_id})")
                    break

        for task_by_user in records:
            try:
                rr = task_by_user.researcher_url_record
                no_orcid_call = match_put_code(researcher_urls, rr)

                if no_orcid_call:
                    rr.add_status_line("Researcher url record unchanged.")
                else:
                    put_code, orcid, created = api.create_or_update_researcher_url(**rr._data)
                    if created:
                        rr.add_status_line("Researcher Url record was created.")
                    else:
                        rr.add_status_line("Researcher Url record was updated.")
                    rr.orcid = orcid
                    rr.put_code = put_code
            except ApiException as ex:
                if ex.status == 404:
                    rr.put_code = None
                elif ex.status == 401:
                    token.delete_instance()
                logger.exception(f'Exception occured {ex}')
                rr.add_status_line(f"ApiException: {ex}")
            except Exception as ex:
                logger.exception(f"For {user} encountered exception")
                rr.add_status_line(f"Exception occured processing the record: {ex}.")

            finally:
                rr.processed_at = datetime.utcnow()
                rr.save()
    else:
        # TODO: Invitation resend in case user revokes organisation permissions
        app.logger.debug(f"Should resend an invite to the researcher asking for permissions")
        return


def create_or_update_other_name(user, org_id, records, *args, **kwargs):
    """Create or update Other name record of a user."""
    records = list(unique_everseen(records, key=lambda t: t.other_name_record.id))
    org = Organisation.get(id=org_id)
    client_id = org.orcid_client_id
    profile_record = None
    token = OrcidToken.select(OrcidToken.access_token).where(OrcidToken.user_id == user.id, OrcidToken.org_id == org.id,
                                                             OrcidToken.scope.contains("/person/update")).first()
    if token:
        api = orcid_client.MemberAPI(org, user, access_token=token.access_token)
        profile_record = api.get_record()
    if profile_record:
        activities = profile_record.get("person")

        def is_org_rec(rec):
            return (rec.get("source").get("source-client-id")
                    and rec.get("source").get("source-client-id").get("path") == client_id)

        other_name_records = [
            r for r in (activities.get("other-names").get("other-name")) if is_org_rec(r)
        ]

        taken_put_codes = {
            r.other_name_record.put_code
            for r in records if r.other_name_record.put_code
        }

        def match_put_code(records, other_name_record):
            """Match and assign put-code to the existing ORCID records."""
            for r in records:
                try:
                    orcid, put_code = r.get('path').split("/")[-3::2]
                except Exception:
                    app.logger.exception("Failed to get ORCID iD/put-code from the response.")
                    raise Exception("Failed to get ORCID iD/put-code from the response.")

                if (r.get("content") == other_name_record.content
                    and get_val(r, "visibility") == other_name_record.visibility
                    and get_val(r, "display-index") == other_name_record.display_index):         # noqa: E129
                    other_name_record.put_code = put_code
                    other_name_record.orcid = orcid
                    return True

                if other_name_record.put_code:
                    return

                if put_code in taken_put_codes:
                    continue

                if (r.get("content") is None or r.get("content") == other_name_record.content):
                    other_name_record.put_code = put_code
                    other_name_record.orcid = orcid
                    taken_put_codes.add(put_code)
                    app.logger.debug(
                        f"put-code {put_code} was asigned to the other name record "
                        f"(ID: {other_name_record.id}, Task ID: {other_name_record.task_id})")
                    break

        for task_by_user in records:
            try:
                rr = task_by_user.other_name_record
                no_orcid_call = match_put_code(other_name_records, rr)

                if no_orcid_call:
                    rr.add_status_line("Other Name url record unchanged.")
                else:
                    put_code, orcid, created = api.create_or_update_other_name(**rr._data)
                    if created:
                        rr.add_status_line("Other Name record was created.")
                    else:
                        rr.add_status_line("Other Name record was updated.")
                    rr.orcid = orcid
                    rr.put_code = put_code
            except ApiException as ex:
                if ex.status == 404:
                    rr.put_code = None
                elif ex.status == 401:
                    token.delete_instance()
                logger.exception(f'Exception occured {ex}')
                rr.add_status_line(f"ApiException: {ex}")
            except Exception as ex:
                logger.exception(f"For {user} encountered exception")
                rr.add_status_line(f"Exception occured processing the record: {ex}.")

            finally:
                rr.processed_at = datetime.utcnow()
                rr.save()
    else:
        # TODO: Invitation resend in case user revokes organisation permissions
        app.logger.debug(f"Should resend an invite to the researcher asking for permissions")
        return


def create_or_update_affiliations(user, org_id, records, *args, **kwargs):
    """Create or update affiliation record of a user.

    1. Retries user edurcation and employment summamy from ORCID;
    2. Match the recodrs with the summary;
    3. If there is match update the record;
    4. If no match create a new one.
    """
    records = list(unique_everseen(records, key=lambda t: t.affiliation_record.id))
    org = Organisation.get(id=org_id)
    client_id = org.orcid_client_id
    api = orcid_client.MemberAPI(org, user)
    profile_record = api.get_record()
    if profile_record:
        activities = profile_record.get("activities-summary")

        def is_org_rec(rec):
            return (rec.get("source").get("source-client-id")
                    and rec.get("source").get("source-client-id").get("path") == client_id)

        employments = [
            r for r in (activities.get("employments").get("employment-summary")) if is_org_rec(r)
        ]
        educations = [
            r for r in (activities.get("educations").get("education-summary")) if is_org_rec(r)
        ]

        taken_put_codes = {
            r.affiliation_record.put_code
            for r in records if r.affiliation_record.put_code
        }

        def match_put_code(records, affiliation_record):
            """Match and asign put-code to a single affiliation record and the existing ORCID records."""
            for r in records:
                try:
                    orcid, put_code = r.get('path').split("/")[-3::2]
                except Exception:
                    app.logger.exception("Failed to get ORCID iD/put-code from the response.")
                    raise Exception("Failed to get ORCID iD/put-code from the response.")
                start_date = affiliation_record.start_date.as_orcid_dict() if affiliation_record.start_date else None
                end_date = affiliation_record.end_date.as_orcid_dict() if affiliation_record.end_date else None

                if (r.get("start-date") == start_date and r.get(
                    "end-date") == end_date and r.get(
                    "department-name") == affiliation_record.department
                    and r.get("role-title") == affiliation_record.role
                    and get_val(r, "organization", "name") == affiliation_record.organisation
                    and get_val(r, "organization", "address", "city") == affiliation_record.city
                    and get_val(r, "organization", "address", "region") == affiliation_record.state
                    and get_val(r, "organization", "address", "country") == affiliation_record.country
                    and get_val(r, "organization", "disambiguated-organization",
                                "disambiguated-organization-identifier") == affiliation_record.disambiguated_id
                    and get_val(r, "organization", "disambiguated-organization",
                                "disambiguation-source") == affiliation_record.disambiguation_source):
                    affiliation_record.put_code = put_code
                    affiliation_record.orcid = orcid
                    return True

                if affiliation_record.put_code:
                    return

                if put_code in taken_put_codes:
                    continue

                if ((r.get("start-date") is None and r.get("end-date") is None and r.get(
                    "department-name") is None and r.get("role-title") is None)
                    or (r.get("start-date") == start_date and r.get("department-name") == affiliation_record.department
                        and r.get("role-title") == affiliation_record.role)):
                    affiliation_record.put_code = put_code
                    affiliation_record.orcid = orcid
                    taken_put_codes.add(put_code)
                    app.logger.debug(
                        f"put-code {put_code} was asigned to the affiliation record "
                        f"(ID: {affiliation_record.id}, Task ID: {affiliation_record.task_id})")
                    break

        for task_by_user in records:
            try:
                ar = task_by_user.affiliation_record
                at = ar.affiliation_type.lower()
                no_orcid_call = False

                if at in EMP_CODES:
                    no_orcid_call = match_put_code(employments, ar)
                    affiliation = Affiliation.EMP
                elif at in EDU_CODES:
                    no_orcid_call = match_put_code(educations, ar)
                    affiliation = Affiliation.EDU
                else:
                    logger.info(f"For {user} not able to determine affiliaton type with {org}")
                    ar.add_status_line(
                        f"Unsupported affiliation type '{at}' allowed values are: " + ', '.join(
                            at for at in AFFILIATION_TYPES))
                    ar.save()
                    continue

                if no_orcid_call:
                    ar.add_status_line(f"{str(affiliation)} record unchanged.")
                else:
                    put_code, orcid, created = api.create_or_update_affiliation(
                        affiliation=affiliation, **ar._data)
                    if created:
                        ar.add_status_line(f"{str(affiliation)} record was created.")
                    else:
                        ar.add_status_line(f"{str(affiliation)} record was updated.")
                    ar.orcid = orcid
                    ar.put_code = put_code

            except Exception as ex:
                logger.exception(f"For {user} encountered exception")
                ar.add_status_line(f"Exception occured processing the record: {ex}.")

            finally:
                ar.processed_at = datetime.utcnow()
                ar.save()
    else:
        for task_by_user in records:
            user = User.get(
                email=task_by_user.affiliation_record.email, organisation=task_by_user.org)
            user_org = UserOrg.get(user=user, org=task_by_user.org)
            token = new_invitation_token()
            with app.app_context():
                invitation_url = flask.url_for(
                    "orcid_login",
                    invitation_token=token,
                    _external=True,
                    _scheme="http" if app.debug else "https")
                send_email(
                    "email/researcher_reinvitation.html",
                    recipient=(user.organisation.name, user.email),
                    reply_to=(task_by_user.created_by.name, task_by_user.created_by.email),
                    invitation_url=invitation_url,
                    org_name=user.organisation.name,
                    org=org,
                    user=user)
            UserInvitation.create(
                invitee_id=user.id,
                inviter_id=task_by_user.created_by.id,
                org=org,
                email=user.email,
                first_name=user.first_name,
                last_name=user.last_name,
                orcid=user.orcid,
                organisation=org.name,
                city=org.city,
                state=org.state,
                country=org.country,
                start_date=task_by_user.affiliation_record.start_date,
                end_date=task_by_user.affiliation_record.end_date,
                affiliations=user_org.affiliations,
                disambiguated_id=org.disambiguated_id,
                disambiguation_source=org.disambiguation_source,
                token=token)

            status = "Exception occured while accessing user's profile. " \
                     "Hence, The invitation resent at " + datetime.utcnow().isoformat(timespec="seconds")
            (AffiliationRecord.update(status=AffiliationRecord.status + "\n" + status).where(
                AffiliationRecord.status.is_null(False),
                AffiliationRecord.email == user.email).execute())
            (AffiliationRecord.update(status=status).where(
                AffiliationRecord.status.is_null(),
                AffiliationRecord.email == user.email).execute())
            return


def process_work_records(max_rows=20):
    """Process uploaded work records."""
    set_server_name()
    task_ids = set()
    work_ids = set()
    """This query is to retrieve Tasks associated with work records, which are not processed but are active"""

    tasks = (Task.select(
        Task, WorkRecord, WorkInvitees, User,
        UserInvitation.id.alias("invitation_id"), OrcidToken).where(
            WorkRecord.processed_at.is_null(), WorkInvitees.processed_at.is_null(),
            WorkRecord.is_active,
            (OrcidToken.id.is_null(False)
             | ((WorkInvitees.status.is_null())
                | (WorkInvitees.status.contains("sent").__invert__())))).join(
                    WorkRecord, on=(Task.id == WorkRecord.task_id)).join(
                        WorkInvitees, on=(WorkRecord.id == WorkInvitees.work_record_id)).join(
                            User,
                            JOIN.LEFT_OUTER,
                            on=((User.email == WorkInvitees.email)
                                | ((User.orcid == WorkInvitees.orcid)
                                   & (User.organisation_id == Task.org_id)))).join(
                                       Organisation,
                                       JOIN.LEFT_OUTER,
                                       on=(Organisation.id == Task.org_id)).join(
                                           UserOrg,
                                           JOIN.LEFT_OUTER,
                                           on=((UserOrg.user_id == User.id)
                                               & (UserOrg.org_id == Organisation.id))).join(
                                                   UserInvitation,
                                                   JOIN.LEFT_OUTER,
                                                   on=((UserInvitation.email == WorkInvitees.email)
                                                       & (UserInvitation.task_id == Task.id))).
             join(
                 OrcidToken,
                 JOIN.LEFT_OUTER,
                 on=((OrcidToken.user_id == User.id)
                     & (OrcidToken.org_id == Organisation.id)
                     & (OrcidToken.scope.contains("/activities/update")))).limit(max_rows))

    for (task_id, org_id, work_record_id, user), tasks_by_user in groupby(tasks, lambda t: (
            t.id,
            t.org_id,
            t.work_record.id,
            t.work_record.work_invitees.user,)):
        # If we have the token associated to the user then update the work record,
        # otherwise send him an invite
        if (user.id is None or user.orcid is None or not OrcidToken.select().where(
            (OrcidToken.user_id == user.id) & (OrcidToken.org_id == org_id)
                & (OrcidToken.scope.contains("/activities/update"))).exists()):  # noqa: E127, E129

            for k, tasks in groupby(
                    tasks_by_user,
                    lambda t: (
                        t.created_by,
                        t.org,
                        t.work_record.work_invitees.email,
                        t.work_record.work_invitees.first_name,
                        t.work_record.work_invitees.last_name, )
            ):  # noqa: E501
                email = k[2]
                token_expiry_in_sec = 2600000
                status = "The invitation sent at " + datetime.utcnow().isoformat(
                    timespec="seconds")
                try:
                    # For researcher invitation the expiry is 30 days, if it is reset then it is 2 weeks.
                    if WorkInvitees.select().where(WorkInvitees.email == email, WorkInvitees.status
                                                   ** "%reset%").count() != 0:
                        token_expiry_in_sec = 1300000
                    send_work_funding_peer_review_invitation(
                        *k,
                        task_id=task_id,
                        token_expiry_in_sec=token_expiry_in_sec,
                        invitation_template="email/work_invitation.html")

                    (WorkInvitees.update(status=WorkInvitees.status + "\n" + status).where(
                        WorkInvitees.status.is_null(False), WorkInvitees.email == email).execute())
                    (WorkInvitees.update(status=status).where(
                        WorkInvitees.status.is_null(), WorkInvitees.email == email).execute())
                except Exception as ex:
                    (WorkInvitees.update(
                        processed_at=datetime.utcnow(),
                        status=f"Failed to send an invitation: {ex}.").where(
                            WorkInvitees.email == email,
                            WorkInvitees.processed_at.is_null())).execute()
        else:
            create_or_update_work(user, org_id, tasks_by_user)
        task_ids.add(task_id)
        work_ids.add(work_record_id)

    for work_record in WorkRecord.select().where(WorkRecord.id << work_ids):
        # The Work record is processed for all invitees
        if not (WorkInvitees.select().where(
                WorkInvitees.work_record_id == work_record.id,
                WorkInvitees.processed_at.is_null()).exists()):
            work_record.processed_at = datetime.utcnow()
            if not work_record.status or "error" not in work_record.status:
                work_record.add_status_line("Work record is processed.")
            work_record.save()

    for task in Task.select().where(Task.id << task_ids):
        # The task is completed (Once all records are processed):
        if not (WorkRecord.select().where(WorkRecord.task_id == task.id, WorkRecord.processed_at.is_null()).exists()):
            task.completed_at = datetime.utcnow()
            task.save()
            error_count = WorkRecord.select().where(
                WorkRecord.task_id == task.id, WorkRecord.status**"%error%").count()
            row_count = task.record_count

            with app.app_context():
                export_url = flask.url_for(
                    "workrecord.export",
                    export_type="json",
                    _scheme="http" if EXTERNAL_SP else "https",
                    task_id=task.id,
                    _external=True)
                send_email(
                    "email/work_task_completed.html",
                    subject="Work Process Update",
                    recipient=(task.created_by.name, task.created_by.email),
                    error_count=error_count,
                    row_count=row_count,
                    export_url=export_url,
                    task_name="Work",
                    filename=task.filename)


def process_peer_review_records(max_rows=20):
    """Process uploaded peer_review records."""
    set_server_name()
    task_ids = set()
    peer_review_ids = set()
    """This query is to retrieve Tasks associated with peer review records, which are not processed but are active"""
    tasks = (Task.select(
        Task, PeerReviewRecord, PeerReviewInvitee, User,
        UserInvitation.id.alias("invitation_id"), OrcidToken).where(
            PeerReviewRecord.processed_at.is_null(), PeerReviewInvitee.processed_at.is_null(),
            PeerReviewRecord.is_active,
            (OrcidToken.id.is_null(False)
             | ((PeerReviewInvitee.status.is_null())
                | (PeerReviewInvitee.status.contains("sent").__invert__())))).join(
                    PeerReviewRecord, on=(Task.id == PeerReviewRecord.task_id)).join(
                        PeerReviewInvitee,
                        on=(PeerReviewRecord.id == PeerReviewInvitee.peer_review_record_id)).join(
                            User,
                            JOIN.LEFT_OUTER,
                            on=((User.email == PeerReviewInvitee.email)
                                | ((User.orcid == PeerReviewInvitee.orcid)
                                   & (User.organisation_id == Task.org_id)))).join(
                                       Organisation,
                                       JOIN.LEFT_OUTER,
                                       on=(Organisation.id == Task.org_id)).join(
                                           UserOrg,
                                           JOIN.LEFT_OUTER,
                                           on=((UserOrg.user_id == User.id)
                                               & (UserOrg.org_id == Organisation.id))).
             join(
                 UserInvitation,
                 JOIN.LEFT_OUTER,
                 on=((UserInvitation.email == PeerReviewInvitee.email)
                     & (UserInvitation.task_id == Task.id))).join(
                         OrcidToken,
                         JOIN.LEFT_OUTER,
                         on=((OrcidToken.user_id == User.id)
                             & (OrcidToken.org_id == Organisation.id)
                             & (OrcidToken.scope.contains("/activities/update")))).limit(max_rows))

    for (task_id, org_id, peer_review_record_id, user), tasks_by_user in groupby(tasks, lambda t: (
            t.id,
            t.org_id,
            t.peer_review_record.id,
            t.peer_review_record.peer_review_invitee.user,)):
        """If we have the token associated to the user then update the peer record, otherwise send him an invite"""
        if (user.id is None or user.orcid is None or not OrcidToken.select().where(
            (OrcidToken.user_id == user.id) & (OrcidToken.org_id == org_id)
                & (OrcidToken.scope.contains("/activities/update"))).exists()):  # noqa: E127, E129

            for k, tasks in groupby(
                    tasks_by_user,
                    lambda t: (
                        t.created_by,
                        t.org,
                        t.peer_review_record.peer_review_invitee.email,
                        t.peer_review_record.peer_review_invitee.first_name,
                        t.peer_review_record.peer_review_invitee.last_name, )
            ):  # noqa: E501
                email = k[2]
                token_expiry_in_sec = 2600000
                status = "The invitation sent at " + datetime.utcnow().isoformat(
                    timespec="seconds")
                try:
                    if PeerReviewInvitee.select().where(PeerReviewInvitee.email == email,
                                                        PeerReviewInvitee.status
                                                        ** "%reset%").count() != 0:
                        token_expiry_in_sec = 1300000
                    send_work_funding_peer_review_invitation(
                        *k,
                        task_id=task_id,
                        token_expiry_in_sec=token_expiry_in_sec,
                        invitation_template="email/peer_review_invitation.html")

                    (PeerReviewInvitee.update(
                        status=PeerReviewInvitee.status + "\n" + status).where(
                            PeerReviewInvitee.status.is_null(False),
                            PeerReviewInvitee.email == email).execute())
                    (PeerReviewInvitee.update(status=status).where(
                        PeerReviewInvitee.status.is_null(),
                        PeerReviewInvitee.email == email).execute())
                except Exception as ex:
                    (PeerReviewInvitee.update(
                        processed_at=datetime.utcnow(),
                        status=f"Failed to send an invitation: {ex}.").where(
                            PeerReviewInvitee.email == email,
                            PeerReviewInvitee.processed_at.is_null())).execute()
        else:
            create_or_update_peer_review(user, org_id, tasks_by_user)
        task_ids.add(task_id)
        peer_review_ids.add(peer_review_record_id)

    for peer_review_record in PeerReviewRecord.select().where(PeerReviewRecord.id << peer_review_ids):
        # The Peer Review record is processed for all invitees
        if not (PeerReviewInvitee.select().where(
                PeerReviewInvitee.peer_review_record_id == peer_review_record.id,
                PeerReviewInvitee.processed_at.is_null()).exists()):
            peer_review_record.processed_at = datetime.utcnow()
            if not peer_review_record.status or "error" not in peer_review_record.status:
                peer_review_record.add_status_line("Peer Review record is processed.")
            peer_review_record.save()

    for task in Task.select().where(Task.id << task_ids):
        # The task is completed (Once all records are processed):
        if not (PeerReviewRecord.select().where(PeerReviewRecord.task_id == task.id,
                                                PeerReviewRecord.processed_at.is_null()).exists()):
            task.completed_at = datetime.utcnow()
            task.save()
            error_count = PeerReviewRecord.select().where(
                PeerReviewRecord.task_id == task.id, PeerReviewRecord.status ** "%error%").count()
            row_count = task.record_count

            with app.app_context():
                export_url = flask.url_for(
                    "peerreviewrecord.export",
                    export_type="json",
                    _scheme="http" if EXTERNAL_SP else "https",
                    task_id=task.id,
                    _external=True)
                send_email(
                    "email/work_task_completed.html",
                    subject="Peer Review Process Update",
                    recipient=(task.created_by.name, task.created_by.email),
                    error_count=error_count,
                    row_count=row_count,
                    export_url=export_url,
                    task_name="Peer Review",
                    filename=task.filename)


def process_funding_records(max_rows=20):
    """Process uploaded affiliation records."""
    set_server_name()
    task_ids = set()
    funding_ids = set()
    """This query is to retrieve Tasks associated with funding records, which are not processed but are active"""
    tasks = (Task.select(
        Task, FundingRecord, FundingInvitees, User,
        UserInvitation.id.alias("invitation_id"), OrcidToken).where(
            FundingRecord.processed_at.is_null(), FundingInvitees.processed_at.is_null(),
            FundingRecord.is_active,
            (OrcidToken.id.is_null(False)
             | ((FundingInvitees.status.is_null())
                | (FundingInvitees.status.contains("sent").__invert__())))).join(
                    FundingRecord, on=(Task.id == FundingRecord.task_id)).join(
                        FundingInvitees,
                        on=(FundingRecord.id == FundingInvitees.funding_record_id)).join(
                            User,
                            JOIN.LEFT_OUTER,
                            on=((User.email == FundingInvitees.email)
                                | ((User.orcid == FundingInvitees.orcid)
                                   & (User.organisation_id == Task.org_id)))).join(
                                       Organisation,
                                       JOIN.LEFT_OUTER,
                                       on=(Organisation.id == Task.org_id)).join(
                                           UserOrg,
                                           JOIN.LEFT_OUTER,
                                           on=((UserOrg.user_id == User.id)
                                               & (UserOrg.org_id == Organisation.id))).
             join(
                 UserInvitation,
                 JOIN.LEFT_OUTER,
                 on=((UserInvitation.email == FundingInvitees.email)
                     & (UserInvitation.task_id == Task.id))).join(
                         OrcidToken,
                         JOIN.LEFT_OUTER,
                         on=((OrcidToken.user_id == User.id)
                             & (OrcidToken.org_id == Organisation.id)
                             & (OrcidToken.scope.contains("/activities/update")))).limit(max_rows))

    for (task_id, org_id, funding_record_id, user), tasks_by_user in groupby(tasks, lambda t: (
            t.id,
            t.org_id,
            t.funding_record.id,
            t.funding_record.funding_invitees.user,)):
        """If we have the token associated to the user then update the funding record, otherwise send him an invite"""
        if (user.id is None or user.orcid is None or not OrcidToken.select().where(
            (OrcidToken.user_id == user.id) & (OrcidToken.org_id == org_id)
                & (OrcidToken.scope.contains("/activities/update"))).exists()):  # noqa: E127, E129

            for k, tasks in groupby(
                    tasks_by_user,
                    lambda t: (
                        t.created_by,
                        t.org,
                        t.funding_record.funding_invitees.email,
                        t.funding_record.funding_invitees.first_name,
                        t.funding_record.funding_invitees.last_name, )
            ):  # noqa: E501
                email = k[2]
                token_expiry_in_sec = 2600000
                status = "The invitation sent at " + datetime.utcnow().isoformat(
                    timespec="seconds")
                try:
                    if FundingInvitees.select().where(FundingInvitees.email == email,
                                                      FundingInvitees.status
                                                      ** "%reset%").count() != 0:
                        token_expiry_in_sec = 1300000
                    send_work_funding_peer_review_invitation(
                        *k,
                        task_id=task_id,
                        token_expiry_in_sec=token_expiry_in_sec,
                        invitation_template="email/funding_invitation.html")

                    (FundingInvitees.update(status=FundingInvitees.status + "\n" + status).where(
                        FundingInvitees.status.is_null(False),
                        FundingInvitees.email == email).execute())
                    (FundingInvitees.update(status=status).where(
                        FundingInvitees.status.is_null(),
                        FundingInvitees.email == email).execute())
                except Exception as ex:
                    (FundingInvitees.update(
                        processed_at=datetime.utcnow(),
                        status=f"Failed to send an invitation: {ex}.").where(
                            FundingInvitees.email == email,
                            FundingInvitees.processed_at.is_null())).execute()
        else:
            create_or_update_funding(user, org_id, tasks_by_user)
        task_ids.add(task_id)
        funding_ids.add(funding_record_id)

    for funding_record in FundingRecord.select().where(FundingRecord.id << funding_ids):
        # The funding record is processed for all invitees
        if not (FundingInvitees.select().where(
                FundingInvitees.funding_record_id == funding_record.id,
                FundingInvitees.processed_at.is_null()).exists()):
            funding_record.processed_at = datetime.utcnow()
            if not funding_record.status or "error" not in funding_record.status:
                funding_record.add_status_line("Funding record is processed.")
            funding_record.save()

    for task in Task.select().where(Task.id << task_ids):
        # The task is completed (Once all records are processed):
        if not (FundingRecord.select().where(FundingRecord.task_id == task.id,
                                             FundingRecord.processed_at.is_null()).exists()):
            task.completed_at = datetime.utcnow()
            task.save()
            error_count = FundingRecord.select().where(
                FundingRecord.task_id == task.id, FundingRecord.status**"%error%").count()
            row_count = task.record_count

            with app.app_context():
                export_url = flask.url_for(
                    "fundingrecord.export",
                    export_type="json",
                    _scheme="http" if EXTERNAL_SP else "https",
                    task_id=task.id,
                    _external=True)
                send_email(
                    "email/funding_task_completed.html",
                    subject="Funding Process Update",
                    recipient=(task.created_by.name, task.created_by.email),
                    error_count=error_count,
                    row_count=row_count,
                    export_url=export_url,
                    filename=task.filename)


def process_affiliation_records(max_rows=20):
    """Process uploaded affiliation records."""
    set_server_name()
    # TODO: optimize removing redundant fields
    # TODO: perhaps it should be broken into 2 queries
    task_ids = set()
    tasks = (Task.select(
        Task, AffiliationRecord, User, UserInvitation.id.alias("invitation_id"), OrcidToken).where(
            AffiliationRecord.processed_at.is_null(), AffiliationRecord.is_active,
            ((User.id.is_null(False) & User.orcid.is_null(False) & OrcidToken.id.is_null(False))
             | ((User.id.is_null() | User.orcid.is_null() | OrcidToken.id.is_null())
                & UserInvitation.id.is_null()
                & (AffiliationRecord.status.is_null()
                   | AffiliationRecord.status.contains("sent").__invert__())))).join(
                       AffiliationRecord, on=(Task.id == AffiliationRecord.task_id)).join(
                           User,
                           JOIN.LEFT_OUTER,
                           on=((User.email == AffiliationRecord.email)
                               | ((User.orcid == AffiliationRecord.orcid)
                                  & (User.organisation_id == Task.org_id)))).join(
                                   Organisation,
                                   JOIN.LEFT_OUTER,
                                   on=(Organisation.id == Task.org_id)).join(
                                       UserOrg,
                                       JOIN.LEFT_OUTER,
                                       on=((UserOrg.user_id == User.id)
                                           & (UserOrg.org_id == Organisation.id))).
             join(
                 UserInvitation,
                 JOIN.LEFT_OUTER,
                 on=((UserInvitation.email == AffiliationRecord.email)
                     & (UserInvitation.task_id == Task.id))).join(
                         OrcidToken,
                         JOIN.LEFT_OUTER,
                         on=((OrcidToken.user_id == User.id)
                             & (OrcidToken.org_id == Organisation.id)
                             & (OrcidToken.scope.contains("/activities/update")))).limit(max_rows))
    for (task_id, org_id, user), tasks_by_user in groupby(tasks, lambda t: (
            t.id,
            t.org_id,
            t.affiliation_record.user, )):
        if (user.id is None or user.orcid is None or not OrcidToken.select().where(
            (OrcidToken.user_id == user.id) & (OrcidToken.org_id == org_id)
                & (OrcidToken.scope.contains("/activities/update"))).exists()):  # noqa: E127, E129
            # maps invitation attributes to affiliation type set:
            # - the user who uploaded the task;
            # - the user organisation;
            # - the invitee email;
            # - the invitee first_name;
            # - the invitee last_name
            invitation_dict = {
                k: set(t.affiliation_record.affiliation_type.lower() for t in tasks)
                for k, tasks in groupby(
                    tasks_by_user,
                    lambda t: (t.created_by, t.org, t.affiliation_record.email, t.affiliation_record.first_name, t.affiliation_record.last_name)  # noqa: E501
                )  # noqa: E501
            }
            for invitation, affiliations in invitation_dict.items():
                email = invitation[2]
                token_expiry_in_sec = 2600000
                try:
                    # For researcher invitation the expiry is 30 days, if it is reset then it 2 weeks.
                    if AffiliationRecord.select().where(
                            AffiliationRecord.task_id == task_id, AffiliationRecord.email == email,
                            AffiliationRecord.status ** "%reset%").count() != 0:
                        token_expiry_in_sec = 1300000
                    send_user_invitation(
                        *invitation,
                        affiliations,
                        task_id=task_id,
                        token_expiry_in_sec=token_expiry_in_sec)
                except Exception as ex:
                    (AffiliationRecord.update(
                        processed_at=datetime.utcnow(),
                        status=f"Failed to send an invitation: {ex}.").where(
                            AffiliationRecord.task_id == task_id, AffiliationRecord.email == email,
                            AffiliationRecord.processed_at.is_null())).execute()
        else:  # user exits and we have tokens
            create_or_update_affiliations(user, org_id, tasks_by_user)
        task_ids.add(task_id)
    for task in Task.select().where(Task.id << task_ids):
        # The task is completed (all recores are processed):
        if not (AffiliationRecord.select().where(
                AffiliationRecord.task_id == task.id,
                AffiliationRecord.processed_at.is_null()).exists()):
            task.completed_at = datetime.utcnow()
            task.save()
            error_count = AffiliationRecord.select().where(
                AffiliationRecord.task_id == task.id, AffiliationRecord.status**"%error%").count()
            row_count = task.record_count
            orcid_rec_count = task.affiliation_records.select(
                AffiliationRecord.orcid).distinct().count()

            with app.app_context():
                export_url = flask.url_for(
                    "affiliationrecord.export",
                    export_type="csv",
                    _scheme="http" if EXTERNAL_SP else "https",
                    task_id=task.id,
                    _external=True)
                try:
                    send_email(
                        "email/task_completed.html",
                        subject="Affiliation Process Update",
                        recipient=(task.created_by.name, task.created_by.email),
                        error_count=error_count,
                        row_count=row_count,
                        orcid_rec_count=orcid_rec_count,
                        export_url=export_url,
                        filename=task.filename)
                except Exception:
                    logger.exception(
                        "Failed to send batch process comletion notification message.")


def process_researcher_url_records(max_rows=20):
    """Process uploaded researcher_url records."""
    set_server_name()
    # TODO: optimize removing redundant fields
    # TODO: perhaps it should be broken into 2 queries
    task_ids = set()
    tasks = (Task.select(
        Task, ResearcherUrlRecord, User, UserInvitation.id.alias("invitation_id"), OrcidToken).where(
            ResearcherUrlRecord.processed_at.is_null(), ResearcherUrlRecord.is_active,
            ((User.id.is_null(False) & User.orcid.is_null(False) & OrcidToken.id.is_null(False))
             | ((User.id.is_null() | User.orcid.is_null() | OrcidToken.id.is_null())
                & UserInvitation.id.is_null()
                & (ResearcherUrlRecord.status.is_null()
                   | ResearcherUrlRecord.status.contains("sent").__invert__())))).join(
                       ResearcherUrlRecord, on=(Task.id == ResearcherUrlRecord.task_id)).join(
                           User,
                           JOIN.LEFT_OUTER,
                           on=((User.email == ResearcherUrlRecord.email)
                               | ((User.orcid == ResearcherUrlRecord.orcid)
                                  & (User.organisation_id == Task.org_id)))).join(
                                   Organisation,
                                   JOIN.LEFT_OUTER,
                                   on=(Organisation.id == Task.org_id)).join(
                                       UserOrg,
                                       JOIN.LEFT_OUTER,
                                       on=((UserOrg.user_id == User.id)
                                           & (UserOrg.org_id == Organisation.id))).
             join(
                 UserInvitation,
                 JOIN.LEFT_OUTER,
                 on=((UserInvitation.email == ResearcherUrlRecord.email)
                     & (UserInvitation.task_id == Task.id))).join(
                         OrcidToken,
                         JOIN.LEFT_OUTER,
                         on=((OrcidToken.user_id == User.id)
                             & (OrcidToken.org_id == Organisation.id)
                             & (OrcidToken.scope.contains("/person/update")))).limit(max_rows))
    for (task_id, org_id, user), tasks_by_user in groupby(tasks, lambda t: (
            t.id,
            t.org_id,
            t.researcher_url_record.user, )):
        if (user.id is None or user.orcid is None or not OrcidToken.select().where(
            (OrcidToken.user_id == user.id) & (OrcidToken.org_id == org_id)
                & (OrcidToken.scope.contains("/person/update"))).exists()):  # noqa: E127, E129
            for k, tasks in groupby(
                    tasks_by_user,
                    lambda t: (t.created_by, t.org, t.researcher_url_record.email, t.researcher_url_record.first_name,
                               t.researcher_url_record.last_name)):  # noqa: E501
                try:
                    email = k[2]
                    send_work_funding_peer_review_invitation(
                        *k,
                        task_id=task_id,
                        invitation_template="email/researcher_url_invitation.html")
                    status = "The invitation sent at " + datetime.utcnow().isoformat(timespec="seconds")
                    (ResearcherUrlRecord.update(status=ResearcherUrlRecord.status + "\n" + status).where(
                        ResearcherUrlRecord.status.is_null(False), ResearcherUrlRecord.email == email).execute())
                    (ResearcherUrlRecord.update(status=status).where(ResearcherUrlRecord.status.is_null(),
                                                                     ResearcherUrlRecord.email == email).execute())
                except Exception as ex:
                    (ResearcherUrlRecord.update(
                        processed_at=datetime.utcnow(),
                        status=f"Failed to send an invitation: {ex}.").where(
                            ResearcherUrlRecord.task_id == task_id, ResearcherUrlRecord.email == email,
                            ResearcherUrlRecord.processed_at.is_null())).execute()
        else:
            create_or_update_researcher_url(user, org_id, tasks_by_user)
        task_ids.add(task_id)
    for task in Task.select().where(Task.id << task_ids):
        # The task is completed (all recores are processed):
        if not (ResearcherUrlRecord.select().where(
                ResearcherUrlRecord.task_id == task.id,
                ResearcherUrlRecord.processed_at.is_null()).exists()):
            task.completed_at = datetime.utcnow()
            task.save()
            error_count = ResearcherUrlRecord.select().where(
                ResearcherUrlRecord.task_id == task.id, ResearcherUrlRecord.status**"%error%").count()
            row_count = task.record_count

            with app.app_context():
                export_url = flask.url_for(
                    "researcherurlrecord.export",
                    export_type="json",
                    _scheme="http" if EXTERNAL_SP else "https",
                    task_id=task.id,
                    _external=True)
                try:
                    send_email(
                        "email/work_task_completed.html",
                        subject="Researcher Url Record Process Update",
                        recipient=(task.created_by.name, task.created_by.email),
                        error_count=error_count,
                        row_count=row_count,
                        export_url=export_url,
                        task_name="Researcher Url",
                        filename=task.filename)
                except Exception:
                    logger.exception(
                        "Failed to send batch process completion notification message.")


def process_other_name_records(max_rows=20):
    """Process uploaded Other Name records."""
    set_server_name()
    # TODO: optimize
    task_ids = set()
    tasks = (Task.select(
        Task, OtherNameRecord, User, UserInvitation.id.alias("invitation_id"), OrcidToken).where(
            OtherNameRecord.processed_at.is_null(), OtherNameRecord.is_active,
            ((User.id.is_null(False) & User.orcid.is_null(False) & OrcidToken.id.is_null(False))
             | ((User.id.is_null() | User.orcid.is_null() | OrcidToken.id.is_null())
                & UserInvitation.id.is_null()
                & (OtherNameRecord.status.is_null()
                   | OtherNameRecord.status.contains("sent").__invert__())))).join(
                       OtherNameRecord, on=(Task.id == OtherNameRecord.task_id)).join(
                           User,
                           JOIN.LEFT_OUTER,
                           on=((User.email == OtherNameRecord.email)
                               | ((User.orcid == OtherNameRecord.orcid)
                                  & (User.organisation_id == Task.org_id)))).join(
                                   Organisation,
                                   JOIN.LEFT_OUTER,
                                   on=(Organisation.id == Task.org_id)).join(
                                       UserOrg,
                                       JOIN.LEFT_OUTER,
                                       on=((UserOrg.user_id == User.id)
                                           & (UserOrg.org_id == Organisation.id))).
             join(
                 UserInvitation,
                 JOIN.LEFT_OUTER,
                 on=((UserInvitation.email == OtherNameRecord.email)
                     & (UserInvitation.task_id == Task.id))).join(
                         OrcidToken,
                         JOIN.LEFT_OUTER,
                         on=((OrcidToken.user_id == User.id)
                             & (OrcidToken.org_id == Organisation.id)
                             & (OrcidToken.scope.contains("/person/update")))).limit(max_rows))
    for (task_id, org_id, user), tasks_by_user in groupby(tasks, lambda t: (
            t.id,
            t.org_id,
            t.other_name_record.user, )):
        if (user.id is None or user.orcid is None or not OrcidToken.select().where(
            (OrcidToken.user_id == user.id) & (OrcidToken.org_id == org_id)
                & (OrcidToken.scope.contains("/person/update"))).exists()):  # noqa: E127, E129
            for k, tasks in groupby(
                    tasks_by_user,
                    lambda t: (t.created_by, t.org, t.other_name_record.email, t.other_name_record.first_name,
                               t.other_name_record.last_name)):  # noqa: E501
                try:
                    email = k[2]
                    send_work_funding_peer_review_invitation(
                        *k,
                        task_id=task_id,
                        invitation_template="email/other_name_invitation.html")
                    status = "The invitation sent at " + datetime.utcnow().isoformat(timespec="seconds")
                    (OtherNameRecord.update(status=OtherNameRecord.status + "\n" + status).where(
                        OtherNameRecord.status.is_null(False), OtherNameRecord.email == email).execute())
                    (OtherNameRecord.update(status=status).where(OtherNameRecord.status.is_null(),
                                                                 OtherNameRecord.email == email).execute())
                except Exception as ex:
                    (OtherNameRecord.update(
                        processed_at=datetime.utcnow(),
                        status=f"Failed to send an invitation: {ex}.").where(
                            OtherNameRecord.task_id == task_id, OtherNameRecord.email == email,
                            OtherNameRecord.processed_at.is_null())).execute()
        else:
            create_or_update_other_name(user, org_id, tasks_by_user)
        task_ids.add(task_id)
    for task in Task.select().where(Task.id << task_ids):
        # The task is completed (all recores are processed):
        if not (OtherNameRecord.select().where(
                OtherNameRecord.task_id == task.id,
                OtherNameRecord.processed_at.is_null()).exists()):
            task.completed_at = datetime.utcnow()
            task.save()
            error_count = OtherNameRecord.select().where(
                OtherNameRecord.task_id == task.id, OtherNameRecord.status**"%error%").count()
            row_count = task.record_count

            with app.app_context():
                export_url = flask.url_for(
                    "othernamerecord.export",
                    export_type="json",
                    _scheme="http" if EXTERNAL_SP else "https",
                    task_id=task.id,
                    _external=True)
                try:
                    send_email(
                        "email/work_task_completed.html",
                        subject="Other Name Record Process Update",
                        recipient=(task.created_by.name, task.created_by.email),
                        error_count=error_count,
                        row_count=row_count,
                        export_url=export_url,
                        task_name="Other Name",
                        filename=task.filename)
                except Exception:
                    logger.exception(
                        "Failed to send batch process completion notification message.")


@rq.job(timeout=300)
def process_tasks(max_rows=20):
    """Handle batch task expiration.

    Send a information messages about upcoming removal of the processed/uploaded tasks
    based on date whichever is greater either created_at + month or updated_at + 2 weeks
    and removal of expired tasks based on the expiry date.

    Args:
        max_rows (int): The maximum number of rows that will get processed in one go.

    Returns:
        int. The number of processed task records.

    """
    Task.delete().where((Task.expires_at < datetime.utcnow())).execute()

    tasks = Task.select().where(Task.expires_at.is_null())
    if max_rows and max_rows > 0:
        tasks = tasks.limit(max_rows)
    for task in tasks:

        max_created_at_expiry = (task.created_at + timedelta(weeks=4))
        max_updated_at_expiry = (task.updated_at + timedelta(weeks=2))

        max_expiry_date = max_created_at_expiry

        if max_created_at_expiry < max_updated_at_expiry:
            max_expiry_date = max_updated_at_expiry

        task.expires_at = max_expiry_date
        task.save()

    for current_task in Task.select():
        total_count = 0
        current_count = 0

        task_type = TaskType(current_task.task_type)
        if task_type == TaskType.AFFILIATION:
            total_count = current_task.affiliation_records.select().distinct().count()
            current_count = current_task.affiliation_records.select().where(
                AffiliationRecord.processed_at.is_null(False)).distinct().count()
        elif task_type == TaskType.FUNDING:
            for funding_record in current_task.funding_records.select():
                total_count = total_count + funding_record.funding_invitees.select().distinct().count()

                current_count = current_count + funding_record.funding_invitees.select().where(
                    FundingInvitees.processed_at.is_null(False)).distinct().count()
        elif task_type == TaskType.WORK:
            for work_record in current_task.work_records.select():
                total_count = total_count + work_record.work_invitees.select().distinct().count()

                current_count = current_count + work_record.work_invitees.select().where(
                    WorkInvitees.processed_at.is_null(False)).distinct().count()
        elif task_type == TaskType.PEER_REVIEW:
            for peer_review_record in current_task.peer_review_records.select():
                total_count = total_count + peer_review_record.peer_review_invitee.select().distinct().count()

                current_count = current_count + peer_review_record.peer_review_invitee.select().where(
                    PeerReviewInvitee.processed_at.is_null(False)).distinct().count()

    tasks = Task.select().where(
            Task.expires_at.is_null(False),
            Task.expiry_email_sent_at.is_null(),
            Task.expires_at < (datetime.now() + timedelta(weeks=1)))
    if max_rows and max_rows > 0:
        tasks = tasks.limit(max_rows)
    for task in tasks:

        if task.records is None:
            continue

        export_model = task.record_model._meta.name + ".export"
        error_count = task.error_count

        set_server_name()
        with app.app_context():
            export_url = flask.url_for(
                export_model,
                export_type="csv",
                _scheme="http" if EXTERNAL_SP else "https",
                task_id=task.id,
                _external=True)
            send_email(
                "email/task_expiration.html",
                task=task,
                subject="Batch process task is about to expire",
                recipient=(task.created_by.name, task.created_by.email),
                error_count=error_count,
                export_url=export_url)
        task.expiry_email_sent_at = datetime.utcnow()
        task.save()


def get_client_credentials_token(org, scope="/webhook"):
    """Request a cient credetials grant type access token and store it.

    The any previously requesed with the give scope tokens will be deleted.
    """
    resp = requests.post(
        app.config["TOKEN_URL"],
        headers={"Accept": "application/json"},
        data=dict(
            client_id=org.orcid_client_id,
            client_secret=org.orcid_secret,
            scope=scope,
            grant_type="client_credentials"))
    OrcidToken.delete().where(OrcidToken.org == org, OrcidToken.scope == "/webhook").execute()
    data = resp.json()
    token = OrcidToken.create(
        org=org,
        access_token=data["access_token"],
        refresh_token=data["refresh_token"],
        scope=data.get("scope") or scope,
        expires_in=data["expires_in"])
    return token


@rq.job(timeout=300)
def register_orcid_webhook(user, callback_url=None, delete=False):
    """Register or delete an ORCID webhook for the given user profile update events.

    If URL is given, it will be used for as call-back URL.
    """
    set_server_name()
    local_handler = (callback_url is None)

    if local_handler and delete and user.organisations.where(Organisation.webhook_enabled).count() > 0:
        return

    try:
        token = OrcidToken.get(org=user.organisation, scope="/webhook")
    except OrcidToken.DoesNotExist:
        token = get_client_credentials_token(org=user.organisation, scope="/webhook")
    if local_handler:
        with app.app_context():
            callback_url = quote(url_for("update_webhook", user_id=user.id), safe='')
    elif '/' in callback_url or ':' in callback_url:
        callback_url = quote(callback_url, safe='')
    url = f"{app.config['ORCID_API_HOST_URL']}{user.orcid}/webhook/{callback_url}"
    headers = {
        "Accept": "application/json",
        "Authorization": f"Bearer {token.access_token}",
        "Content-Length": "0"
    }
    resp = requests.delete(url, headers=headers) if delete else requests.put(url, headers=headers)
    if local_handler and resp.status_code // 200 == 1:
        if delete:
            user.webhook_enabled = False
        else:
            user.webhook_enabled = True
        user.save()
    return resp


@rq.job(timeout=300)
def invoke_webhook_handler(webhook_url=None, orcid=None, updated_at=None, message=None,
                           attempts=3):
    """Propagate 'updated' event to the organisation event handler URL."""
    url = app.config["ORCID_BASE_URL"] + orcid
    if message is None:
        message = {
            "orcid": orcid,
            "updated-at": updated_at.isoformat(timespec="minutes"),
            "url": url
        }
    resp = requests.post(webhook_url + '/' + orcid, json=message)
    if resp.status_code // 200 != 1:
        if attempts > 0:
            invoke_webhook_handler.schedule(
                timedelta(minutes=5), message=message, attempts=attempts - 1)
    return resp


@rq.job(timeout=300)
def enable_org_webhook(org):
    """Enable Organisation Webhook."""
    org.webhook_enabled = True
    org.save()
    for u in org.users:
        if not u.webhook_enabled:
            register_orcid_webhook.queue(u)


@rq.job(timeout=300)
def disable_org_webhook(org):
    """Disable Organisation Webhook."""
    org.webhook_enabled = False
    org.save()
    for u in org.users.where(User.webhook_enabled):
        register_orcid_webhook.queue(u, delete=True)


def process_records(n):
    """Process first n records and run other batch tasks."""
    process_affiliation_records(n)
    process_funding_records(n)
    process_work_records(n)
    process_peer_review_records(n)
    process_researcher_url_records(n)
    process_other_name_records(n)
    # process_tasks(n)


@rq.job(timeout=300)
def send_orcid_update_summary(org_id=None):
    """Send organisation researcher ORCID profile update summary report."""
    first = date.today().replace(day=1)
    previous_last = first - timedelta(days=1)
    previous_first = previous_last.replace(day=1)

    if org_id is None:
        for o in (Organisation.select(Organisation.id).distinct().join(
            UserOrg, on=UserOrg.org_id == Organisation.id).join(
                User, on=User.id == UserOrg.user_id).where(
                    Organisation.webhook_enabled, Organisation.email_notifications_enabled)
                .where(
                    User.orcid_updated_at >= previous_first,
                    User.orcid_updated_at < first)):
            send_orcid_update_summary.queue(o.id)
        return

    org = Organisation.select().where(Organisation.id == org_id).first()
    if org and org.webhook_enabled and org.email_notifications_enabled:
        updated_users = org.users.where(User.orcid_updated_at >= previous_first,
                                        User.orcid_updated_at < first)
        recipient = org.notification_email or (org.tech_contact.name, org.tech_contact.email)
        if updated_users.exists():
            message_template = """<p>The flollowing user profiles were updated
            from {{date_from}} until {{date_to}}:</p>
            <ul>
            {% for u in updated_users %}
                <li>{{u.name}} ({{u.email}},
                <a href="{{orcid_base_url}}{{u.orcid}}" target="_blank">{{u.orcid}}</a>,
                updated at {{u.orcid_updated_at.isoformat(sep=" ", timespec="seconds")}});
                </li>
            {% endfor %}
            </ul>
            """
            set_server_name()
            with app.app_context():
                send_email(
                    message_template,
                    org=org,
                    recipient=recipient,
                    subject="Updated ORCID Profiles",
                    date_from=previous_first,
                    date_to=previous_last,
                    updated_users=updated_users,
                    orcid_base_url=app.config["ORCID_BASE_URL"])


@rq.job(timeout=300)
def sync_profile(task_id, delay=0.1):
    """Verify and sync the user profile."""
    if not task_id:
        return
    try:
        task = Task.get(task_id)
    except Task.DoesNotExist:
        return
    org = task.org
    if not org.disambiguated_id:
        return
    api = orcid_client.MemberAPI(org=org)
    count = 0
    for u in task.org.users.select(User, OrcidToken.access_token.alias("access_token")).where(
            User.orcid.is_null(False)).join(
            OrcidToken,
            on=((OrcidToken.user_id == User.id) & OrcidToken.scope.contains("/activities/update"))).naive():
        Log.create(task=task_id, message=f"Processing user {u} / {u.orcid} profile.")
        api.sync_profile(user=u, access_token=u.access_token, task=task)
        count += 1
        time.sleep(delay)
    Log.create(task=task_id, message=f"In total, {count} user profiles were synchronized.")


class SafeRepresenterWithISODate(SafeRepresenter):
    """Customized representer for datetaime rendering in ISO format."""

    def represent_datetime(self, data):
        """Customize datetime rendering in ISO format."""
        value = data.isoformat(timespec="seconds")
        return self.represent_scalar('tag:yaml.org,2002:timestamp', value)


def dump_yaml(data):
    """Dump the objects into YAML representation."""
    yaml.add_representer(datetime, SafeRepresenterWithISODate.represent_datetime, Dumper=Dumper)
    yaml.add_representer(defaultdict, SafeRepresenter.represent_dict)
    return yaml.dump(data)<|MERGE_RESOLUTION|>--- conflicted
+++ resolved
@@ -28,15 +28,9 @@
 from yaml.representer import SafeRepresenter
 
 from . import app, orcid_client, rq
-<<<<<<< HEAD
-from .models import (AFFILIATION_TYPES, Affiliation, AffiliationRecord, FundingInvitees,
+from .models import (AFFILIATION_TYPES, Affiliation, AffiliationRecord, Delegate, FundingInvitees,
                      FundingRecord, Log, OtherNameRecord, OrcidToken, Organisation, OrgInvitation, PartialDate,
                      PeerReviewExternalId, PeerReviewInvitee, PeerReviewRecord, ResearcherUrlRecord, Role, Task,
-=======
-from .models import (AFFILIATION_TYPES, Affiliation, AffiliationRecord, Delegate, FundingInvitees,
-                     FundingRecord, Log, OrcidToken, Organisation, OrgInvitation, PartialDate,
-                     PeerReviewExternalId, PeerReviewInvitee, PeerReviewRecord, Role, Task,
->>>>>>> 44e3c523
                      TaskType, User, UserInvitation, UserOrg, WorkInvitees, WorkRecord, get_val)
 
 logger = logging.getLogger(__name__)
