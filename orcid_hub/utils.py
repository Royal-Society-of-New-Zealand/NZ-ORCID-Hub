# -*- coding: utf-8 -*-
"""Various utilities."""

import json
import chardet
import logging
import os
from datetime import date, datetime, timedelta
from itertools import filterfalse, groupby
from urllib.parse import quote, urlencode, urlparse

import emails
import flask
import requests
from flask import request, url_for
from flask_login import current_user
from html2text import html2text
from itsdangerous import BadSignature, SignatureExpired, TimedJSONWebSignatureSerializer
from jinja2 import Template
from peewee import JOIN

from . import app, orcid_client, rq
from .models import (AFFILIATION_TYPES, Affiliation, AffiliationRecord, FundingInvitees,
                     FundingRecord, OrcidToken, Organisation, PartialDate, PeerReviewExternalId,
                     PeerReviewInvitee, PeerReviewRecord, Role, Task, Url, User, UserInvitation,
                     UserOrg, WorkInvitees, WorkRecord, get_val)

logger = logging.getLogger(__name__)
logger.setLevel(logging.INFO)
logger.addHandler(logging.StreamHandler())

EDU_CODES = {"student", "edu"}
EMP_CODES = {"faculty", "staff", "emp"}

ENV = app.config.get("ENV")
EXTERNAL_SP = app.config.get("EXTERNAL_SP")


def get_next_url():
    """Retrieve and sanitize next/return URL."""
    _next = request.args.get("next") or request.args.get("_next") or request.args.get("url")

    if _next and ("orcidhub.org.nz" in _next or _next.startswith("/") or "127.0" in _next
                  or "c9users.io" in _next):
        return _next
    return None


def is_valid_url(url):
    """Validate URL (expexted to have a path)."""
    try:
        result = urlparse(url)
        return result.scheme and result.netloc and (result.path or result.path == '')
    except:
        return False


def read_uploaded_file(form):
    """Read up the whole content and deconde it and return the whole content."""
    if "file_" not in request.files:
        return
    raw = request.files[form.file_.name].read()
<<<<<<< HEAD
    for encoding in "utf-8", "utf-8-sig", "utf-16":
=======
    # Added extra way of detecting encoding, However Doesnt detect correct encoding 100% of the time.
    detected_encoding = chardet.detect(raw).get('encoding')
    for encoding in "utf-8", detected_encoding, "utf-8-sig", "utf-16":
>>>>>>> 9c4d5a75
        try:
            return raw.decode(encoding)
        except UnicodeDecodeError:
            continue
    return raw.decode("latin-1")


def send_email(template,
               recipient,
               cc_email=None,
               sender=(app.config.get("APP_NAME"), app.config.get("MAIL_DEFAULT_SENDER")),
               reply_to=None,
               subject=None,
               base=None,
               logo=None,
               org=None,
               **kwargs):
    """Send an email, acquiring its payload by rendering a jinja2 template.

    :type template: :class:`str`
    :param subject: the subject of the email
    :param base: the base template of the email messagess
    :param template: name of the template file in ``templates/emails`` to use
    :type recipient: :class:`tuple` (:class:`str`, :class:`str`)
    :param recipient: 'To' (name, email) or just an email address
    :type sender: :class:`tuple` (:class:`str`, :class:`str`)
    :param sender: 'From' (name, email)
    :param org: organisation on which behalf the email is sent
    * `recipient` and `sender` are made available to the template as variables
    * In any email tuple, name may be ``None``
    * The subject is retrieved from a sufficiently-global template variable;
      typically set by placing something like
      ``{% set subject = "My Subject" %}``
      at the top of the template used (it may be inside some blocks
      (if, elif, ...) but not others (rewrap, block, ...).
      If it's not present, it defaults to "My Subject".
    * With regards to line lengths: :class:`email.mime.text.MIMEText` will
      (at least, in 2.7) encode the body of the text in base64 before sending
      it, text-wrapping the base64 data. You will therefore not have any
      problems with SMTP line length restrictions, and any concern to line
      lengths is purely aesthetic or to be nice to the MUA.
      :class:`RewrapExtension` may be used to wrap blocks of text nicely.
      Note that ``{{ variables }}`` in manually wrapped text can cause
      problems!
    """
    if not org and current_user and not current_user.is_anonymous:
        org = current_user.organisation
    jinja_env = flask.current_app.jinja_env

    if logo is None:
        if org and org.logo:
            logo = url_for("logo_image", token=org.logo.token, _external=True)
        else:
            logo = url_for("static", filename="images/banner-small.png", _external=True)

    if not base and org:
        if org.email_template_enabled and org.email_template:
            base = org.email_template

    if not base:
        base = app.config.get("DEFAULT_EMAIL_TEMPLATE")

    jinja_env = jinja_env.overlay(autoescape=False)

    def _jinja2_email(name, email):
        if name is None:
            hint = 'name was not set for email {0}'.format(email)
            name = jinja_env.undefined(name='name', hint=hint)
        return {"name": name, "email": email}

    if '\n' not in template and template.endswith(".html"):
        template = jinja_env.get_template(template)
    else:
        template = Template(template)

    kwargs["sender"] = _jinja2_email(*sender)
    if isinstance(recipient, str):
        recipient = (recipient, recipient, )
    kwargs["recipient"] = _jinja2_email(*recipient)
    if subject is not None:
        kwargs["subject"] = subject
    if reply_to is None:
        reply_to = sender

    rendered = template.make_module(vars=kwargs)
    if subject is None:
        subject = getattr(rendered, "subject", "Welcome to the NZ ORCID Hub")

    html_msg = base.format(
        EMAIL=kwargs["recipient"]["email"],
        SUBJECT=subject,
        MESSAGE=str(rendered),
        LOGO=logo,
        BASE_URL=url_for("index", _external=True)[:-1],
        INCLUDED_URL=kwargs.get("invitation_url", '') or kwargs.get("include_url", ''))

    plain_msg = html2text(html_msg)

    msg = emails.html(
        subject=subject,
        mail_from=(app.config.get("APP_NAME", "ORCID Hub"), app.config.get("MAIL_DEFAULT_SENDER")),
        html=html_msg,
        text=plain_msg)
    dkip_key_path = app.config["DKIP_KEY_PATH"]
    if os.path.exists(dkip_key_path):
        msg.dkim(key=open(dkip_key_path), domain="orcidhub.org.nz", selector="default")
    if cc_email:
        msg.cc.append(cc_email)
    msg.set_headers({"reply-to": reply_to})
    msg.mail_to.append(recipient)
    msg.send(smtp=dict(host=app.config["MAIL_SERVER"], port=app.config["MAIL_PORT"]))


def generate_confirmation_token(*args, expiration=1300000, **kwargs):
    """Generate Organisation registration confirmation token.

    Invitation Token Expiry for Admins is 15 days, whereas for researchers the token expiry is of 30 days.
    """
    serializer = TimedJSONWebSignatureSerializer(app.secret_key, expires_in=expiration)
    if len(kwargs) == 0:
        return serializer.dumps(args[0] if len(args) == 1 else args)
    else:
        return serializer.dumps(kwargs.values()[0] if len(kwargs) == 1 else kwargs)


def confirm_token(token, unsafe=False):
    """Genearate confirmaatin token."""
    serializer = TimedJSONWebSignatureSerializer(app.secret_key)
    # TODO: remove teh global SALT
    salt = app.config.get("SALT")
    try:
        if unsafe:
            try:
                data = serializer.loads_unsafe(token, salt=salt)
            except BadSignature:  # try again w/o the global salt
                data = serializer.loads_unsafe(token)
        else:
            try:
                data = serializer.loads(token, salt=salt)
            except BadSignature:  # try again w/o the global salt
                data = serializer.loads(token)
    except SignatureExpired as ex:
        return False, ex.payload

    return data


def append_qs(url, **qs):
    """Append new query strings to an arbitraty URL."""
    return url + ('&' if urlparse(url).query else '?') + urlencode(qs, doseq=True)


def track_event(category, action, label=None, value=0):
    """Track application events with Google Analytics."""
    ga_tracking_id = app.config.get("GA_TRACKING_ID")
    if not ga_tracking_id:
        return

    data = {
        "v": "1",  # API Version.
        "tid": ga_tracking_id,  # Tracking ID / Property ID.
        # Anonymous Client Identifier. Ideally, this should be a UUID that
        # is associated with particular user, device, or browser instance.
        "cid": current_user.uuid,
        "t": "event",  # Event hit type.
        "ec": category,  # Event category.
        "ea": action,  # Event action.
        "el": label,  # Event label.
        "ev": value,  # Event value, must be an integer
    }

    response = requests.post("http://www.google-analytics.com/collect", data=data)

    # If the request fails, this will raise a RequestException. Depending
    # on your application's needs, this may be a non-error and can be caught
    # by the caller.
    response.raise_for_status()
    # Returning response only for test, but can be used in application for some other reasons
    return response


def set_server_name():
    """Set the server name for batch processes."""
    if not app.config.get("SERVER_NAME"):
        if EXTERNAL_SP:
            app.config["SERVER_NAME"] = "127.0.0.1:5000"
        else:
            app.config[
                "SERVER_NAME"] = "orcidhub.org.nz" if ENV == "prod" else ENV + ".orcidhub.org.nz"


def send_work_funding_peer_review_invitation(inviter, org, email, first_name=None, last_name=None, task_id=None,
                                             invitation_template=None, token_expiry_in_sec=1300000, **kwargs):
    """Send a work, funding or peer review invitation to join ORCID Hub logging in via ORCID."""
    try:
        logger.info(f"*** Sending an invitation to '{first_name} <{email}>' "
                    f"submitted by {inviter} of {org}")

        email = email.lower()
        user, user_created = User.get_or_create(email=email)
        if user_created:
            user.created_by = inviter.id
        else:
            user.updated_by = inviter.id

        if first_name and not user.first_name:
            user.first_name = first_name

        if last_name and not user.last_name:
            user.last_name = last_name

        user.organisation = org
        user.roles |= Role.RESEARCHER
        token = generate_confirmation_token(expiration=token_expiry_in_sec, email=email, org=org.name)
        with app.app_context():
            url = flask.url_for(
                "orcid_login",
                invitation_token=token,
                _external=True,
                _scheme="http" if app.debug else "https")
            invitation_url = flask.url_for(
                "short_url", short_id=Url.shorten(url).short_id, _external=True)
            send_email(
                invitation_template,
                recipient=(user.organisation.name, user.email),
                reply_to=(inviter.name, inviter.email),
                invitation_url=invitation_url,
                org_name=user.organisation.name,
                org=org,
                user=user)

        user.save()

        user_org, user_org_created = UserOrg.get_or_create(user=user, org=org)
        if user_org_created:
            user_org.created_by = inviter.id
        else:
            user_org.updated_by = inviter.id
        user_org.affiliations = 0
        user_org.save()

        ui = UserInvitation.create(
            task_id=task_id,
            invitee_id=user.id,
            inviter_id=inviter.id,
            org=org,
            email=email,
            first_name=first_name,
            last_name=last_name,
            affiliations=0,
            organisation=org.name,
            disambiguated_id=org.disambiguated_id,
            disambiguation_source=org.disambiguation_source,
            token=token)

        return ui

    except Exception as ex:
        logger.error(f"Exception occured while sending mails {ex}")
        raise ex


def create_or_update_work(user, org_id, records, *args, **kwargs):
    """Create or update work record of a user."""
    records = list(unique_everseen(records, key=lambda t: t.work_record.id))
    org = Organisation.get(id=org_id)
    client_id = org.orcid_client_id
    api = orcid_client.MemberAPI(org, user)

    profile_record = api.get_record()

    if profile_record:
        activities = profile_record.get("activities-summary")

        def is_org_rec(rec):
            return (rec.get("source").get("source-client-id")
                    and rec.get("source").get("source-client-id").get("path") == client_id)

        works = []

        for r in activities.get("works").get("group"):
            ws = r.get("work-summary")[0]
            if is_org_rec(ws):
                works.append(ws)

        taken_put_codes = {
            r.work_record.work_invitees.put_code
            for r in records if r.work_record.work_invitees.put_code
        }

        def match_put_code(records, work_record, work_invitees):
            """Match and assign put-code to a single work record and the existing ORCID records."""
            if work_invitees.put_code:
                return
            for r in records:
                put_code = r.get("put-code")
                if put_code in taken_put_codes:
                    continue

                if ((r.get("title") is None and r.get("title").get("title") is None
                     and r.get("title").get("title").get("value") is None and r.get("type") is None)
                        or (r.get("title").get("title").get("value") == work_record.title
                            and r.get("type") == work_record.type)):
                    work_invitees.put_code = put_code
                    work_invitees.save()
                    taken_put_codes.add(put_code)
                    app.logger.debug(
                        f"put-code {put_code} was asigned to the work record "
                        f"(ID: {work_record.id}, Task ID: {work_record.task_id})")
                    break

        for task_by_user in records:
            wr = task_by_user.work_record
            wi = task_by_user.work_record.work_invitees
            match_put_code(works, wr, wi)

        for task_by_user in records:
            wi = task_by_user.work_record.work_invitees

            try:
                put_code, orcid, created = api.create_or_update_work(task_by_user)
                if created:
                    wi.add_status_line(f"Work record was created.")
                else:
                    wi.add_status_line(f"Work record was updated.")
                wi.orcid = orcid
                wi.put_code = put_code

            except Exception as ex:
                logger.exception(f"For {user} encountered exception")
                exception_msg = ""
                if ex and ex.body:
                    exception_msg = json.loads(ex.body)
                wi.add_status_line(f"Exception occured processing the record: {exception_msg}.")
                wr.add_status_line(
                    f"Error processing record. Fix and reset to enable this record to be processed: {exception_msg}."
                )

            finally:
                wi.processed_at = datetime.utcnow()
                wr.save()
                wi.save()
    else:
        # TODO: Invitation resend in case user revokes organisation permissions
        app.logger.debug(f"Should resend an invite to the researcher asking for permissions")
        return


def create_or_update_peer_review(user, org_id, records, *args, **kwargs):
    """Create or update peer review record of a user."""
    records = list(unique_everseen(records, key=lambda t: t.peer_review_record.id))
    org = Organisation.get(id=org_id)
    client_id = org.orcid_client_id
    api = orcid_client.MemberAPI(org, user)

    profile_record = api.get_record()

    if profile_record:
        activities = profile_record.get("activities-summary")

        def is_org_rec(rec):
            return (rec.get("source").get("source-client-id")
                    and rec.get("source").get("source-client-id").get("path") == client_id)

        peer_reviews = []

        for r in activities.get("peer-reviews").get("group"):
            peer_review_summary = r.get("peer-review-summary")
            for ps in peer_review_summary:
                if is_org_rec(ps):
                    peer_reviews.append(ps)

        taken_put_codes = {
            r.peer_review_record.peer_review_invitee.put_code
            for r in records if r.peer_review_record.peer_review_invitee.put_code
        }

        def match_put_code(records, peer_review_record, peer_review_invitee, taken_external_id_values):
            """Match and assign put-code to a single peer review record and the existing ORCID records."""
            if peer_review_invitee.put_code:
                return
            for r in records:
                put_code = r.get("put-code")

                external_id_value = r.get("external-ids").get("external-id")[0].get("external-id-value") if r.get(
                    "external-ids") and r.get("external-ids").get("external-id") and r.get("external-ids").get(
                    "external-id")[0].get("external-id-value") else None

                if put_code in taken_put_codes:
                    continue

                if (r.get("review-group-id") and r.get("review-group-id") == peer_review_record.review_group_id and
                            external_id_value in taken_external_id_values):     # noqa: E127
                    peer_review_invitee.put_code = put_code
                    peer_review_invitee.save()
                    taken_put_codes.add(put_code)
                    app.logger.debug(
                        f"put-code {put_code} was asigned to the peer review record "
                        f"(ID: {peer_review_record.id}, Task ID: {peer_review_record.task_id})")
                    break

        for task_by_user in records:
            pr = task_by_user.peer_review_record
            pi = pr.peer_review_invitee

            external_ids = PeerReviewExternalId.select().where(PeerReviewExternalId.peer_review_record_id == pr.id)
            taken_external_id_values = {ei.value for ei in external_ids if ei.value}
            match_put_code(peer_reviews, pr, pi, taken_external_id_values)

        for task_by_user in records:
            pr = task_by_user.peer_review_record
            pi = pr.peer_review_invitee

            try:
                put_code, orcid, created = api.create_or_update_peer_review(task_by_user)
                if created:
                    pi.add_status_line(f"Peer review record was created.")
                else:
                    pi.add_status_line(f"Peer review record was updated.")
                pi.orcid = orcid
                pi.put_code = put_code

            except Exception as ex:
                logger.exception(f"For {user} encountered exception")
                exception_msg = ""
                if ex and ex.body:
                    exception_msg = json.loads(ex.body)
                pi.add_status_line(f"Exception occured processing the record: {exception_msg}.")
                pr.add_status_line(
                    f"Error processing record. Fix and reset to enable this record to be processed: {exception_msg}."
                )

            finally:
                pi.processed_at = datetime.utcnow()
                pr.save()
                pi.save()
    else:
        # TODO: Invitation resend in case user revokes organisation permissions
        app.logger.debug(f"Should resend an invite to the researcher asking for permissions")
        return


def create_or_update_funding(user, org_id, records, *args, **kwargs):
    """Create or update funding record of a user."""
    records = list(unique_everseen(records, key=lambda t: t.funding_record.id))
    org = Organisation.get(id=org_id)
    client_id = org.orcid_client_id
    api = orcid_client.MemberAPI(org, user)

    profile_record = api.get_record()

    if profile_record:
        activities = profile_record.get("activities-summary")

        def is_org_rec(rec):
            return (rec.get("source").get("source-client-id")
                    and rec.get("source").get("source-client-id").get("path") == client_id)

        fundings = []

        for r in activities.get("fundings").get("group"):
            fs = r.get("funding-summary")[0]
            if is_org_rec(fs):
                fundings.append(fs)

        taken_put_codes = {
            r.funding_record.funding_invitees.put_code
            for r in records if r.funding_record.funding_invitees.put_code
        }

        def match_put_code(records, funding_record, funding_invitees):
            """Match and asign put-code to a single funding record and the existing ORCID records."""
            if funding_invitees.put_code:
                return
            for r in records:
                put_code = r.get("put-code")
                if put_code in taken_put_codes:
                    continue

                if ((r.get("title") is None and r.get("title").get("title") is None
                     and r.get("title").get("title").get("value") is None and r.get("type") is None
                     and r.get("organization") is None
                     and r.get("organization").get("name") is None)
                        or (r.get("title").get("title").get("value") == funding_record.title
                            and r.get("type") == funding_record.type
                            and r.get("organization").get("name") == funding_record.org_name)):
                    funding_invitees.put_code = put_code
                    funding_invitees.save()
                    taken_put_codes.add(put_code)
                    app.logger.debug(
                        f"put-code {put_code} was asigned to the funding record "
                        f"(ID: {funding_record.id}, Task ID: {funding_record.task_id})")
                    break

        for task_by_user in records:
            fr = task_by_user.funding_record
            fi = task_by_user.funding_record.funding_invitees
            match_put_code(fundings, fr, fi)

        for task_by_user in records:
            fi = task_by_user.funding_record.funding_invitees

            try:
                put_code, orcid, created = api.create_or_update_funding(task_by_user)
                if created:
                    fi.add_status_line(f"Funding record was created.")
                else:
                    fi.add_status_line(f"Funding record was updated.")
                fi.orcid = orcid
                fi.put_code = put_code

            except Exception as ex:
                logger.exception(f"For {user} encountered exception")
                exception_msg = ""
                if ex and ex.body:
                    exception_msg = json.loads(ex.body)
                fi.add_status_line(f"Exception occured processing the record: {exception_msg}.")
                fr.add_status_line(
                    f"Error processing record. Fix and reset to enable this record to be processed: {exception_msg}."
                )

            finally:
                fi.processed_at = datetime.utcnow()
                fr.save()
                fi.save()
    else:
        # TODO: Invitation resend in case user revokes organisation permissions
        app.logger.debug(f"Should resend an invite to the researcher asking for permissions")
        return


@rq.job(timeout=300)
def send_user_invitation(inviter,
                         org,
                         email,
                         first_name,
                         last_name,
                         affiliation_types=None,
                         orcid=None,
                         department=None,
                         organisation=None,
                         city=None,
                         state=None,
                         country=None,
                         course_or_role=None,
                         start_date=None,
                         end_date=None,
                         affiliations=None,
                         disambiguated_id=None,
                         disambiguation_source=None,
                         task_id=None,
                         cc_email=None,
                         token_expiry_in_sec=1300000,
                         **kwargs):
    """Send an invitation to join ORCID Hub logging in via ORCID."""
    try:
        if isinstance(inviter, int):
            inviter = User.get(id=inviter)
        if isinstance(org, int):
            org = Organisation.get(id=org)
        if isinstance(start_date, list):
            start_date = PartialDate(*start_date)
        if isinstance(end_date, list):
            end_date = PartialDate(*end_date)
        set_server_name()
        logger.info(f"*** Sending an invitation to '{first_name} {last_name} <{email}>' "
                    f"submitted by {inviter} of {org} for affiliations: {affiliation_types}")

        email = email.lower()
        user, user_created = User.get_or_create(email=email)
        if user_created:
            user.first_name = first_name
            user.last_name = last_name
        user.organisation = org
        user.roles |= Role.RESEARCHER
        token = generate_confirmation_token(expiration=token_expiry_in_sec, email=email, org=org.name)
        with app.app_context():
            url = flask.url_for(
                "orcid_login",
                invitation_token=token,
                _external=True,
                _scheme="http" if app.debug else "https")
            invitation_url = flask.url_for(
                "short_url", short_id=Url.shorten(url).short_id, _external=True)
            send_email(
                "email/researcher_invitation.html",
                recipient=(user.organisation.name, user.email),
                reply_to=(inviter.name, inviter.email),
                cc_email=cc_email,
                invitation_url=invitation_url,
                org_name=user.organisation.name,
                org=org,
                user=user)

        user.save()

        user_org, user_org_created = UserOrg.get_or_create(user=user, org=org)
        if user_org_created:
            user_org.created_by = inviter.id
        else:
            user_org.updated_by = inviter.id

        if affiliations is None and affiliation_types:
            affiliations = 0
            if affiliation_types & {"faculty", "staff"}:
                affiliations = Affiliation.EMP
            if affiliation_types & {"student", "alum"}:
                affiliations |= Affiliation.EDU
        user_org.affiliations = affiliations

        user_org.save()
        ui = UserInvitation.create(
            task_id=task_id,
            invitee_id=user.id,
            inviter_id=inviter.id,
            org=org,
            email=email,
            first_name=first_name,
            last_name=last_name,
            orcid=orcid,
            department=department,
            organisation=organisation,
            city=city,
            state=state,
            country=country,
            course_or_role=course_or_role,
            start_date=start_date,
            end_date=end_date,
            affiliations=affiliations,
            disambiguated_id=disambiguated_id,
            disambiguation_source=disambiguation_source,
            token=token)

        status = "The invitation sent at " + datetime.utcnow().isoformat(timespec="seconds")
        (AffiliationRecord.update(status=AffiliationRecord.status + "\n" + status).where(
            AffiliationRecord.status.is_null(False), AffiliationRecord.email == email).execute())
        (AffiliationRecord.update(status=status).where(AffiliationRecord.status.is_null(),
                                                       AffiliationRecord.email == email).execute())
        return ui.id

    except Exception as ex:
        logger.exception(f"Exception occured while sending mails {ex}")
        raise


def unique_everseen(iterable, key=None):
    """List unique elements, preserving order. Remember all elements ever seen.

    The snippet is taken form https://docs.python.org/3.6/library/itertools.html#itertools-recipes
    >>> unique_everseen('AAAABBBCCDAABBB')
    A B C D
    >>> unique_everseen('ABBCcAD', str.lower)
    A B C D
    """
    seen = set()
    seen_add = seen.add
    if key is None:
        for element in filterfalse(seen.__contains__, iterable):
            seen_add(element)
            yield element
    else:
        for element in iterable:
            k = key(element)
            if k not in seen:
                seen_add(k)
                yield element


def create_or_update_affiliations(user, org_id, records, *args, **kwargs):
    """Create or update affiliation record of a user.

    1. Retries user edurcation and employment surramy from ORCID;
    2. Match the recodrs with the summary;
    3. If there is match update the record;
    4. If no match create a new one.
    """
    records = list(unique_everseen(records, key=lambda t: t.affiliation_record.id))
    org = Organisation.get(id=org_id)
    client_id = org.orcid_client_id
    api = orcid_client.MemberAPI(org, user)
    profile_record = api.get_record()
    if profile_record:
        activities = profile_record.get("activities-summary")

        def is_org_rec(rec):
            return (rec.get("source").get("source-client-id")
                    and rec.get("source").get("source-client-id").get("path") == client_id)

        employments = [
            r for r in (activities.get("employments").get("employment-summary")) if is_org_rec(r)
        ]
        educations = [
            r for r in (activities.get("educations").get("education-summary")) if is_org_rec(r)
        ]

        taken_put_codes = {
            r.affiliation_record.put_code
            for r in records if r.affiliation_record.put_code
        }

        def match_put_code(records, affiliation_record):
            """Match and asign put-code to a single affiliation record and the existing ORCID records."""
            for r in records:
                put_code = r.get("put-code")
                start_date = affiliation_record.start_date.as_orcid_dict() if affiliation_record.start_date else None
                end_date = affiliation_record.end_date.as_orcid_dict() if affiliation_record.end_date else None

                if (r.get("start-date") == start_date and r.get(
                    "end-date") == end_date and r.get(
                    "department-name") == affiliation_record.department
                    and r.get("role-title") == affiliation_record.role
                    and get_val(r, "organization", "name") == affiliation_record.organisation
                    and get_val(r, "organization", "address", "city") == affiliation_record.city
                    and get_val(r, "organization", "address", "region") == affiliation_record.state
                    and get_val(r, "organization", "address", "country") == affiliation_record.country
                    and get_val(r, "organization", "disambiguated-organization",
                                "disambiguated-organization-identifier") == affiliation_record.disambiguated_id
                    and get_val(r, "organization", "disambiguated-organization",
                                "disambiguation-source") == affiliation_record.disambiguation_source):
                    affiliation_record.put_code = put_code
                    return True

                if affiliation_record.put_code:
                    return

                if put_code in taken_put_codes:
                    continue

                if ((r.get("start-date") is None and r.get("end-date") is None
                     and r.get("department-name") is None and r.get("role-title") is None)
                        or (r.get("start-date") == start_date
                            and r.get("department-name") == affiliation_record.department
                            and r.get("role-title") == affiliation_record.role)):
                    affiliation_record.put_code = put_code
                    taken_put_codes.add(put_code)
                    app.logger.debug(
                        f"put-code {put_code} was asigned to the affiliation record "
                        f"(ID: {affiliation_record.id}, Task ID: {affiliation_record.task_id})")
                    break

        for task_by_user in records:
            try:
                ar = task_by_user.affiliation_record
                at = ar.affiliation_type.lower()
                no_orcid_call = False

                if at in EMP_CODES:
                    no_orcid_call = match_put_code(employments, ar)
                    affiliation = Affiliation.EMP
                elif at in EDU_CODES:
                    no_orcid_call = match_put_code(educations, ar)
                    affiliation = Affiliation.EDU
                else:
                    logger.info(f"For {user} not able to determine affiliaton type with {org}")
                    ar.add_status_line(
                        f"Unsupported affiliation type '{at}' allowed values are: " + ', '.join(
                            at for at in AFFILIATION_TYPES))
                    ar.save()
                    continue

                if no_orcid_call:
                    ar.add_status_line(f"{str(affiliation)} record unchanged.")
                else:
                    put_code, orcid, created = api.create_or_update_affiliation(
                        affiliation=affiliation, **ar._data)
                    if created:
                        ar.add_status_line(f"{str(affiliation)} record was created.")
                    else:
                        ar.add_status_line(f"{str(affiliation)} record was updated.")
                    ar.orcid = orcid
                    ar.put_code = put_code

            except Exception as ex:
                logger.exception(f"For {user} encountered exception")
                ar.add_status_line(f"Exception occured processing the record: {ex}.")

            finally:
                ar.processed_at = datetime.utcnow()
                ar.save()
    else:
        for task_by_user in records:
            user = User.get(
                email=task_by_user.affiliation_record.email, organisation=task_by_user.org)
            user_org = UserOrg.get(user=user, org=task_by_user.org)
            token = generate_confirmation_token(email=user.email, org=org.name)
            with app.app_context():
                url = flask.url_for(
                    "orcid_login",
                    invitation_token=token,
                    _external=True,
                    _scheme="http" if app.debug else "https")
                invitation_url = flask.url_for(
                    "short_url", short_id=Url.shorten(url).short_id, _external=True)
                send_email(
                    "email/researcher_reinvitation.html",
                    recipient=(user.organisation.name, user.email),
                    reply_to=(task_by_user.created_by.name, task_by_user.created_by.email),
                    invitation_url=invitation_url,
                    org_name=user.organisation.name,
                    org=org,
                    user=user)
            UserInvitation.create(
                invitee_id=user.id,
                inviter_id=task_by_user.created_by.id,
                org=org,
                email=user.email,
                first_name=user.first_name,
                last_name=user.last_name,
                orcid=user.orcid,
                organisation=org.name,
                city=org.city,
                state=org.state,
                country=org.country,
                start_date=task_by_user.affiliation_record.start_date,
                end_date=task_by_user.affiliation_record.end_date,
                affiliations=user_org.affiliations,
                disambiguated_id=org.disambiguated_id,
                disambiguation_source=org.disambiguation_source,
                token=token)

            status = "Exception occured while accessing user's profile. " \
                     "Hence, The invitation resent at " + datetime.utcnow().isoformat(timespec="seconds")
            (AffiliationRecord.update(status=AffiliationRecord.status + "\n" + status).where(
                AffiliationRecord.status.is_null(False),
                AffiliationRecord.email == user.email).execute())
            (AffiliationRecord.update(status=status).where(
                AffiliationRecord.status.is_null(),
                AffiliationRecord.email == user.email).execute())
            return


@rq.job(timeout=300)
def process_work_records(max_rows=20):
    """Process uploaded work records."""
    set_server_name()
    task_ids = set()
    work_ids = set()
    """This query is to retrieve Tasks associated with work records, which are not processed but are active"""

    tasks = (Task.select(
        Task, WorkRecord, WorkInvitees,
        User, UserInvitation.id.alias("invitation_id"), OrcidToken).where(
            WorkRecord.processed_at.is_null(), WorkInvitees.processed_at.is_null(),
            WorkRecord.is_active,
            (OrcidToken.id.is_null(False) |
             ((WorkInvitees.status.is_null()) |
              (WorkInvitees.status.contains("sent").__invert__())))).join(
                  WorkRecord, on=(Task.id == WorkRecord.task_id)).join(
                      WorkInvitees,
                      on=(WorkRecord.id == WorkInvitees.work_record_id)).join(
                          User, JOIN.LEFT_OUTER,
                          on=((User.email == WorkInvitees.email) | (User.orcid == WorkInvitees.orcid)))
             .join(Organisation, JOIN.LEFT_OUTER, on=(Organisation.id == Task.org_id))
             .join(UserOrg, JOIN.INNER, on=((UserOrg.user_id == User.id) & (UserOrg.org_id == Organisation.id))).join(
                 UserInvitation,
                 JOIN.LEFT_OUTER,
                 on=((UserInvitation.email == WorkInvitees.email)
                     & (UserInvitation.task_id == Task.id))).join(
                         OrcidToken,
                         JOIN.LEFT_OUTER,
                         on=((OrcidToken.user_id == User.id)
                             & (OrcidToken.org_id == Organisation.id)
                             & (OrcidToken.scope.contains("/activities/update")))).limit(max_rows))

    for (task_id, org_id, work_record_id, user), tasks_by_user in groupby(tasks, lambda t: (
            t.id,
            t.org_id,
            t.work_record.id,
            t.work_record.work_invitees.user,)):
        """If we have the token associated to the user then update the work record, otherwise send him an invite"""
        if (user.id is None or user.orcid is None or not OrcidToken.select().where(
            (OrcidToken.user_id == user.id) & (OrcidToken.org_id == org_id) &
            (OrcidToken.scope.contains("/activities/update"))).exists()):  # noqa: E127, E129

            for k, tasks in groupby(
                    tasks_by_user,
                    lambda t: (
                        t.created_by,
                        t.org,
                        t.work_record.work_invitees.email,
                        t.work_record.work_invitees.first_name,
                        t.work_record.work_invitees.last_name, )
            ):  # noqa: E501
                email = k[2]
                token_expiry_in_sec = 2600000
                status = "The invitation sent at " + datetime.utcnow().isoformat(timespec="seconds")
                try:
                    # For researcher invitation the expiry is 30 days, if it is reset then it is 2 weeks.
                    if WorkInvitees.select().where(WorkInvitees.email == email,
                                                   WorkInvitees.status ** "%reset%").count() != 0:
                        token_expiry_in_sec = 1300000
                    send_work_funding_peer_review_invitation(*k, task_id=task_id,
                                                             token_expiry_in_sec=token_expiry_in_sec,
                                                             invitation_template="email/work_invitation.html")

                    (WorkInvitees.update(status=WorkInvitees.status + "\n" + status).where(
                        WorkInvitees.status.is_null(False), WorkInvitees.email == email).execute())
                    (WorkInvitees.update(status=status).where(
                        WorkInvitees.status.is_null(), WorkInvitees.email == email).execute())
                except Exception as ex:
                    (WorkInvitees.update(processed_at=datetime.utcnow(), status=f"Failed to send an invitation: {ex}.")
                     .where(WorkInvitees.email == email, WorkInvitees.processed_at.is_null())).execute()
        else:
            create_or_update_work(user, org_id, tasks_by_user)
        task_ids.add(task_id)
        work_ids.add(work_record_id)

    for work_record in WorkRecord.select().where(WorkRecord.id << work_ids):
        # The Work record is processed for all invitees
        if not (WorkInvitees.select().where(
                WorkInvitees.work_record_id == work_record.id,
                WorkInvitees.processed_at.is_null()).exists()):
            work_record.processed_at = datetime.utcnow()
            if not work_record.status or "error" not in work_record.status:
                work_record.add_status_line("Work record is processed.")
            work_record.save()

    for task in Task.select().where(Task.id << task_ids):
        # The task is completed (Once all records are processed):
        if not (WorkRecord.select().where(WorkRecord.task_id == task.id, WorkRecord.processed_at.is_null()).exists()):
            task.completed_at = datetime.utcnow()
            task.save()
            error_count = WorkRecord.select().where(
                WorkRecord.task_id == task.id, WorkRecord.status**"%error%").count()
            row_count = task.record_count

            with app.app_context():
                export_url = flask.url_for(
                    "workrecord.export",
                    export_type="json",
                    _scheme="http" if EXTERNAL_SP else "https",
                    task_id=task.id,
                    _external=True)
                send_email(
                    "email/work_task_completed.html",
                    subject="Work Process Update",
                    recipient=(task.created_by.name, task.created_by.email),
                    error_count=error_count,
                    row_count=row_count,
                    export_url=export_url,
                    task_name="Work",
                    filename=task.filename)


def process_peer_review_records(max_rows=20):
    """Process uploaded peer_review records."""
    set_server_name()
    task_ids = set()
    peer_review_ids = set()
    """This query is to retrieve Tasks associated with peer review records, which are not processed but are active"""
    tasks = (Task.select(
        Task, PeerReviewRecord, PeerReviewInvitee,
        User, UserInvitation.id.alias("invitation_id"), OrcidToken).where(
            PeerReviewRecord.processed_at.is_null(), PeerReviewInvitee.processed_at.is_null(),
            PeerReviewRecord.is_active,
            (OrcidToken.id.is_null(False) |
             ((PeerReviewInvitee.status.is_null()) |
              (PeerReviewInvitee.status.contains("sent").__invert__())))).join(
                  PeerReviewRecord, on=(Task.id == PeerReviewRecord.task_id)).join(
                      PeerReviewInvitee,
                      on=(PeerReviewRecord.id == PeerReviewInvitee.peer_review_record_id)).join(
                          User, JOIN.LEFT_OUTER,
                          on=((User.email == PeerReviewInvitee.email) | (User.orcid == PeerReviewInvitee.orcid)))
             .join(Organisation, JOIN.LEFT_OUTER, on=(Organisation.id == Task.org_id))
             .join(UserOrg, JOIN.INNER, on=((UserOrg.user_id == User.id) & (UserOrg.org_id == Organisation.id))).join(
                 UserInvitation,
                 JOIN.LEFT_OUTER,
                 on=((UserInvitation.email == PeerReviewInvitee.email)
                     & (UserInvitation.task_id == Task.id))).join(
                         OrcidToken,
                         JOIN.LEFT_OUTER,
                         on=((OrcidToken.user_id == User.id)
                             & (OrcidToken.org_id == Organisation.id)
                             & (OrcidToken.scope.contains("/activities/update")))).limit(max_rows))

    for (task_id, org_id, peer_review_record_id, user), tasks_by_user in groupby(tasks, lambda t: (
            t.id,
            t.org_id,
            t.peer_review_record.id,
            t.peer_review_record.peer_review_invitee.user,)):
        """If we have the token associated to the user then update the peer record, otherwise send him an invite"""
        if (user.id is None or user.orcid is None or not OrcidToken.select().where(
            (OrcidToken.user_id == user.id) & (OrcidToken.org_id == org_id) &
            (OrcidToken.scope.contains("/activities/update"))).exists()):  # noqa: E127, E129

            for k, tasks in groupby(
                    tasks_by_user,
                    lambda t: (
                        t.created_by,
                        t.org,
                        t.peer_review_record.peer_review_invitee.email,
                        t.peer_review_record.peer_review_invitee.first_name,
                        t.peer_review_record.peer_review_invitee.last_name, )
            ):  # noqa: E501
                email = k[2]
                token_expiry_in_sec = 2600000
                status = "The invitation sent at " + datetime.utcnow().isoformat(timespec="seconds")
                try:
                    if PeerReviewInvitee.select().where(PeerReviewInvitee.email == email,
                                                        PeerReviewInvitee.status ** "%reset%").count() != 0:
                        token_expiry_in_sec = 1300000
                    send_work_funding_peer_review_invitation(*k, task_id=task_id,
                                                             token_expiry_in_sec=token_expiry_in_sec,
                                                             invitation_template="email/peer_review_invitation.html")

                    (PeerReviewInvitee.update(status=PeerReviewInvitee.status + "\n" + status).where(
                        PeerReviewInvitee.status.is_null(False), PeerReviewInvitee.email == email).execute())
                    (PeerReviewInvitee.update(status=status).where(
                        PeerReviewInvitee.status.is_null(), PeerReviewInvitee.email == email).execute())
                except Exception as ex:
                    (PeerReviewInvitee.update(processed_at=datetime.utcnow(),
                                              status=f"Failed to send an invitation: {ex}.")
                     .where(PeerReviewInvitee.email == email, PeerReviewInvitee.processed_at.is_null())).execute()
        else:
            create_or_update_peer_review(user, org_id, tasks_by_user)
        task_ids.add(task_id)
        peer_review_ids.add(peer_review_record_id)

    for peer_review_record in PeerReviewRecord.select().where(PeerReviewRecord.id << peer_review_ids):
        # The Peer Review record is processed for all invitees
        if not (PeerReviewInvitee.select().where(
                PeerReviewInvitee.peer_review_record_id == peer_review_record.id,
                PeerReviewInvitee.processed_at.is_null()).exists()):
            peer_review_record.processed_at = datetime.utcnow()
            if not peer_review_record.status or "error" not in peer_review_record.status:
                peer_review_record.add_status_line("Peer Review record is processed.")
            peer_review_record.save()

    for task in Task.select().where(Task.id << task_ids):
        # The task is completed (Once all records are processed):
        if not (PeerReviewRecord.select().where(PeerReviewRecord.task_id == task.id,
                                                PeerReviewRecord.processed_at.is_null()).exists()):
            task.completed_at = datetime.utcnow()
            task.save()
            error_count = PeerReviewRecord.select().where(
                PeerReviewRecord.task_id == task.id, PeerReviewRecord.status ** "%error%").count()
            row_count = task.record_count

            with app.app_context():
                export_url = flask.url_for(
                    "peerreviewrecord.export",
                    export_type="json",
                    _scheme="http" if EXTERNAL_SP else "https",
                    task_id=task.id,
                    _external=True)
                send_email(
                    "email/work_task_completed.html",
                    subject="Peer Review Process Update",
                    recipient=(task.created_by.name, task.created_by.email),
                    error_count=error_count,
                    row_count=row_count,
                    export_url=export_url,
                    task_name="Peer Review",
                    filename=task.filename)


def process_funding_records(max_rows=20):
    """Process uploaded affiliation records."""
    set_server_name()
    task_ids = set()
    funding_ids = set()
    """This query is to retrieve Tasks associated with funding records, which are not processed but are active"""
    tasks = (Task.select(
        Task, FundingRecord, FundingInvitees,
        User, UserInvitation.id.alias("invitation_id"), OrcidToken).where(
            FundingRecord.processed_at.is_null(), FundingInvitees.processed_at.is_null(),
            FundingRecord.is_active,
            (OrcidToken.id.is_null(False) |
             ((FundingInvitees.status.is_null()) |
              (FundingInvitees.status.contains("sent").__invert__())))).join(
                  FundingRecord, on=(Task.id == FundingRecord.task_id)).join(
                      FundingInvitees,
                      on=(FundingRecord.id == FundingInvitees.funding_record_id)).join(
                          User,
                          JOIN.LEFT_OUTER,
                          on=((User.email == FundingInvitees.email) |
                              (User.orcid == FundingInvitees.orcid)))
             .join(Organisation, JOIN.LEFT_OUTER, on=(Organisation.id == Task.org_id))
             .join(UserOrg, JOIN.INNER, on=((UserOrg.user_id == User.id) & (UserOrg.org_id == Organisation.id))).join(
                 UserInvitation,
                 JOIN.LEFT_OUTER,
                 on=((UserInvitation.email == FundingInvitees.email)
                     & (UserInvitation.task_id == Task.id))).join(
                         OrcidToken,
                         JOIN.LEFT_OUTER,
                         on=((OrcidToken.user_id == User.id)
                             & (OrcidToken.org_id == Organisation.id)
                             & (OrcidToken.scope.contains("/activities/update")))).limit(max_rows))

    for (task_id, org_id, funding_record_id, user), tasks_by_user in groupby(tasks, lambda t: (
            t.id,
            t.org_id,
            t.funding_record.id,
            t.funding_record.funding_invitees.user,)):
        """If we have the token associated to the user then update the funding record, otherwise send him an invite"""
        if (user.id is None or user.orcid is None or not OrcidToken.select().where(
            (OrcidToken.user_id == user.id) & (OrcidToken.org_id == org_id) &
            (OrcidToken.scope.contains("/activities/update"))).exists()):  # noqa: E127, E129

            for k, tasks in groupby(
                    tasks_by_user,
                    lambda t: (
                        t.created_by,
                        t.org,
                        t.funding_record.funding_invitees.email,
                        t.funding_record.funding_invitees.first_name,
                        t.funding_record.funding_invitees.last_name, )
            ):  # noqa: E501
                email = k[2]
                token_expiry_in_sec = 2600000
                status = "The invitation sent at " + datetime.utcnow().isoformat(timespec="seconds")
                try:
                    if FundingInvitees.select().where(FundingInvitees.email == email,
                                                      FundingInvitees.status ** "%reset%").count() != 0:
                        token_expiry_in_sec = 1300000
                    send_work_funding_peer_review_invitation(*k, task_id=task_id,
                                                             token_expiry_in_sec=token_expiry_in_sec,
                                                             invitation_template="email/funding_invitation.html")

                    (FundingInvitees.update(status=FundingInvitees.status + "\n" + status).where(
                        FundingInvitees.status.is_null(False), FundingInvitees.email == email).execute())
                    (FundingInvitees.update(status=status).where(
                        FundingInvitees.status.is_null(), FundingInvitees.email == email).execute())
                except Exception as ex:
                    (FundingInvitees.update(processed_at=datetime.utcnow(),
                                            status=f"Failed to send an invitation: {ex}.")
                     .where(FundingInvitees.email == email, FundingInvitees.processed_at.is_null())).execute()
        else:
            create_or_update_funding(user, org_id, tasks_by_user)
        task_ids.add(task_id)
        funding_ids.add(funding_record_id)

    for funding_record in FundingRecord.select().where(FundingRecord.id << funding_ids):
        # The funding record is processed for all invitees
        if not (FundingInvitees.select().where(
                FundingInvitees.funding_record_id == funding_record.id,
                FundingInvitees.processed_at.is_null()).exists()):
            funding_record.processed_at = datetime.utcnow()
            if not funding_record.status or "error" not in funding_record.status:
                funding_record.add_status_line("Funding record is processed.")
            funding_record.save()

    for task in Task.select().where(Task.id << task_ids):
        # The task is completed (Once all records are processed):
        if not (FundingRecord.select().where(FundingRecord.task_id == task.id,
                                             FundingRecord.processed_at.is_null()).exists()):
            task.completed_at = datetime.utcnow()
            task.save()
            error_count = FundingRecord.select().where(
                FundingRecord.task_id == task.id, FundingRecord.status**"%error%").count()
            row_count = task.record_count

            with app.app_context():
                export_url = flask.url_for(
                    "fundingrecord.export",
                    export_type="json",
                    _scheme="http" if EXTERNAL_SP else "https",
                    task_id=task.id,
                    _external=True)
                send_email(
                    "email/funding_task_completed.html",
                    subject="Funding Process Update",
                    recipient=(task.created_by.name, task.created_by.email),
                    error_count=error_count,
                    row_count=row_count,
                    export_url=export_url,
                    filename=task.filename)


def process_affiliation_records(max_rows=20):
    """Process uploaded affiliation records."""
    set_server_name()
    # TODO: optimize removing redundant fields
    # TODO: perhaps it should be broken into 2 queries
    task_ids = set()
    tasks = (Task.select(
        Task, AffiliationRecord, User, UserInvitation.id.alias("invitation_id"), OrcidToken).where(
            AffiliationRecord.processed_at.is_null(), AffiliationRecord.is_active,
            ((User.id.is_null(False) & User.orcid.is_null(False) & OrcidToken.id.is_null(False)) |
             ((User.id.is_null() | User.orcid.is_null() | OrcidToken.id.is_null()) &
              UserInvitation.id.is_null() &
              (AffiliationRecord.status.is_null()
               | AffiliationRecord.status.contains("sent").__invert__())))).join(
                   AffiliationRecord, on=(Task.id == AffiliationRecord.task_id)).join(
                       User,
                       JOIN.LEFT_OUTER,
                       on=((User.email == AffiliationRecord.email) |
                           (User.orcid == AffiliationRecord.orcid))).join(
                               Organisation, JOIN.LEFT_OUTER, on=(Organisation.id == Task.org_id))
             .join(UserOrg, JOIN.INNER, on=((UserOrg.user_id == User.id) & (UserOrg.org_id == Organisation.id)))
             .join(
                 UserInvitation,
                 JOIN.LEFT_OUTER,
                 on=((UserInvitation.email == AffiliationRecord.email) &
                     (UserInvitation.task_id == Task.id))).join(
                         OrcidToken,
                         JOIN.LEFT_OUTER,
                         on=((OrcidToken.user_id == User.id) &
                             (OrcidToken.org_id == Organisation.id) &
                             (OrcidToken.scope.contains("/activities/update")))).limit(max_rows))
    for (task_id, org_id, user), tasks_by_user in groupby(tasks, lambda t: (
            t.id,
            t.org_id,
            t.affiliation_record.user, )):
        if (user.id is None or user.orcid is None or not OrcidToken.select().where(
            (OrcidToken.user_id == user.id) & (OrcidToken.org_id == org_id) &
            (OrcidToken.scope.contains("/activities/update"))).exists()):  # noqa: E127, E129

            # maps invitation attributes to affiliation type set:
            # - the user who uploaded the task;
            # - the user organisation;
            # - the invitee email;
            # - the invitee first_name;
            # - the invitee last_name
            invitation_dict = {
                k: set(t.affiliation_record.affiliation_type.lower() for t in tasks)
                for k, tasks in groupby(
                    tasks_by_user,
                    lambda t: (t.created_by, t.org, t.affiliation_record.email, t.affiliation_record.first_name, t.affiliation_record.last_name)  # noqa: E501
                )  # noqa: E501
            }
            for invitation, affiliations in invitation_dict.items():
                email = invitation[2]
                token_expiry_in_sec = 2600000
                try:
                    # For researcher invitation the expiry is 30 days, if it is reset then it 2 weeks.
                    if AffiliationRecord.select().where(AffiliationRecord.task_id == task_id,
                                                        AffiliationRecord.email == email,
                                                        AffiliationRecord.status ** "%reset%").count() != 0:
                        token_expiry_in_sec = 1300000
                    send_user_invitation(*invitation, affiliations, task_id=task_id,
                                         token_expiry_in_sec=token_expiry_in_sec)
                except Exception as ex:
                    (AffiliationRecord.update(
                        processed_at=datetime.utcnow(), status=f"Failed to send an invitation: {ex}.")
                     .where(AffiliationRecord.task_id == task_id, AffiliationRecord.email == email,
                            AffiliationRecord.processed_at.is_null())).execute()
        else:  # user exits and we have tokens
            create_or_update_affiliations(user, org_id, tasks_by_user)
        task_ids.add(task_id)
    for task in Task.select().where(Task.id << task_ids):
        # The task is completed (all recores are processed):
        if not (AffiliationRecord.select().where(
                AffiliationRecord.task_id == task.id,
                AffiliationRecord.processed_at.is_null()).exists()):
            task.completed_at = datetime.utcnow()
            task.save()
            error_count = AffiliationRecord.select().where(
                AffiliationRecord.task_id == task.id, AffiliationRecord.status**"%error%").count()
            row_count = task.record_count
            orcid_rec_count = task.affiliation_records.select(
                AffiliationRecord.orcid).distinct().count()

            with app.app_context():
                export_url = flask.url_for(
                    "affiliationrecord.export",
                    export_type="csv",
                    _scheme="http" if EXTERNAL_SP else "https",
                    task_id=task.id,
                    _external=True)
                try:
                    send_email(
                        "email/task_completed.html",
                        subject="Affiliation Process Update",
                        recipient=(task.created_by.name, task.created_by.email),
                        error_count=error_count,
                        row_count=row_count,
                        orcid_rec_count=orcid_rec_count,
                        export_url=export_url,
                        filename=task.filename)
                except Exception:
                    logger.exception(
                        "Failed to send batch process comletion notification message.")


@rq.job(timeout=300)
def process_tasks(max_rows=20):
    """Handle batch task expiration.

    Send a information messages about upcoming removal of the processed/uploaded tasks
    based on date whichever is greater either created_at + month or updated_at + 2 weeks
    and removal of expired tasks based on the expiry date.

    Args:
        max_rows (int): The maximum number of rows that will get processed in one go.

    Returns:
        int. The number of processed task records.

    """
    Task.delete().where((Task.expires_at < datetime.utcnow())).execute()

    tasks = Task.select().where(Task.expires_at.is_null())
    if max_rows and max_rows > 0:
        tasks = tasks.limit(max_rows)
    for task in tasks:

        max_created_at_expiry = (task.created_at + timedelta(weeks=4))
        max_updated_at_expiry = (task.updated_at + timedelta(weeks=2))

        max_expiry_date = max_created_at_expiry

        if max_created_at_expiry < max_updated_at_expiry:
            max_expiry_date = max_updated_at_expiry

        task.expires_at = max_expiry_date
        task.save()

    for current_task in Task.select():
        total_count = 0
        current_count = 0

        model_name = current_task.record_model._meta.name
        if model_name == 'affiliationrecord':
            total_count = current_task.affiliation_records.select().distinct().count()

            current_count = current_task.affiliation_records.select().where(
                AffiliationRecord.processed_at.is_null(False)).distinct().count()
        elif model_name == 'fundingrecord':
            for funding_record in current_task.funding_records.select():
                total_count = total_count + funding_record.funding_invitees.select().distinct().count()

                current_count = current_count + funding_record.funding_invitees.select().where(
                    FundingInvitees.processed_at.is_null(False)).distinct().count()
        elif model_name == 'workrecord':
            for work_record in current_task.work_records.select():
                total_count = total_count + work_record.work_invitees.select().distinct().count()

                current_count = current_count + work_record.work_invitees.select().where(
                    WorkInvitees.processed_at.is_null(False)).distinct().count()
        elif model_name == 'peerreviewrecord':
            for peer_review_record in current_task.peer_review_records.select():
                total_count = total_count + peer_review_record.peer_review_invitee.select().distinct().count()

                current_count = current_count + peer_review_record.peer_review_invitee.select().where(
                    PeerReviewInvitee.processed_at.is_null(False)).distinct().count()

    tasks = Task.select().where(
            Task.expires_at.is_null(False),
            Task.expiry_email_sent_at.is_null(),
            Task.expires_at < (datetime.now() + timedelta(weeks=1)))
    if max_rows and max_rows > 0:
        tasks = tasks.limit(max_rows)
    for task in tasks:

        export_model = task.record_model._meta.name + ".export"
        error_count = task.error_count

        set_server_name()
        with app.app_context():
            export_url = flask.url_for(
                export_model,
                export_type="csv",
                _scheme="http" if EXTERNAL_SP else "https",
                task_id=task.id,
                _external=True)
            send_email(
                "email/task_expiration.html",
                task=task,
                subject="Batch process task is about to expire",
                recipient=(task.created_by.name, task.created_by.email),
                error_count=error_count,
                export_url=export_url)
        task.expiry_email_sent_at = datetime.utcnow()
        task.save()


def get_client_credentials_token(org, scope="/webhook"):
    """Request a cient credetials grant type access token and store it.

    The any previously requesed with the give scope tokens will be deleted.
    """
    resp = requests.post(
        app.config["TOKEN_URL"],
        headers={"Accept": "application/json"},
        data=dict(
            client_id=org.orcid_client_id,
            client_secret=org.orcid_secret,
            scope=scope,
            grant_type="client_credentials"))
    OrcidToken.delete().where(OrcidToken.org == org, OrcidToken.scope == "/webhook").execute()
    data = resp.json()
    token = OrcidToken.create(
        org=org,
        access_token=data["access_token"],
        refresh_token=data["refresh_token"],
        scope=data.get("scope") or scope,
        expires_in=data["expires_in"])
    return token


@rq.job(timeout=300)
def register_orcid_webhook(user, callback_url=None, delete=False):
    """Register or delete an ORCID webhook for the given user profile update events.

    If URL is given, it will be used for as call-back URL.
    """
    set_server_name()
    local_handler = (callback_url is None)

    if local_handler and delete and user.organisations.where(Organisation.webhook_enabled).count() > 0:
        return

    try:
        token = OrcidToken.get(org=user.organisation, scope="/webhook")
    except OrcidToken.DoesNotExist:
        token = get_client_credentials_token(org=user.organisation, scope="/webhook")
    if local_handler:
        with app.app_context():
            callback_url = quote(url_for("update_webhook", user_id=user.id), safe='')
    elif '/' in callback_url or ':' in callback_url:
        callback_url = quote(callback_url, safe='')
    url = f"{app.config['ORCID_API_HOST_URL']}{user.orcid}/webhook/{callback_url}"
    headers = {
        "Accept": "application/json",
        "Authorization": f"Bearer {token.access_token}",
        "Content-Length": "0"
    }
    resp = requests.delete(url, headers=headers) if delete else requests.put(url, headers=headers)
    if local_handler and resp.status_code // 200 == 1:
        if delete:
            user.webhook_enabled = False
        else:
            user.webhook_enabled = True
        user.save()
    return resp


@rq.job(timeout=300)
def invoke_webhook_handler(webhook_url=None, orcid=None, updated_at=None, message=None,
                           attempts=3):
    """Propagate 'updated' event to the organisation event handler URL."""
    url = app.config["ORCID_BASE_URL"] + orcid
    if message is None:
        message = {
            "orcid": orcid,
            "updated-at": updated_at.isoformat(timespec="minutes"),
            "url": url
        }
    resp = requests.post(webhook_url + '/' + orcid, json=message)
    if resp.status_code // 200 != 1:
        if attempts > 0:
            invoke_webhook_handler.schedule(
                timedelta(minutes=5), message=message, attempts=attempts - 1)
    return resp


@rq.job(timeout=300)
def enable_org_webhook(org):
    """Enable Organisation Webhook."""
    org.webhook_enabled = True
    org.save()
    for u in org.users:
        if not u.webhook_enabled:
            register_orcid_webhook.queue(u)


@rq.job(timeout=300)
def disable_org_webhook(org):
    """Disable Organisation Webhook."""
    org.webhook_enabled = False
    org.save()
    for u in org.users.where(User.webhook_enabled):
        register_orcid_webhook.queue(u, delete=True)


def process_records(n):
    """Process first n records and run other batch tasks."""
    process_affiliation_records(n)
    process_funding_records(n)
    process_work_records(n)
    process_peer_review_records(n)
    # process_tasks(n)


@rq.job(timeout=300)
def send_orcid_update_summary(org_id=None):
    """Send organisation researcher ORCID profile update summary report."""
    first = date.today().replace(day=1)
    previous_last = first - timedelta(days=1)
    previous_first = previous_last.replace(day=1)

    if org_id is None:
        for o in (Organisation.select(Organisation.id).distinct().join(
            UserOrg, on=UserOrg.org_id == Organisation.id).join(
                User, on=User.id == UserOrg.user_id).where(
                    Organisation.webhook_enabled, Organisation.email_notifications_enabled)
                .where(
                    User.orcid_updated_at >= previous_first,
                    User.orcid_updated_at < first)):
            send_orcid_update_summary.queue(o.id)
        return

    org = Organisation.select().where(Organisation.id == org_id).first()
    if org and org.webhook_enabled and org.email_notifications_enabled:
        updated_users = org.users.where(User.orcid_updated_at >= previous_first,
                                        User.orcid_updated_at < first)
        recipient = org.notification_email or (org.tech_contact.name, org.tech_contact.email)
        if updated_users.exists():
            message_template = """<p>The flollowing user profiles were updated
            from {{date_from}} until {{date_to}}:</p>
            <ul>
            {% for u in updated_users %}
                <li>{{u.name}} ({{u.email}},
                <a href="{{orcid_base_url}}{{u.orcid}}" target="_blank">{{u.orcid}}</a>,
                updated at {{u.orcid_updated_at.isoformat(sep=" ", timespec="seconds")}});
                </li>
            {% endfor %}
            </ul>
            """
            set_server_name()
            with app.app_context():
                send_email(
                    message_template,
                    org=org,
                    recipient=recipient,
                    subject="Updated ORCID Profiles",
                    date_from=previous_first,
                    date_to=previous_last,
                    updated_users=updated_users,
                    orcid_base_url=app.config["ORCID_BASE_URL"])<|MERGE_RESOLUTION|>--- conflicted
+++ resolved
@@ -60,13 +60,9 @@
     if "file_" not in request.files:
         return
     raw = request.files[form.file_.name].read()
-<<<<<<< HEAD
-    for encoding in "utf-8", "utf-8-sig", "utf-16":
-=======
     # Added extra way of detecting encoding, However Doesnt detect correct encoding 100% of the time.
     detected_encoding = chardet.detect(raw).get('encoding')
     for encoding in "utf-8", detected_encoding, "utf-8-sig", "utf-16":
->>>>>>> 9c4d5a75
         try:
             return raw.decode(encoding)
         except UnicodeDecodeError:
