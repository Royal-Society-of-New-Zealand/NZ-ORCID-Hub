version: '3.5'
<<<<<<< HEAD
volumes:
  socketvol:

services:

  db:
    image: postgres:15.2
    environment:
      - PGPASSWORD
      - POSTGRES_PASSWORD="${PGPASSWORD:-p455w0rd}"
    domainname: ${DOMAINNAME:-orcidhub.org.nz}
    hostname: db
    ports:
      - "${PGPORT:-5432}:5432"
    volumes:
      - socketvol:/var/run/postgresql:Z
      # - /etc/passwd:/etc/passwd:ro
      - ./conf/init-user-db.sh:/docker-entrypoint-initdb.d/init-user-db.sh
      - ./pgdata:/var/lib/postgresql/data:Z
      - ./backup:/backup
      - ./archive:/archive
      - ${HOME}:${HOME}
    # user: "${UID:-500}:${GID:-500}"
    restart: always

  app:
    depends_on:
      - db
      - redis
=======
# volumes:
#   socketvol:

services:

  # db:
  #   image: postgres:15.2
  #   environment:
  #     - PGPASSWORD
  #     - POSTGRES_PASSWORD="${PGPASSWORD:-p455w0rd}"
  #   domainname: ${DOMAINNAME:-orcidhub.org.nz}
  #   hostname: db
  #   ports:
  #     - "${PGPORT:-5432}:5432"
  #   volumes:
  #     # - socketvol:/var/run/postgresql:Z
  #     - /var/run/postgresql:/var/run/postgresql
  #     # - /etc/passwd:/etc/passwd:ro
  #     - ./conf/init-user-db.sh:/docker-entrypoint-initdb.d/init-user-db.sh
  #     - ./pgdata:/var/lib/postgresql/data:Z
  #     - ./backup:/backup
  #     - ./archive:/archive
  #     - ${HOME}:${HOME}
  #   # user: "${UID:-500}:${GID:-500}"
  #   restart: always

  app:
    # depends_on:
    #   # - db
    #   - redis
>>>>>>> 6669fa47
    image: orcidhub/app-dev:7.0
    # image: orcidhub/app-dev:6.13
    environment:
      # - SHIB_SP_DOMAINNAME
      - ENV
      - EXTERNAL_SP
      - DATABASE_URL
      - LOAD_TEST
      - MAIL_DEFAULT_SENDER
      - MAIL_SUPPORT_ADDRESS
      - MEMBER_API_FORM_MAIL
      - ORCID_CLIENT_ID
      - ORCID_CLIENT_SECRET
      - RQ_REDIS_URL
      - SECRET_KEY
      - SENTRY_DSN
      - SENTRY_TRACES_SAMPLE_RATE
      - SP_ATTR_AFFILIATION
      - SP_ATTR_DISPLAYNAME
      - SP_ATTR_EPPN
      - SP_ATTR_GIVENNAME
      - SP_ATTR_MAIL
      - SP_ATTR_ORCID
      - SP_ATTR_ORG
      - SP_ATTR_SN
    domainname: ${DOMAINNAME:-orcidhub.org.nz}
    hostname: app
    ports:
      - "${HTTP_PORT:-80}:80"
      - "${HTTPS_PORT:-443}:443"
    volumes:
<<<<<<< HEAD
      - socketvol:/var/run/postgresql
=======
      # - socketvol:/var/run/postgresql
      # Access to the host PG
      - /var/run/postgresql:/var/run/postgresql
>>>>>>> 6669fa47
      - .:/src
      - .:/var/www/orcidhub/
      - ./run-app:/usr/local/bin/run-app
      - ./app.conf:/etc/httpd/conf.d/ZZ-app.conf
      - ./tuakiri-test-metadata-cert.pem:/etc/shibboleth/tuakiri-test-metadata-cert.pem
      - ./tuakiri-metadata-cert.pem:/etc/shibboleth/tuakiri-metadata-cert.pem
      - ./.keys:/.keys
      - ./conf:/conf
    restart: always
    networks:
      default:
        ipv4_address: ${SUBNET:-172.33}.0.99

  # redis:
  #   image: redis
  #   volumes:
  #     - ./data/redis:/data
  #   restart: always
  #   networks:
  #     default:
  #       ipv4_address: ${SUBNET:-172.33}.0.88

  worker:
    image: orcidhub/app-dev:7.0
<<<<<<< HEAD
    depends_on:
      - redis
      - db
=======
    # depends_on:
    #   - redis
    #   # - db
>>>>>>> 6669fa47
    command: ["./worker.sh"]
    environment:
      - ENV
      - DATABASE_URL
      - MAIL_DEFAULT_SENDER
      - MAIL_SUPPORT_ADDRESS
      - MEMBER_API_FORM_MAIL
      - ORCID_CLIENT_ID
      - ORCID_CLIENT_SECRET
<<<<<<< HEAD
=======
      - RQ_REDIS_URL
>>>>>>> 6669fa47
      - SECRET_KEY
      - SENTRY_DSN
      - SENTRY_TRACES_SAMPLE_RATE
    volumes:
<<<<<<< HEAD
      - socketvol:/var/run/postgresql
=======
      # - socketvol:/var/run/postgresql
      # Access to the host PG
      - /var/run/postgresql:/var/run/postgresql
>>>>>>> 6669fa47
      - .:/src
    restart: always

  scheduler:
    image: orcidhub/app-dev:7.0
<<<<<<< HEAD
    depends_on:
      - redis
      - db
    command: ["./scheduler.sh"]
    environment:
      - ENV
      - MAIL_DEFAULT_SENDER
      - MAIL_SUPPORT_ADDRESS
      - MEMBER_API_FORM_MAIL
=======
    # depends_on:
    #   - redis
    #   # - db
    command: ["./scheduler.sh"]
    environment:
      - ENV
      - DATABASE_URL
      - MAIL_DEFAULT_SENDER
      - MAIL_SUPPORT_ADDRESS
      - MEMBER_API_FORM_MAIL
      - RQ_REDIS_URL
>>>>>>> 6669fa47
      - ORCID_CLIENT_ID
      - ORCID_CLIENT_SECRET
      - SECRET_KEY
      - SENTRY_DSN
      - SENTRY_TRACES_SAMPLE_RATE
    volumes:
<<<<<<< HEAD
      - socketvol:/var/run/postgresql
=======
      # - socketvol:/var/run/postgresql
      # Access to the host PG
      - /var/run/postgresql:/var/run/postgresql
>>>>>>> 6669fa47
      - .:/src
    restart: always

networks:
  default:
    ipam:
      driver: default
      config:
        - subnet: ${SUBNET:-172.33}.0.0/16<|MERGE_RESOLUTION|>--- conflicted
+++ resolved
@@ -1,35 +1,4 @@
 version: '3.5'
-<<<<<<< HEAD
-volumes:
-  socketvol:
-
-services:
-
-  db:
-    image: postgres:15.2
-    environment:
-      - PGPASSWORD
-      - POSTGRES_PASSWORD="${PGPASSWORD:-p455w0rd}"
-    domainname: ${DOMAINNAME:-orcidhub.org.nz}
-    hostname: db
-    ports:
-      - "${PGPORT:-5432}:5432"
-    volumes:
-      - socketvol:/var/run/postgresql:Z
-      # - /etc/passwd:/etc/passwd:ro
-      - ./conf/init-user-db.sh:/docker-entrypoint-initdb.d/init-user-db.sh
-      - ./pgdata:/var/lib/postgresql/data:Z
-      - ./backup:/backup
-      - ./archive:/archive
-      - ${HOME}:${HOME}
-    # user: "${UID:-500}:${GID:-500}"
-    restart: always
-
-  app:
-    depends_on:
-      - db
-      - redis
-=======
 # volumes:
 #   socketvol:
 
@@ -60,7 +29,6 @@
     # depends_on:
     #   # - db
     #   - redis
->>>>>>> 6669fa47
     image: orcidhub/app-dev:7.0
     # image: orcidhub/app-dev:6.13
     environment:
@@ -92,13 +60,9 @@
       - "${HTTP_PORT:-80}:80"
       - "${HTTPS_PORT:-443}:443"
     volumes:
-<<<<<<< HEAD
-      - socketvol:/var/run/postgresql
-=======
       # - socketvol:/var/run/postgresql
       # Access to the host PG
       - /var/run/postgresql:/var/run/postgresql
->>>>>>> 6669fa47
       - .:/src
       - .:/var/www/orcidhub/
       - ./run-app:/usr/local/bin/run-app
@@ -123,15 +87,9 @@
 
   worker:
     image: orcidhub/app-dev:7.0
-<<<<<<< HEAD
-    depends_on:
-      - redis
-      - db
-=======
     # depends_on:
     #   - redis
     #   # - db
->>>>>>> 6669fa47
     command: ["./worker.sh"]
     environment:
       - ENV
@@ -141,37 +99,19 @@
       - MEMBER_API_FORM_MAIL
       - ORCID_CLIENT_ID
       - ORCID_CLIENT_SECRET
-<<<<<<< HEAD
-=======
       - RQ_REDIS_URL
->>>>>>> 6669fa47
       - SECRET_KEY
       - SENTRY_DSN
       - SENTRY_TRACES_SAMPLE_RATE
     volumes:
-<<<<<<< HEAD
-      - socketvol:/var/run/postgresql
-=======
       # - socketvol:/var/run/postgresql
       # Access to the host PG
       - /var/run/postgresql:/var/run/postgresql
->>>>>>> 6669fa47
       - .:/src
     restart: always
 
   scheduler:
     image: orcidhub/app-dev:7.0
-<<<<<<< HEAD
-    depends_on:
-      - redis
-      - db
-    command: ["./scheduler.sh"]
-    environment:
-      - ENV
-      - MAIL_DEFAULT_SENDER
-      - MAIL_SUPPORT_ADDRESS
-      - MEMBER_API_FORM_MAIL
-=======
     # depends_on:
     #   - redis
     #   # - db
@@ -183,20 +123,15 @@
       - MAIL_SUPPORT_ADDRESS
       - MEMBER_API_FORM_MAIL
       - RQ_REDIS_URL
->>>>>>> 6669fa47
       - ORCID_CLIENT_ID
       - ORCID_CLIENT_SECRET
       - SECRET_KEY
       - SENTRY_DSN
       - SENTRY_TRACES_SAMPLE_RATE
     volumes:
-<<<<<<< HEAD
-      - socketvol:/var/run/postgresql
-=======
       # - socketvol:/var/run/postgresql
       # Access to the host PG
       - /var/run/postgresql:/var/run/postgresql
->>>>>>> 6669fa47
       - .:/src
     restart: always
 
