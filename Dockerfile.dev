FROM orcidhub/app

LABEL maintainer="The University of Auckland" \
	version="2.0" \
	description="NZ ORCiD Hub Application Image with Development support"

<<<<<<< HEAD
ADD https://github.com/zaproxy/zaproxy/releases/download/2.6.0/ZAP_2.6.0_Linux.tar.gz ZAP_Linux.tar.gz
ADD http://anduin.linuxfromscratch.org/BLFS/OpenJDK/OpenJDK-1.8.0.141/OpenJDK-1.8.0.141-x86_64-bin.tar.xz OpenJDK.tar.gz.xz

RUN yum -y update \
    && yum -y install  install https://download.postgresql.org/pub/repos/yum/9.6/redhat/rhel-7-x86_64/pgdg-redhat96-9.6-3.noarch.rpm \
    && yum -y install \
        postgresql96 \
	    python36u-pip \
	    git \
	&& tar -xzf ZAP_Linux.tar.gz -C /tmp \
	&& tar -xf OpenJDK.tar.gz.xz -C /tmp \
	&& pip3.6 install -U git+https://github.com/Royal-Society-of-New-Zealand/zap-cli \
    && pip3.6 install -U flake8_docstrings pytest-cov coveralls pyyaml \
=======
COPY dev_requirements.txt /dev_requirements.txt
RUN yum -y update \ 
    && yum -y install  install https://download.postgresql.org/pub/repos/yum/9.6/redhat/rhel-7-x86_64/pgdg-redhat96-9.6-3.noarch.rpm \
    && yum -y install \
        postgresql96 \
	python36u-pip \
	git \
    && pip3.6 install -U -r /dev_requirements.txt \
>>>>>>> d5e6400f
    && cd /var/lib/rpm \
    && rm -rf __db* \
    && rpm --rebuilddb \
    && yum -y clean all \
    && rm -rf $HOME/.pip/cache \
<<<<<<< HEAD
    && rm -rf ZAP_Linux.tar.gz \
    && rm -rf OpenJDK.tar.gz.xz \
    && rm -rf /var/cache/*/* /anaconda-post.log
=======
    && rm -rf /var/cache/*/* /anaconda-post.log /dev_requirements.txt
>>>>>>> d5e6400f

ENV DEBUG=1
WORKDIR /src<|MERGE_RESOLUTION|>--- conflicted
+++ resolved
@@ -4,7 +4,7 @@
 	version="2.0" \
 	description="NZ ORCiD Hub Application Image with Development support"
 
-<<<<<<< HEAD
+COPY dev_requirements.txt /dev_requirements.txt
 ADD https://github.com/zaproxy/zaproxy/releases/download/2.6.0/ZAP_2.6.0_Linux.tar.gz ZAP_Linux.tar.gz
 ADD http://anduin.linuxfromscratch.org/BLFS/OpenJDK/OpenJDK-1.8.0.141/OpenJDK-1.8.0.141-x86_64-bin.tar.xz OpenJDK.tar.gz.xz
 
@@ -18,28 +18,16 @@
 	&& tar -xf OpenJDK.tar.gz.xz -C /tmp \
 	&& pip3.6 install -U git+https://github.com/Royal-Society-of-New-Zealand/zap-cli \
     && pip3.6 install -U flake8_docstrings pytest-cov coveralls pyyaml \
-=======
-COPY dev_requirements.txt /dev_requirements.txt
-RUN yum -y update \ 
-    && yum -y install  install https://download.postgresql.org/pub/repos/yum/9.6/redhat/rhel-7-x86_64/pgdg-redhat96-9.6-3.noarch.rpm \
-    && yum -y install \
-        postgresql96 \
-	python36u-pip \
-	git \
     && pip3.6 install -U -r /dev_requirements.txt \
->>>>>>> d5e6400f
     && cd /var/lib/rpm \
     && rm -rf __db* \
     && rpm --rebuilddb \
     && yum -y clean all \
     && rm -rf $HOME/.pip/cache \
-<<<<<<< HEAD
     && rm -rf ZAP_Linux.tar.gz \
     && rm -rf OpenJDK.tar.gz.xz \
-    && rm -rf /var/cache/*/* /anaconda-post.log
-=======
     && rm -rf /var/cache/*/* /anaconda-post.log /dev_requirements.txt
->>>>>>> d5e6400f
+
 
 ENV DEBUG=1
 WORKDIR /src