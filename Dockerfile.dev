FROM orcidhub/app

LABEL maintainer="The University of Auckland" \
	version="3.1" \
	description="NZ ORCiD Hub Application Image with Development support"

COPY dev_requirements.txt /dev_requirements.txt
COPY requirements.txt /requirements.txt

RUN yum -y update \
    && yum -y install  install https://download.postgresql.org/pub/repos/yum/9.6/redhat/rhel-7-x86_64/pgdg-redhat96-9.6-3.noarch.rpm \
    && yum -y install \
            gcc.x86_64 \
<<<<<<< HEAD
            postgresql96 \
            python36u-devel.x86_64 \
=======
            python36u-devel.x86_64 \
            postgresql96 \
>>>>>>> 11e1681d
            python36u-pip \
            git \
    && pip3.6 install -U git+https://github.com/Royal-Society-of-New-Zealand/zap-cli \
    && pip3.6 install -U flake8_docstrings pytest-cov coveralls pyyaml \
    && pip3.6 install -U -r /dev_requirements.txt \
    && cd /var/lib/rpm \
    && rm -rf __db* \
    && rpm --rebuilddb \
    && yum -y clean all \
    && rm -rf /var/cache/yum \
    && rm -rf $HOME/.pip/cache \
    && rm -rf /var/cache/*/* /anaconda-post.log /dev_requirements.txt /requirements.txt


ENV DEBUG=1
WORKDIR /src<|MERGE_RESOLUTION|>--- conflicted
+++ resolved
@@ -11,13 +11,8 @@
     && yum -y install  install https://download.postgresql.org/pub/repos/yum/9.6/redhat/rhel-7-x86_64/pgdg-redhat96-9.6-3.noarch.rpm \
     && yum -y install \
             gcc.x86_64 \
-<<<<<<< HEAD
             postgresql96 \
             python36u-devel.x86_64 \
-=======
-            python36u-devel.x86_64 \
-            postgresql96 \
->>>>>>> 11e1681d
             python36u-pip \
             git \
     && pip3.6 install -U git+https://github.com/Royal-Society-of-New-Zealand/zap-cli \
