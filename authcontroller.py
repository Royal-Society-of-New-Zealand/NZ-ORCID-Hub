--- conflicted
+++ resolved
@@ -892,9 +892,4 @@
     yield "Email, Eppn, ORCID ID \n"
     for u in users:
         """ ORCID ID might be NULL, Hence adding a check """
-<<<<<<< HEAD
-        yield ','.join([u.email, str(u.eppn or ""), str(u.orcid or "")]) + '\n'
-=======
-        yield ','.join([u.first_name, u.last_name, u.email, str(u.eppn or ""), str(u.orcid or "")
-                        ]) + '\n'
->>>>>>> cb9997aa
+        yield ','.join([u.email, str(u.eppn or ""), str(u.orcid or "")]) + '\n'