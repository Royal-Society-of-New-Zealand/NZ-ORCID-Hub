# -*- coding: utf-8 -*-
"""Authentication views.

Collection of applicion views involved in organisation on-boarding and
user (reseaser) affiliations.
"""

import base64
import json
import pickle
import re
import secrets
import zlib
from datetime import datetime
from os import path, remove
from tempfile import gettempdir
from urllib.parse import quote, unquote, urlencode, urlparse, parse_qs

import requests
from flask import (abort, flash, redirect, render_template, request, session, url_for)
from flask_login import current_user, login_required, login_user, logout_user
from flask_mail import Message
from oauthlib.oauth2 import rfc6749
from requests_oauthlib import OAuth2Session
from werkzeug.urls import iri_to_uri

import orcid_client
from application import app, db, mail
from config import (APP_DESCRIPTION, APP_NAME, APP_URL, AUTHORIZATION_BASE_URL, CRED_TYPE_PREMIUM,
                    EXTERNAL_SP, MEMBER_API_FORM_BASE_URL, NEW_CREDENTIALS, NOTE_ORCID,
                    ORCID_API_BASE, ORCID_BASE_URL, ORCID_CLIENT_ID, ORCID_CLIENT_SECRET,
                    SCOPE_ACTIVITIES_UPDATE, SCOPE_AUTHENTICATE, SCOPE_READ_LIMITED, TOKEN_URL)
from forms import OnboardingTokenForm, OrgConfirmationForm
from login_provider import roles_required
from models import (Affiliation, OrcidToken, Organisation, OrgInfo, OrgInvitation, Role, User,
                    UserOrg)
from swagger_client.rest import ApiException
from utils import append_qs, confirm_token

HEADERS = {'Accept': 'application/vnd.orcid+json', 'Content-type': 'application/vnd.orcid+json'}


def get_next_url():
    """Retrieves and sanitizes next/return URL."""
    _next = request.args.get("next") or request.args.get("_next")

    if _next and ("orcidhub.org.nz" in _next or _next.startswith("/") or "127.0" in _next):
        return _next
    return None


@app.route("/index")
@app.route("/login")
@app.route("/")
def login():
    """Main landing page."""
    _next = get_next_url()
    orcid_login_url = url_for("orcid_login", next=_next)
    if EXTERNAL_SP:
        session["auth_secret"] = secret_token = secrets.token_urlsafe()
        _next = url_for("handle_login", _next=_next, _external=True)
        login_url = append_qs(EXTERNAL_SP, _next=_next, key=secret_token)
    else:
        login_url = url_for("handle_login", _next=_next)

    org_onboarded_info = {
        r.name: r.tuakiri_name
        for r in Organisation.select(Organisation.name, Organisation.tuakiri_name).where(
            Organisation.confirmed.__eq__(True))
    }

    return render_template(
        "index.html",
        login_url=login_url,
        orcid_login_url=orcid_login_url,
        org_onboarded_info=org_onboarded_info)


@app.route("/Tuakiri/SP")
def shib_sp():
    """Remote Shibboleth authenitication handler.

    All it does passes all response headers to the original calller."""
    _next = get_next_url()
    _key = request.args.get("key")
    if _next:
        data = {k: v for k, v in request.headers.items()}
        data = base64.b64encode(zlib.compress(pickle.dumps(data)))

        resp = redirect(_next)
        with open(path.join(gettempdir(), _key), 'wb') as kf:
            kf.write(data)

        return resp
    abort(403)


@app.route("/sp/attributes/<string:key>")
def get_attributes(key):
    """Retrieve SAML attributes."""
    data = ''
    data_filename = path.join(gettempdir(), key)
    try:
        with open(data_filename, 'rb') as kf:
            data = kf.read()
        remove(data_filename)
    except Exception as ex:
        abort(403, ex)
    return data


@app.route("/Tuakiri/login")
def handle_login():
    """Shibboleth and Rapid Connect authenitcation handler.

    The (Apache) location should requier authentication using Shibboleth, e.g.,

    <Location /Tuakiri>
        AuthType shibboleth
        ShibRequireSession On
        require valid-user
        ShibUseHeaders On
    </Location>


    Flow:
        * recieve redicected request from SSO with authentication data in HTTP headers
        * process headeers
        * if the organisation isn't on-boarded, reject further access and redirect to the main loging page;
        * if the user isn't registered add the user with data received from Shibboleth
        * if the request has returning destination (next), redirect the user to it;
        * else choose the next view based on the role of the user:
            ** for a researcher, affiliation;
            ** for super user, the on-boarding of an organisation;
            ** for organisation administrator or technical contact, the completion of the on-boarding.
    """
    _next = get_next_url()

    # TODO: make it secret
    if EXTERNAL_SP:
        sp_url = urlparse(EXTERNAL_SP)
        attr_url = sp_url.scheme + "://" + sp_url.netloc + "/sp/attributes/" + session.get(
            "auth_secret")
        data = requests.get(attr_url, verify=False).text
        data = pickle.loads(zlib.decompress(base64.b64decode(data)))
    else:
        data = request.headers

    try:
        last_name = data['Sn'].encode("latin-1").decode("utf-8")
        first_name = data['Givenname'].encode("latin-1").decode("utf-8")
        email, *secondary_emails = re.split("[,; \t]",
                                            data['Mail'].encode("latin-1").decode("utf-8").lower())
        session["shib_O"] = shib_org_name = data['O'].encode("latin-1").decode("utf-8")
        name = data.get('Displayname').encode("latin-1").decode("utf-8")
        eppn = data.get('Eppn').encode("latin-1").decode("utf-8")
        unscoped_affiliation = set(a.strip()
                                   for a in data.get("Unscoped-Affiliation", '').encode("latin-1")
                                   .decode("utf-8").replace(',', ';').split(';'))
        app.logger.info(
            "User with email address %r is trying to login having affiliation as %r with %r",
            email, unscoped_affiliation, shib_org_name)
        if secondary_emails:
            app.logger.info(
                f"the user has logged in with secondary email addresses: {secondary_emails}")

    except Exception as ex:
        app.logger.error("Encountered exception: %r", ex)
        abort(500, ex)

    if unscoped_affiliation:
        edu_person_affiliation = Affiliation.NONE
        if unscoped_affiliation & {"faculty", "staff"}:
            edu_person_affiliation |= Affiliation.EMP
        if unscoped_affiliation & {"student", "alum"}:
            edu_person_affiliation |= Affiliation.EDU
        if not edu_person_affiliation:
            flash(
                "The ORCID Hub will not be able to automatically write an affiliation with %s, "
                "as the nature of your affiliation does not appear to include staff or student."
                "You are still welcome to give %s permission, or to let them know your ORCID iD." %
                (str(shib_org_name), str(shib_org_name)), "danger")
    else:
        flash(
            "The value of 'Unscoped-Affiliation' was not supplied from your identity provider,"
            " So we are not able to determine the nature of affiliation you have with your organisation",
            "danger")

    try:
        org = Organisation.get((Organisation.tuakiri_name == shib_org_name) | (
            Organisation.name == shib_org_name))
    except Organisation.DoesNotExist:
        org = Organisation(tuakiri_name=shib_org_name)
        # try to get the official organisation name:
        try:
            org_info = OrgInfo.get((OrgInfo.tuakiri_name == shib_org_name) | (
                OrgInfo.name == shib_org_name))
        except OrgInfo.DoesNotExist:
            org.name = shib_org_name
        else:
            org.name = org_info.name
        try:
            org.save()
        except Exception as ex:
            flash("Failed to save organisation data: %s" % str(ex))
            app.logger.error("Exception Occured: %r", str(ex))

    try:
        user = User.get(User.email == email)

        # Add Shibboleth meta data if they are missing
        if not user.name or org is not None and user.name == org.name and name:
            user.name = name
        if not user.first_name and first_name:
            user.first_name = first_name
        if not user.last_name and last_name:
            user.last_name = last_name
        if not user.eppn and eppn:
            user.eppn = eppn

    except User.DoesNotExist:
        user = User.create(
            email=email,
            eppn=eppn,
            name=name,
            first_name=first_name,
            last_name=last_name,
            roles=Role.RESEARCHER)

    # TODO: need to find out a simple way of tracking
    # the organization user is logged in from:
    if org != user.organisation:
        user.organisation = org

    if org:
        user_org, _ = UserOrg.get_or_create(user=user, org=org)
        user_org.affiliations = edu_person_affiliation
        user_org.save()

    if not user.confirmed:
        user.confirmed = True

    try:
        user.save()
    except Exception as ex:
        flash("Failed to save user data: %s" % str(ex))

    login_user(user)
    app.logger.info("User %r from %r logged in.", user, org)

    if _next:
        return redirect(_next)
    elif user.is_superuser:
        return redirect(url_for("invite_organisation"))
    elif org and org.confirmed:
        app.logger.info("User %r organisation is onboarded", user)
        return redirect(url_for("link"))
    elif org and org.is_email_confirmed and (not org.confirmed) and user.is_tech_contact_of(org):
        app.logger.info("User %r is org admin and organisation is not onboarded", user)
        return redirect(url_for("update_org_info"))
    else:
        flash(f"Your organisation ({shib_org_name}) is not onboarded", "danger")
        app.logger.info("User %r organisation is not onboarded", user)

    return redirect(url_for("login"))


@app.route("/link")
@login_required
def link():
    """Link the user's account with ORCID (i.e. affiliates user with his/her org on ORCID)."""
    # TODO: handle organisation that are not on-boarded
    redirect_uri = url_for("orcid_callback", _external=True)
    if EXTERNAL_SP:
        sp_url = urlparse(EXTERNAL_SP)
        redirect_uri = sp_url.scheme + "://" + sp_url.netloc + "/auth/" + quote(redirect_uri)

    if current_user.organisation and not current_user.organisation.confirmed:
        flash(f"Your organisation ({current_user.organisation.name}) is not onboarded", "danger")
        return redirect(url_for("login"))

    client_write = OAuth2Session(
        current_user.organisation.orcid_client_id,
        scope=SCOPE_ACTIVITIES_UPDATE + SCOPE_READ_LIMITED,
        redirect_uri=redirect_uri)
    authorization_url_write, state = client_write.authorization_url(AUTHORIZATION_BASE_URL)
    session['oauth_state'] = state

    orcid_url_write = append_qs(
        iri_to_uri(authorization_url_write),
        family_names=current_user.last_name,
        given_names=current_user.first_name,
        email=current_user.email)

    # Check if user details are already in database
    # TODO: re-affiliation after revoking access?
    # TODO: affiliation with multiple orgs should lookup UserOrg

    try:
        OrcidToken.get(user_id=current_user.id, org=current_user.organisation)
        app.logger.info("We have the %r ORCID token ", current_user)
    except OrcidToken.DoesNotExist:
        app.logger.info(
            "User %r orcid token does not exist in database, So showing the user orcid permission button",
            current_user)
        if "error" in request.args:
            error = request.args["error"]
            if error == "access_denied":
                app.logger.info(
                    "User %r has denied permissions to %r in the flow and will try to give permissions again",
                    current_user.id, current_user.organisation)
                client_write.scope = SCOPE_READ_LIMITED
                authorization_url_read, state = client_write.authorization_url(
                    AUTHORIZATION_BASE_URL, state)
                orcid_url_read = append_qs(
                    iri_to_uri(authorization_url_read),
                    family_names=current_user.last_name,
                    given_names=current_user.first_name,
                    email=current_user.email)
                client_write.scope = SCOPE_AUTHENTICATE
                authorization_url_authenticate, state = client_write.authorization_url(
                    AUTHORIZATION_BASE_URL, state)
                orcid_url_authenticate = append_qs(
                    iri_to_uri(authorization_url_authenticate),
                    family_names=current_user.last_name,
                    given_names=current_user.first_name,
                    email=current_user.email)
                return render_template(
                    "linking.html",
                    orcid_url_write=orcid_url_write,
                    orcid_url_read_limited=orcid_url_read,
                    orcid_url_authenticate=orcid_url_authenticate,
                    error=error)
        return render_template(
            "linking.html", orcid_url_write=orcid_url_write, orcid_base_url=ORCID_BASE_URL)
    except Exception as ex:
        flash("Unhandled Exception occured: %s" % str(ex))
        app.logger.error("Exception Occured: %r", str(ex))
    return redirect(url_for("profile"))


@app.route("/orcid/auth/<path:url>")
@app.route("/auth/<path:url>")
def orcid_callback_proxy(url):
    url = unquote(url)
    return redirect(append_qs(url, **request.args))


def is_emp_or_edu_record_present(access_token, affiliation_type, user):
    orcid_client.configuration.access_token = access_token
    # create an instance of the API class
    api_instance = orcid_client.MemberAPIV20Api()
    try:
        api_response = None
        affiliation_type_key = ""
        # Fetch all entries
        if affiliation_type == Affiliation.EMP:
            api_response = api_instance.view_employments(user.orcid)
            affiliation_type_key = "employment_summary"

        elif affiliation_type == Affiliation.EDU:
            api_response = api_instance.view_educations(user.orcid)
            affiliation_type_key = "education_summary"

        if api_response:
            data = api_response.to_dict()
            for r in data.get(affiliation_type_key, []):
                if r["organization"]["name"] == user.organisation.name and user.organisation.name in \
                        r["source"]["source_name"]["value"]:
                    app.logger.info("For %r there is %r present on ORCID profile", user,
                                    affiliation_type_key)
                    return True

    except ApiException as apiex:
        app.logger.error(
            "For %r while checking for employment and education records, Encountered Exception: %r",
            user, apiex)
        return False
    except Exception as e:
        app.logger.error("Failed to retrive employment and education entries: %r.", str(e))
        return False
    return False


# Step 2: User authorization, this happens on the provider.
@app.route("/auth", methods=["GET"])
@login_required
def orcid_callback():
    """Retrieve an access token.

    The user has been redirected back from the provider to your registered
    callback URL. With this redirection comes an authorization code included
    in the redirect URL. We will use that to obtain an access token.
    """
    if "error" in request.args:
        error = request.args["error"]
        error_description = request.args.get("error_description")
        if error == "access_denied":
            flash("You have denied the Hub access to your ORCID record."
                  " At a minimum, the Hub needs to know your ORCID iD to be useful.", "danger")
        else:
            flash("Error occured while attempting to authorize '%s': %s" %
                  (current_user.organisation.name, error_description), "danger")
        return redirect(url_for("link") + '?' + 'error=' + error)

    client = OAuth2Session(current_user.organisation.orcid_client_id)

    try:
        state = request.args['state']
        if state != session.get('oauth_state'):
            flash(
                "Retry giving permissions or if issue persist then, Please contact ORCIDHUB for support",
                "danger")
            app.logger.error(
                "For %r session state was %r, whereas state returned from ORCID is %r",
                current_user, session.get('oauth_state', 'empty'), state)
            return redirect(url_for("login"))

        token = client.fetch_token(
            TOKEN_URL,
            client_secret=current_user.organisation.orcid_secret,
            authorization_response=request.url)
    except rfc6749.errors.MissingCodeError:
        flash("%s cannot be invoked directly..." % request.url, "danger")
        return redirect(url_for("login"))
    except rfc6749.errors.MissingTokenError:
        flash("Missing token.", "danger")
        return redirect(url_for("login"))
    except Exception as ex:
        flash("Something went wrong contact orcidhub support for issue: %s" % str(ex))
        app.logger.error("For %r encountered exception: %r", current_user, ex)
        return redirect(url_for("login"))

    # At this point you can fetch protected resources but lets save
    # the token and show how this is done from a persisted token
    # in /profile.
    session['oauth_token'] = token
    orcid = token['orcid']
    name = token["name"]

    user = current_user
    user.orcid = orcid
    if not user.name and name:
        user.name = name

    scope = ''
    if len(token["scope"]) >= 1 and token["scope"][0] is not None:
        scope = token["scope"][0]
    else:
        flash("Scope missing, contact orcidhub support", "danger")
        app.logger.error("For %r encountered exception: Scope missing", current_user)
        return redirect(url_for("login"))
    if len(token["scope"]) >= 2 and token["scope"][1] is not None:
        scope = scope + "," + token["scope"][1]

    orcid_token, orcid_token_found = OrcidToken.get_or_create(
        user_id=user.id, org=user.organisation, scope=scope)
    orcid_token.access_token = token["access_token"]
    orcid_token.refresh_token = token["refresh_token"]
    with db.atomic():
        try:
            orcid_token.save()
            user.save()
        except Exception as ex:
            db.rollback()
            flash("Failed to save data: %s" % str(ex))
            app.logger.error("Exception Occured: %r", str(ex))

    app.logger.info("User %r authorized %r to have %r access to the profile "
                    "and now trying to update employment or education record", user,
                    user.organisation, scope)
    if scope == SCOPE_READ_LIMITED[0] + "," + SCOPE_ACTIVITIES_UPDATE[0] and orcid_token_found:
        orcid_client.configuration.access_token = orcid_token.access_token
        api_instance = orcid_client.MemberAPIV20Api()

        url = urlparse(ORCID_BASE_URL)
        source_clientid = orcid_client.SourceClientId(
            host=url.hostname,
            path=user.organisation.orcid_client_id,
            uri="http://" + url.hostname + "/client/" + user.organisation.orcid_client_id)

        organisation_address = orcid_client.OrganizationAddress(
            city=user.organisation.city, country=user.organisation.country)

        disambiguated_organization_details = orcid_client.DisambiguatedOrganization(
            disambiguated_organization_identifier=user.organisation.disambiguation_org_id,
            disambiguation_source=user.organisation.disambiguation_org_source)

        # TODO: need to check if the entry doesn't exist already:
        for a in Affiliation:

            if not a & user.affiliations:
                continue

            if a == Affiliation.EMP:
                rec = orcid_client.Employment()
            elif a == Affiliation.EDU:
                rec = orcid_client.Education()
            else:
                continue

            rec.source = orcid_client.Source(
                source_orcid=None,
                source_client_id=source_clientid,
                source_name=user.organisation.name)

            rec.organization = orcid_client.Organization(
                name=user.organisation.name,
                address=organisation_address,
                disambiguated_organization=disambiguated_organization_details)

            if (not is_emp_or_edu_record_present(orcid_token.access_token, a, user)):
                try:
                    if a == Affiliation.EMP:

                        api_instance.create_employment(user.orcid, body=rec)
                        flash(
                            "Your ORCID employment record was updated with an affiliation entry from '%s'"
                            % user.organisation, "success")
                        app.logger.info("For %r the ORCID employment record was updated from %r",
                                        user, user.organisation)
                    elif a == Affiliation.EDU:
                        api_instance.create_education(user.orcid, body=rec)
                        flash(
                            "Your ORCID education record was updated with an affiliation entry from '%s'"
                            % user.organisation, "success")
                        app.logger.info("For %r the ORCID education record was updated from %r",
                                        user, user.organisation)
                    else:
                        continue
                    # TODO: Save the put-code in db table

                except ApiException as e:
                    flash("Failed to update the entry: %s." % e.body, "danger")
                except Exception as ex:
                    app.logger.error("For %r encountered exception: %r", user, ex)

        if not user.affiliations:
            flash(
                "The ORCID Hub was not able to automatically write an affiliation with %s, "
                "as the nature of the affiliation with your organisation does not appear to include either "
                "Employment or Education.\n"
                "Please contact your Organisation Administrator(s) if you believe this is an error."
                % user.organisation, "danger")
            app.logger.info("For %r the affiliation is unknown", user)

    session['Should_not_logout_from_ORCID'] = True
    return redirect(url_for("profile"))


@app.route("/profile", methods=["GET"])
@login_required
def profile():
    """Fetch a protected resource using an OAuth 2 token."""
    user = current_user
    app.logger.info("For %r trying to display profile by getting ORCID token", user)
    try:
        orcid_token = OrcidToken.get(user_id=user.id, org=user.organisation)
    except OrcidToken.DoesNotExist:
        app.logger.info("For %r we dont have ocrditoken so redirecting back to link page", user)
        return redirect(url_for("link"))

    except Exception as ex:
        # TODO: need to handle this
        flash("Unhandled Exception occured: %s" % ex, "danger")
        return redirect(url_for("login"))
    else:
        client = OAuth2Session(
            user.organisation.orcid_client_id, token={"access_token": orcid_token.access_token})
        base_url = ORCID_API_BASE + user.orcid
        # TODO: utilize asyncio/aiohttp to run it concurrently
        resp_person = client.get(base_url + "/person", headers=HEADERS)
        app.logger.info("For %r logging response code %r, While fetching profile info", user,
                        resp_person.status_code)
        if resp_person.status_code == 401:
            orcid_token.delete_instance()
            app.logger.info("%r has removed his organisation from trusted list", user)
            return redirect(url_for("link"))
        else:
            users = User.select().where(User.orcid == user.orcid)
            users_orcid = OrcidToken.select().where(OrcidToken.user.in_(users))
            app.logger.info("For %r everything is fine, So displaying profile page", user)
            return render_template(
                "profile.html", user=user, users_orcid=users_orcid, profile_url=ORCID_BASE_URL)


@app.route("/confirm/organisation", methods=["GET", "POST"])
@app.route("/confirm/organisation/<invitation_token>", methods=["GET", "POST"])
@login_required
def confirm_organisation(invitation_token=None):
    """Registration confirmations.

    TODO: expand the spect as soon as the reqirements get sorted out.
    """
    if invitation_token is None:
        form = OnboardingTokenForm()
        if form.validate_on_submit():
            return redirect(url_for("confirm_organisation", token=form.token.data))

        return render_template("missing_onboarding_token.html", form=form)

    client_secret_url = None
    email = confirm_token(invitation_token)
    user = current_user

    if not email:
        app.error("token '%s'", invitation_token)
        app.login_manager.unauthorized()
    if user.email != email:
        app.logger.info("The invitation was send to %r and not to the email address: %r", email,
                        user.email)
        flash("This invitation to onboard the organisation wasn't sent to your email address...",
              "danger")
        return redirect(url_for("login"))

    # TODO: refactor this: user == current_user here no need to requery DB
    user = User.get(email=current_user.email, organisation=current_user.organisation)
    if not user.is_tech_contact_of():
        try:
            user.save()
            app.logger.info("Onboarding is complete for user: %r", user)
        except Exception as ex:
            app.logger.error("Exception occured: %r", str(ex))
            flash("Failed to save user data: %s" % str(ex))
        with app.app_context():
            msg = Message("Welcome to the NZ ORCID Hub", recipients=[email])
            msg.body = "Congratulations you are confirmed as an Organisation Admin for " + str(
                user.organisation)
            mail.send(msg)
            flash(
                "Your registration is completed; however, if they've not yet done so it is the responsibility of your "
                "Technical Contact to complete onboarding by entering your organisation's ORCID API credentials.",
                "success")
        return redirect(url_for('viewmembers.index_view'))

    # TODO: support for mutliple orgs and admins
    # TODO: admin role asigning to an exiting user
    form = OrgConfirmationForm()
    try:
        organisation = Organisation.get(name=current_user.organisation.name)
    except Organisation.DoesNotExist:
        flash('We are very sorry, your organisation invitation has been cancelled, '
              'please contact ORCID HUB Admin!', "danger")
        return redirect(url_for("login"))

    if form.validate_on_submit():
        if not (user is None or organisation is None):
            # Update Organisation
            organisation.country = form.country.data
            organisation.city = form.city.data
            organisation.disambiguation_org_id = form.disambiguation_org_id.data
            organisation.disambiguation_org_source = form.disambiguation_org_source.data
            organisation.is_email_confirmed = True

            headers = {'Accept': 'application/json'}
            data = [
                ('client_id', form.orgOricdClientId.data),
                ('client_secret', form.orgOrcidClientSecret.data),
                ('scope', '/read-public'),
                ('grant_type', 'client_credentials'),
            ]

            response = requests.post(TOKEN_URL, headers=headers, data=data)

            if response.status_code == 401:
                flash("Something is wrong! The Client id and Client Secret are not valid!\n"
                      "Please recheck and contact Hub support if this error continues", "danger")
            else:
                organisation.confirmed = True
                organisation.orcid_client_id = form.orgOricdClientId.data.strip()
                organisation.orcid_secret = form.orgOrcidClientSecret.data.strip()

                with app.app_context():
                    # TODO: shouldn't it be also 'nicified'?
                    msg = Message("Welcome to the NZ ORCID Hub - Success", recipients=[email])
                    msg.body = ("Congratulations! Your identity has been confirmed and "
                                "your organisation onboarded successfully.\n"
                                "Any researcher from your organisation can now use the Hub")
                    mail.send(msg)
                    app.logger.info("For %r Onboarding is Completed!", current_user)
                    flash("Your Onboarding is Completed!", "success")

                try:
                    organisation.save()
                except Exception as ex:
                    app.logger.error("Exception Occured: %r", str(ex))
                    flash("Failed to save organisation data: %s" % str(ex))

                try:
                    oi = OrgInvitation.get(token=invitation_token)
                    oi.confirmed_at = datetime.now()
                    oi.save()
                except OrgInvitation.DoesNotExist:
                    pass

                return redirect(url_for("link"))

    elif request.method == 'GET':
        if organisation is not None and not organisation.is_email_confirmed:
            organisation.is_email_confirmed = True
            try:
                organisation.save()
            except Exception as ex:
                flash("Failed to save organisation data: %s" % str(ex))
                app.logger.error("Exception Occured: %r", str(ex))
        elif organisation is not None and organisation.is_email_confirmed:
            flash(
                "We have noted that you came on orcidhub through the email link, which is now unneccessary. "
                "You should be able to login on orcidhub directly by visiting our orcidhub's website",
                "warning")

        form.orgEmailid.data = email
        form.orgName.data = user.organisation.name

        flash("""If you currently don't know Client id and Client Secret,
        Please request these from ORCID by clicking on link 'Take me to ORCID to obtain Client iD and Client Secret'
        and come back to this form once you have them.""", "warning")

        try:
            orgInfo = OrgInfo.get((OrgInfo.email == email) | (
                OrgInfo.tuakiri_name == user.organisation.name) | (
                    OrgInfo.name == user.organisation.name))
            form.city.data = organisation.city = orgInfo.city
            form.disambiguation_org_id.data = organisation.disambiguation_org_id = orgInfo.disambiguation_org_id
            form.disambiguation_org_source.data = organisation.disambiguation_org_source = orgInfo.disambiguation_source

        except OrgInfo.DoesNotExist:
            pass
        organisation.country = form.country.data

    try:
        organisation.save()
    except Exception as ex:
        flash("Failed to save organisation data: %s" % str(ex))
        app.logger.error("Exception Occured: %r", str(ex))
    redirect_uri = url_for("orcid_callback", _external=True)
    client_secret_url = append_qs(
        iri_to_uri(MEMBER_API_FORM_BASE_URL),
        new_existing=NEW_CREDENTIALS,
        note=NOTE_ORCID + " " + user.organisation.name,
        contact_email=email,
        contact_name=user.name,
        org_name=user.organisation.name,
        cred_type=CRED_TYPE_PREMIUM,
        app_name=APP_NAME + " for " + user.organisation.name,
        app_description=APP_DESCRIPTION + user.organisation.name + "and its researchers",
        app_url=APP_URL,
        redirect_uri_1=redirect_uri)
    return render_template('orgconfirmation.html', client_secret_url=client_secret_url, form=form)


@app.after_request
def remove_if_invalid(response):
    """Remove a stale session and session cookie."""
    if "__invalidate__" in session:
        response.delete_cookie(app.session_cookie_name)
        session.clear()
    return response


@app.route("/logout")
def logout():
    """Log out a logged user.

    Note: if the user has logged in via the University of Auckland SSO,
    show the message about the log out procedure and the linke to the instruction
    about SSO at the university.
    """
    org_name = session.get("shib_O")
    auth_secret = session.get("auth_secret")
    try:
        logout_user()
    except Exception as ex:
        app.logger.error("Failed to logout: %s", ex)

    session.clear()
    session["__invalidate__"] = True

    if org_name or auth_secret:
        if EXTERNAL_SP:
            sp_url = urlparse(EXTERNAL_SP)
            sso_url_base = sp_url.scheme + "://" + sp_url.netloc
        else:
            sso_url_base = ''
        return redirect(sso_url_base + "/Shibboleth.sso/Logout?return=" + quote(
            url_for(
                "uoa_slo" if org_name and org_name == "University of Auckland" else "login",
                _external=True)))
    return redirect(url_for("login", logout=True))


@app.route("/uoa-slo")
def uoa_slo():
    """Show the logout info for UoA users."""
    flash("""You had logged in from 'The University of Auckland'.
You have to close all open browser tabs and windows in order
in order to complete the log-out.""", "warning")
    return render_template("uoa-slo.html")


@app.route("/updateorginfo", methods=["GET", "POST"])
@roles_required(Role.ADMIN)
def update_org_info():
    email = current_user.email
    user = User.get(email=current_user.email, organisation=current_user.organisation)
    form = OrgConfirmationForm()
    redirect_uri = url_for("orcid_callback", _external=True)
    client_secret_url = append_qs(
        iri_to_uri(MEMBER_API_FORM_BASE_URL),
        new_existing=NEW_CREDENTIALS,
        note=NOTE_ORCID + " " + user.organisation.name,
        contact_email=email,
        contact_name=user.name,
        org_name=user.organisation.name,
        cred_type=CRED_TYPE_PREMIUM,
        app_name=user.organisation.name,
        app_description=APP_DESCRIPTION + " at " + user.organisation.name,
        app_url=APP_URL,
        redirect_uri_1=redirect_uri)

    try:
        organisation = Organisation.get(tech_contact_id=current_user.id)
    except Organisation.DoesNotExist:
        flash("It appears that you are not the technical contact for your organisaton.", "danger")
        return redirect(url_for("login"))
    if request.method == "POST":
        if not form.validate():
            flash("Please fill in all fields and try again!", "danger")
        else:
            organisation = Organisation.get(tech_contact_id=current_user.id)
            if (not (user is None) and (not (organisation is None))):
                # Update Organisation
                organisation.country = form.country.data
                organisation.city = form.city.data
                organisation.disambiguation_org_id = form.disambiguation_org_id.data
                organisation.disambiguation_org_source = form.disambiguation_org_source.data

                headers = {"Accept": "application/json"}
                data = [
                    ("client_id", form.orgOricdClientId.data),
                    ("client_secret", form.orgOrcidClientSecret.data),
                    ("scope", "/read-public"),
                    ("grant_type", "client_credentials"),
                ]

                response = requests.post(TOKEN_URL, headers=headers, data=data)

                if response.status_code == 401:
                    flash("Something is wrong! The Client id and Client Secret are not valid!"
                          "\n Please recheck and contact Hub support if this error continues",
                          "danger")
                else:

                    organisation.orcid_client_id = form.orgOricdClientId.data
                    organisation.orcid_secret = form.orgOrcidClientSecret.data
                    if not organisation.confirmed:
                        organisation.confirmed = True
                        with app.app_context():
                            msg = Message(
                                "Welcome to the NZ ORCID Hub - Success", recipients=[email])
                            msg.body = "Congratulations! Your identity has been confirmed and " \
                                       "your organisation onboarded successfully.\n" \
                                       "Any researcher from your organisation can now use the Hub"
                            mail.send(msg)
                        flash("Your Onboarding is Completed!", "success")
                    else:
                        flash("Organisation information updated successfully!", "success")
                    try:
                        organisation.save()
                    except Exception as ex:
                        app.logger.error("Exception occured due to: %r", str(ex))
                        flash("Failed to save organisation data: %s" % str(ex))
                    return redirect(url_for("link"))

    elif request.method == 'GET':

        form.orgName.data = user.organisation.name
        form.orgEmailid.data = user.email

        form.city.data = user.organisation.city
        form.country.data = user.organisation.country
        form.disambiguation_org_id.data = user.organisation.disambiguation_org_id
        form.disambiguation_org_source.data = user.organisation.disambiguation_org_source
        form.orgOricdClientId.data = user.organisation.orcid_client_id
        form.orgOrcidClientSecret.data = user.organisation.orcid_secret

        form.orgName.render_kw = {'readonly': True}
        form.orgEmailid.render_kw = {'readonly': True}

    try:
        organisation.save()
    except Exception as ex:
        app.logger.error("Exception occured due to: %r", str(ex))
        flash("Failed to save organisation data: %s" % str(ex))
    return render_template('orgconfirmation.html', client_secret_url=client_secret_url, form=form)


def generateRow(users):
    yield "Email,Eppn,ORCID ID\n"
    for u in users:
        # ORCID ID might be NULL, Hence adding a check
        yield ','.join([u.email, str(u.eppn or ""), str(u.orcid or "")]) + '\n'


@app.errorhandler(500)
def internal_error(error):
    app.logger.error("Exception 500 occured due to: %r", error)
    return render_template("http500.html", error_message=str(error))


@app.route("/orcid/login/")
@app.route("/orcid/login/<invitation_token>")
def orcid_login(invitation_token=None):
    """Authentication vi ORCID.

    If an invitain token is presented, perform affiliation of the user or on-boarding
    of the onboarding of the organisation, if the user is the technical conatact of
    the organisation. For technical contacts the email should be made available for
    READ LIMITED scope."""

    _next = get_next_url()
    redirect_uri = url_for("orcid_login_callback", _next=_next, _external=True)

    try:
        scope = SCOPE_AUTHENTICATE

        client_id = ORCID_CLIENT_ID
        if invitation_token:
            data = confirm_token(invitation_token)
            if isinstance(data, str):
                email, org_name = data.split(';')
            else:
                email, org_name = data.get("email"), data.get("org_name")
            user = User.get(email=email)
            if not org_name:
                org_name = user.organisation.name
            try:
                org = Organisation.get(name=org_name)

                if user.is_tech_contact_of(org):
                    scope += SCOPE_READ_LIMITED
                else:
                    scope = SCOPE_ACTIVITIES_UPDATE + SCOPE_READ_LIMITED
                    client_id = org.orcid_client_id

                redirect_uri = append_qs(redirect_uri, invitation_token=invitation_token)
            except Organisation.DoesNotExist:
                flash("Organisation '{org_name}' doesn't exist!", "danger")
                app.logger.error(
                    f"User '{user}' attempted to affiliate with non-existing organisation {org_name}"
                )
                return redirect(url_for("login"))

<<<<<<< HEAD
            if user.is_tech_contact_of(org):
                scope += SCOPE_READ_LIMITED
            redirect_uri = append_qs(redirect_uri, invitation_token=invitation_token)
            print("*** REDIRECT:", redirect_uri)

        if EXTERNAL_SP:
            sp_url = urlparse(EXTERNAL_SP)
            redirect_uri = sp_url.scheme + "://" + sp_url.netloc + "/orcid/auth/" + quote(redirect_uri)

        client_write = OAuth2Session(ORCID_CLIENT_ID, scope=scope, redirect_uri=redirect_uri)
=======
        client_write = OAuth2Session(client_id, scope=scope, redirect_uri=redirect_uri)
>>>>>>> d5a0e51b

        authorization_url, state = client_write.authorization_url(AUTHORIZATION_BASE_URL)
        # if the inviation token is preset use it as OAuth state
        session['oauth_state'] = state

        orcid_authenticate_url = iri_to_uri(authorization_url)
        if invitation_token:
            orcid_authenticate_url = append_qs(
                orcid_authenticate_url,
                family_names=user.last_name,
                given_names=user.first_name,
                email=email)

        return redirect(orcid_authenticate_url)

    except Exception as ex:
        flash("Something went wrong contact orcidhub support!", "danger")
        app.logger.error("Encountered exception: %r", ex)
        return redirect(url_for("login"))


@app.route("/orcid/auth")
def orcid_login_callback():
    # TODO: merge with /auth
    _next = get_next_url()

    state = request.args.get("state")
    invitation_token = request.args.get("invitation_token")

    if not state or state != session.get("oauth_state"):
        flash("Something went wrong, Please retry giving permissions or if issue persist then, "
              "Please contact ORCIDHUB for support", "danger")
        return redirect(url_for("login"))

    error = request.args.get("error")
    if error == "access_denied":
        flash("You have just denied access while trying to Login via ORCID, Please try again",
              "warning")
        return redirect(url_for("login"))

    try:
        orcid_client_id = ORCID_CLIENT_ID
        orcid_client_secret = ORCID_CLIENT_SECRET
        email = None
        org_name = None

        if invitation_token:
            data = confirm_token(invitation_token)
            if isinstance(data, str):
                email, org_name = data.split(';')
            else:
                email, org_name = data.get("email"), data.get("org_name")
            user = User.get(email=email)

            if not org_name:
                org_name = user.organisation.name
            try:
                org = Organisation.get(name=org_name)
            except Organisation.DoesNotExist:
                flash("Organisation '{org_name}' doesn't exist!", "danger")
                app.logger.error(
                    f"User '{user}' attempted to affiliate with non-existing organisation {org_name}"
                )
                return redirect(url_for("login"))
            if not user.is_tech_contact_of(org):
                orcid_client_id = org.orcid_client_id
                orcid_client_secret = org.orcid_secret

        client = OAuth2Session(orcid_client_id)
        token = client.fetch_token(
                TOKEN_URL, client_secret=orcid_client_secret, authorization_response=request.url)

        orcid_id = token['orcid']
        if not orcid_id:
            app.logger.error(f"Missing ORCID iD: {token}")
            abort(401, "Missing ORCID iD.")
        try:
            user = User.get(orcid=orcid_id)

        except User.DoesNotExist:
            if email is None:
                flash(f"The account with ORCID iD {orcid_id} doesn't exist.", "danger")
                return redirect(url_for("login"))
            user = User.get(email=email)

        if not user.orcid:
            user.orcid = orcid_id
        if not user.name and token['name']:
            user.name = token['name']
        if not user.confirmed:
            user.confirmed = True
        user.save()
        login_user(user)

        # User is a technical conatct. We should verify email address
        try:
            org = Organisation.get(name=org_name) if org_name else user.organisation
        except Organisation.DoesNotExist:
            flash("Organisation '{org_name}' doesn't exist!", "danger")
            app.logger.error(
                f"User '{user}' attempted to affiliate with non-existing organisation {org_name}")
            return redirect(url_for("login"))
        if user.is_tech_contact_of(org) and invitation_token:
            access_token = token.get("access_token")
            if not access_token:
                app.logger.error(f"Missing access token: {token}")
                abort(401, "Missing ORCID API access token.")

            orcid_client.configuration.access_token = access_token
            api_instance = orcid_client.MemberAPIV20Api()
            try:
                # NB! need to add _preload_content=False to get raw response
                api_response = api_instance.view_emails(user.orcid, _preload_content=False)
            except ApiException as ex:
                message = json.loads(ex.body.replace("''", "\"")).get('user-messsage')
                if ex.status == 401:
                    flash("User has revoked the permissions to update his/her records", "warning")
                else:
                    flash(
                        "Exception when calling MemberAPIV20Api->view_employments: %s\n" % message,
                        "danger")
                    flash(
                        f"Cannot verify your email address. Please, change the access level to your "
                        "organisation email address '{email}' to 'trusted parties'.")
                    abort(401)
            data = json.loads(api_response)
            if data and data.get("email") and any(
                    e.get("email") == email for e in data.get("email")):
                return redirect(_next or url_for("update_org_info"))
            else:
                logout_user()
                flash(f"Cannot verify your email address. Please, change the access level to your "
                      "organisation email address '{email}' to 'trusted parties'.")
                abort(401)
        elif not user.is_tech_contact_of(org) and invitation_token:
            scope = ''
            if len(token["scope"]) >= 1 and token["scope"][0] is not None:
                scope = token["scope"][0]
            else:
                flash("Scope missing, contact orcidhub support", "danger")
                app.logger.error("For %r encountered exception: Scope missing", current_user)
                return redirect(url_for("login"))
            if len(token["scope"]) >= 2 and token["scope"][1] is not None:
                scope = scope + "," + token["scope"][1]

            orcid_token, orcid_token_found = OrcidToken.get_or_create(
                user_id=user.id, org=user.organisation, scope=scope)
            orcid_token.access_token = token["access_token"]
            orcid_token.refresh_token = token["refresh_token"]
            with db.atomic():
                try:
                    orcid_token.save()
                except Exception as ex:
                    db.rollback()
                    flash("Failed to save data: %s" % str(ex))
                    app.logger.error("Exception Occured: %r", str(ex))

        if _next:
            return redirect(_next)
        else:
            try:
                OrcidToken.get(user=user, org=org)
            except OrcidToken.DoesNotExist:
                return redirect(url_for("link"))
        return redirect(url_for("profile"))

    except User.DoesNotExist:
        flash("You are not onboarded on ORCIDHUB...", "danger")
        return redirect(url_for("login"))
    except UserOrg.DoesNotExist:
        flash("You are not onboarded on ORCIDHUB...", "danger")
        return redirect(url_for("login"))
    except rfc6749.errors.MissingCodeError:
        flash("%s cannot be invoked directly..." % request.url, "danger")
        return redirect(url_for("login"))
    except rfc6749.errors.MissingTokenError:
        flash("Missing token.", "danger")
        return redirect(url_for("login"))
    except Exception as ex:
        flash(f"Something went wrong contact orcidhub support for issue: {ex}", "danger")
        app.logger.error(f"For {current_user} encountered exception: {ex}")
        return redirect(url_for("login"))


@app.route("/select/org/<int:org_id>")
@login_required
def select_org(org_id):
    org_id = int(org_id)
    _next = get_next_url() or request.referrer or url_for("login")
    try:
        uo = UserOrg.get(user_id=current_user.id, org_id=org_id)
        current_user.organisation_id = uo.org_id
        current_user.save()
    except UserOrg.DoesNotExist:

        flash("Your are not related to this organisation.", "danger")
    return redirect(_next)<|MERGE_RESOLUTION|>--- conflicted
+++ resolved
@@ -937,11 +937,8 @@
             try:
                 org = Organisation.get(name=org_name)
 
-                if user.is_tech_contact_of(org):
-                    scope += SCOPE_READ_LIMITED
-                else:
-                    scope = SCOPE_ACTIVITIES_UPDATE + SCOPE_READ_LIMITED
-                    client_id = org.orcid_client_id
+                client_id = org.orcid_client_id
+                scope = SCOPE_ACTIVITIES_UPDATE + SCOPE_READ_LIMITED
 
                 redirect_uri = append_qs(redirect_uri, invitation_token=invitation_token)
             except Organisation.DoesNotExist:
@@ -951,20 +948,11 @@
                 )
                 return redirect(url_for("login"))
 
-<<<<<<< HEAD
-            if user.is_tech_contact_of(org):
-                scope += SCOPE_READ_LIMITED
-            redirect_uri = append_qs(redirect_uri, invitation_token=invitation_token)
-            print("*** REDIRECT:", redirect_uri)
-
         if EXTERNAL_SP:
             sp_url = urlparse(EXTERNAL_SP)
             redirect_uri = sp_url.scheme + "://" + sp_url.netloc + "/orcid/auth/" + quote(redirect_uri)
 
-        client_write = OAuth2Session(ORCID_CLIENT_ID, scope=scope, redirect_uri=redirect_uri)
-=======
         client_write = OAuth2Session(client_id, scope=scope, redirect_uri=redirect_uri)
->>>>>>> d5a0e51b
 
         authorization_url, state = client_write.authorization_url(AUTHORIZATION_BASE_URL)
         # if the inviation token is preset use it as OAuth state
