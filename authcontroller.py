--- conflicted
+++ resolved
@@ -35,11 +35,7 @@
 from forms import OrgConfirmationForm
 from login_provider import roles_required
 from models import (Affiliation, OrcidToken, Organisation, OrgInfo, OrgInvitation, Role, Url, User,
-<<<<<<< HEAD
-                    UserOrg, OrcidApiCall)
-=======
-                    UserInvitation, UserOrg)
->>>>>>> a2894487
+                    UserOrg, OrcidApiCall, UserInvitation)
 from swagger_client.rest import ApiException
 from utils import append_qs, confirm_token
 
