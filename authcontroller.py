--- conflicted
+++ resolved
@@ -59,13 +59,6 @@
     else:
         login_url = url_for("handle_login", _next=_next)
 
-<<<<<<< HEAD
-    org_onboarded_info = {r.name: r.tuakiri_name for r in
-                          Organisation.select(Organisation.name, Organisation.tuakiri_name).where(
-                              Organisation.confirmed.__eq__(True))}
-
-    return render_template("index.html", login_url=login_url, org_onboarded_info=org_onboarded_info)
-=======
     org_onboarded_info = {
         r.name: r.tuakiri_name
         for r in Organisation.select(Organisation.name, Organisation.tuakiri_name).where(
@@ -74,7 +67,6 @@
 
     return render_template(
         "index.html", login_url=login_url, org_onboarded_info=org_onboarded_info)
->>>>>>> c378ca00
 
 
 @app.route("/Tuakiri/SP")
@@ -979,24 +971,12 @@
             redirect_uri = url_for("orcid_login_callback", _external=True)
             if EXTERNAL_SP:
                 sp_url = urlparse(EXTERNAL_SP)
-<<<<<<< HEAD
                 redirect_uri = sp_url.scheme + "://" + sp_url.netloc + "/orcid/auth/" + quote(redirect_uri) + extend_url
             else:
                 redirect_uri = redirect_uri + extend_url
 
             client_write = OAuth2Session(NZ_ORCIDHUB_CLIENT_ID, scope=SCOPE_AUTHENTICATE,
                                          redirect_uri=redirect_uri, )
-=======
-                redirect_uri = sp_url.scheme + "://" + sp_url.netloc + "/auth/" + quote(
-                    redirect_uri) + extend_url
-            else:
-                redirect_uri = redirect_uri + extend_url
-
-            client_write = OAuth2Session(
-                organisation.orcid_client_id,
-                scope=SCOPE_AUTHENTICATE,
-                redirect_uri=redirect_uri, )
->>>>>>> c378ca00
 
             authorization_url_write, state = client_write.authorization_url(AUTHORIZATION_BASE_URL)
             session['oauth_state'] = state
@@ -1028,13 +1008,9 @@
         organisation = Organisation.get(name=orgName)
         client = OAuth2Session(NZ_ORCIDHUB_CLIENT_ID)
         token = client.fetch_token(
-<<<<<<< HEAD
             TOKEN_URL,
             client_secret=NZ_ORCIDHUB_CLIENT_SECRET,
             authorization_response=request.url)
-=======
-            TOKEN_URL, client_secret=organisation.orcid_secret, authorization_response=request.url)
->>>>>>> c378ca00
         orcid_id = token['orcid']
         user = None
         if email is None:
