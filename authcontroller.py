# -*- coding: utf-8 -*-
"""Authentication views.

Collection of applicion views involved in organisation on-boarding and
user (reseaser) affiliations.
"""

import base64
import json
import pickle
import re
import secrets
import traceback
import zlib
from datetime import datetime
from os import path, remove
from tempfile import gettempdir
from urllib.parse import quote, unquote, urlparse

import requests
from flask import (abort, flash, redirect, render_template, request, session, url_for)
from flask_login import current_user, login_required, login_user, logout_user
from flask_mail import Message
from oauthlib.oauth2 import rfc6749
from requests_oauthlib import OAuth2Session
from werkzeug.urls import iri_to_uri

import orcid_client
from application import app, db, mail
from config import (APP_DESCRIPTION, APP_NAME, APP_URL, AUTHORIZATION_BASE_URL, CRED_TYPE_PREMIUM,
                    EXTERNAL_SP, MEMBER_API_FORM_BASE_URL, NEW_CREDENTIALS, NOTE_ORCID,
                    ORCID_API_BASE, ORCID_BASE_URL, ORCID_CLIENT_ID, ORCID_CLIENT_SECRET,
                    SCOPE_ACTIVITIES_UPDATE, SCOPE_AUTHENTICATE, SCOPE_READ_LIMITED, TOKEN_URL)
from forms import OnboardingTokenForm, OrgConfirmationForm
from login_provider import roles_required
from models import (Affiliation, OrcidToken, Organisation, OrgInfo, OrgInvitation, Role, Url, User,
                    UserOrg)
from swagger_client.rest import ApiException
from utils import append_qs, confirm_token

HEADERS = {'Accept': 'application/vnd.orcid+json', 'Content-type': 'application/vnd.orcid+json'}


def get_next_url():
    """Retrieves and sanitizes next/return URL."""
    _next = request.args.get("next") or request.args.get("_next")

    if _next and ("orcidhub.org.nz" in _next or _next.startswith("/") or "127.0" in _next):
        return _next
    return None


@app.route("/index")
@app.route("/login")
@app.route("/")
def login():
    """Main landing page."""
    _next = get_next_url()
    orcid_login_url = url_for("orcid_login", next=_next)
    if EXTERNAL_SP:
        session["auth_secret"] = secret_token = secrets.token_urlsafe()
        _next = url_for("handle_login", _next=_next, _external=True)
        login_url = append_qs(EXTERNAL_SP, _next=_next, key=secret_token)
    else:
        login_url = url_for("handle_login", _next=_next)

    org_onboarded_info = {
        r.name: r.tuakiri_name
        for r in Organisation.select(Organisation.name, Organisation.tuakiri_name).where(
            Organisation.confirmed.__eq__(True))
    }

    return render_template(
        "index.html",
        login_url=login_url,
        orcid_login_url=orcid_login_url,
        org_onboarded_info=org_onboarded_info)


@app.route("/Tuakiri/SP")
def shib_sp():
    """Remote Shibboleth authenitication handler.

    All it does passes all response headers to the original calller."""
    _next = get_next_url()
    _key = request.args.get("key")
    if _next:
        data = {k: v for k, v in request.headers.items()}
        data = base64.b64encode(zlib.compress(pickle.dumps(data)))

        resp = redirect(_next)
        with open(path.join(gettempdir(), _key), 'wb') as kf:
            kf.write(data)

        return resp
    abort(403)


@app.route("/sp/attributes/<string:key>")
def get_attributes(key):
    """Retrieve SAML attributes."""
    data = ''
    data_filename = path.join(gettempdir(), key)
    try:
        with open(data_filename, 'rb') as kf:
            data = kf.read()
        remove(data_filename)
    except Exception as ex:
        abort(403, ex)
    return data


@app.route("/Tuakiri/login")
def handle_login():
    """Shibboleth and Rapid Connect authenitcation handler.

    The (Apache) location should requier authentication using Shibboleth, e.g.,

    <Location /Tuakiri>
        AuthType shibboleth
        ShibRequireSession On
        require valid-user
        ShibUseHeaders On
    </Location>


    Flow:
        * recieve redicected request from SSO with authentication data in HTTP headers
        * process headeers
        * if the organisation isn't on-boarded, reject further access and redirect to the main loging page;
        * if the user isn't registered add the user with data received from Shibboleth
        * if the request has returning destination (next), redirect the user to it;
        * else choose the next view based on the role of the user:
            ** for a researcher, affiliation;
            ** for super user, the on-boarding of an organisation;
            ** for organisation administrator or technical contact, the completion of the on-boarding.
    """
    _next = get_next_url()

    # TODO: make it secret
    if EXTERNAL_SP:
        sp_url = urlparse(EXTERNAL_SP)
        attr_url = sp_url.scheme + "://" + sp_url.netloc + "/sp/attributes/" + session.get(
            "auth_secret")
        data = requests.get(attr_url, verify=False).text
        data = pickle.loads(zlib.decompress(base64.b64decode(data)))
    else:
        data = request.headers

    try:
        last_name = data['Sn'].encode("latin-1").decode("utf-8")
        first_name = data['Givenname'].encode("latin-1").decode("utf-8")
        email, *secondary_emails = re.split("[,; \t]",
                                            data['Mail'].encode("latin-1").decode("utf-8").lower())
        session["shib_O"] = shib_org_name = data['O'].encode("latin-1").decode("utf-8")
        name = data.get('Displayname').encode("latin-1").decode("utf-8")
        eppn = data.get('Eppn').encode("latin-1").decode("utf-8")
        unscoped_affiliation = set(a.strip()
                                   for a in data.get("Unscoped-Affiliation", '').encode("latin-1")
                                   .decode("utf-8").replace(',', ';').split(';'))
        app.logger.info(
            "User with email address %r is trying to login having affiliation as %r with %r",
            email, unscoped_affiliation, shib_org_name)
        if secondary_emails:
            app.logger.info(
                f"the user has logged in with secondary email addresses: {secondary_emails}")

    except Exception as ex:
        app.logger.exception()
        abort(500, ex)

<<<<<<< HEAD
=======
    if unscoped_affiliation:
        edu_person_affiliation = Affiliation.NONE
        if unscoped_affiliation & {"faculty", "staff"}:
            edu_person_affiliation |= Affiliation.EMP
        if unscoped_affiliation & {"student"}:
            edu_person_affiliation |= Affiliation.EDU
        if not edu_person_affiliation:
            flash(
                "The ORCID Hub will not be able to automatically write an affiliation with %s, "
                "as the nature of your affiliation does not appear to include staff or student."
                "You are still welcome to give %s permission, or to let them know your ORCID iD." %
                (str(shib_org_name), str(shib_org_name)), "danger")
    else:
        flash(
            "The value of 'Unscoped-Affiliation' was not supplied from your identity provider,"
            " So we are not able to determine the nature of affiliation you have with your organisation",
            "danger")

>>>>>>> 57543fc5
    try:
        org = Organisation.get((Organisation.tuakiri_name == shib_org_name) | (
            Organisation.name == shib_org_name))
    except Organisation.DoesNotExist:
        org = Organisation(tuakiri_name=shib_org_name)
        # try to get the official organisation name:
        try:
            org_info = OrgInfo.get((OrgInfo.tuakiri_name == shib_org_name) | (
                OrgInfo.name == shib_org_name))
        except OrgInfo.DoesNotExist:
            org.name = shib_org_name
        else:
            org.name = org_info.name
        try:
            org.save()
        except Exception as ex:
            flash("Failed to save organisation data: %s" % str(ex))
            app.logger.exception()

    try:
        user = User.get(User.email == email)

        # Add Shibboleth meta data if they are missing
        if not user.name or org is not None and user.name == org.name and name:
            user.name = name
        if not user.first_name and first_name:
            user.first_name = first_name
        if not user.last_name and last_name:
            user.last_name = last_name
        if not user.eppn and eppn:
            user.eppn = eppn

    except User.DoesNotExist:
        user = User.create(
            email=email,
            eppn=eppn,
            name=name,
            first_name=first_name,
            last_name=last_name,
            roles=Role.RESEARCHER)

    # TODO: need to find out a simple way of tracking
    # the organization user is logged in from:
    if org != user.organisation:
        user.organisation = org

    edu_person_affiliation = Affiliation.NONE
    if unscoped_affiliation:
        if unscoped_affiliation & {"faculty", "staff"}:
            edu_person_affiliation |= Affiliation.EMP
        if unscoped_affiliation & {"student"}:
            edu_person_affiliation |= Affiliation.EDU
    else:
        app.logger.warning(f"The value of 'Unscoped-Affiliation' was not supplied for {user}")

    if org:
        user_org, _ = UserOrg.get_or_create(user=user, org=org)
        user_org.affiliations = edu_person_affiliation
        user_org.save()

    if not user.confirmed:
        user.confirmed = True

    try:
        user.save()
    except Exception as ex:
        flash("Failed to save user data: %s" % str(ex))
        app.logger.exception()

    login_user(user)
    app.logger.info("User %r from %r logged in.", user, org)

    if _next:
        return redirect(_next)
    elif user.is_superuser:
        return redirect(url_for("invite_organisation"))
    elif org and org.confirmed:
        app.logger.info("User %r organisation is onboarded", user)
        return redirect(url_for("link"))
    elif org and org.is_email_confirmed and (not org.confirmed) and user.is_tech_contact_of(org):
        app.logger.info("User %r is org admin and organisation is not onboarded", user)
        return redirect(url_for("onboard_org"))
    else:
        flash(f"Your organisation ({shib_org_name}) is not onboarded", "danger")
        app.logger.info("User %r organisation is not onboarded", user)

    return redirect(url_for("login"))


@app.route("/link")
@login_required
def link():
    """Link the user's account with ORCID (i.e. affiliates user with his/her org on ORCID)."""
    # TODO: handle organisation that are not on-boarded
    redirect_uri = url_for("orcid_callback", _external=True)
    if EXTERNAL_SP:
        sp_url = urlparse(EXTERNAL_SP)
        redirect_uri = sp_url.scheme + "://" + sp_url.netloc + "/auth/" + quote(redirect_uri)

    if current_user.organisation and not current_user.organisation.confirmed:
        flash(f"Your organisation ({current_user.organisation.name}) is not onboarded", "danger")
        return redirect(url_for("login"))

    client_write = OAuth2Session(
        current_user.organisation.orcid_client_id,
        scope=SCOPE_ACTIVITIES_UPDATE + SCOPE_READ_LIMITED,
        redirect_uri=redirect_uri)
    authorization_url_write, state = client_write.authorization_url(AUTHORIZATION_BASE_URL)
    session['oauth_state'] = state

    orcid_url_write = append_qs(
        iri_to_uri(authorization_url_write),
        family_names=current_user.last_name,
        given_names=current_user.first_name,
        email=current_user.email)

    # Check if user details are already in database
    # TODO: re-affiliation after revoking access?
    # TODO: affiliation with multiple orgs should lookup UserOrg

    try:
        OrcidToken.get(user_id=current_user.id, org=current_user.organisation)
        app.logger.info("We have the %r ORCID token ", current_user)
    except OrcidToken.DoesNotExist:
        app.logger.info(
            "User %r orcid token does not exist in database, So showing the user orcid permission button",
            current_user)
        if "error" in request.args:
            error = request.args["error"]
            if error == "access_denied":
                app.logger.info(
                    "User %r has denied permissions to %r in the flow and will try to give permissions again",
                    current_user.id, current_user.organisation)
                client_write.scope = SCOPE_READ_LIMITED
                authorization_url_read, state = client_write.authorization_url(
                    AUTHORIZATION_BASE_URL, state)
                orcid_url_read = append_qs(
                    iri_to_uri(authorization_url_read),
                    family_names=current_user.last_name,
                    given_names=current_user.first_name,
                    email=current_user.email)
                client_write.scope = SCOPE_AUTHENTICATE
                authorization_url_authenticate, state = client_write.authorization_url(
                    AUTHORIZATION_BASE_URL, state)
                orcid_url_authenticate = append_qs(
                    iri_to_uri(authorization_url_authenticate),
                    family_names=current_user.last_name,
                    given_names=current_user.first_name,
                    email=current_user.email)
                return render_template(
                    "linking.html",
                    orcid_url_write=orcid_url_write,
                    orcid_url_read_limited=orcid_url_read,
                    orcid_url_authenticate=orcid_url_authenticate,
                    error=error)
        return render_template(
            "linking.html", orcid_url_write=orcid_url_write, orcid_base_url=ORCID_BASE_URL)
    except Exception as ex:
        flash("Unhandled Exception occured: %s" % str(ex))
        app.logger.exception()
    return redirect(url_for("profile"))


@app.route("/orcid/auth/<path:url>")
@app.route("/auth/<path:url>")
def orcid_callback_proxy(url):
    url = unquote(url)
    return redirect(append_qs(url, **request.args))


def is_emp_or_edu_record_present(access_token, affiliation_type, user):
    orcid_client.configuration.access_token = access_token
    # create an instance of the API class
    api_instance = orcid_client.MemberAPIV20Api()
    try:
        api_response = None
        affiliation_type_key = ""
        # Fetch all entries
        if affiliation_type == Affiliation.EMP:
            api_response = api_instance.view_employments(user.orcid)
            affiliation_type_key = "employment_summary"

        elif affiliation_type == Affiliation.EDU:
            api_response = api_instance.view_educations(user.orcid)
            affiliation_type_key = "education_summary"

        if api_response:
            data = api_response.to_dict()
            for r in data.get(affiliation_type_key, []):
                if r["organization"]["name"] == user.organisation.name and user.organisation.name in \
                        r["source"]["source_name"]["value"]:
                    app.logger.info("For %r there is %r present on ORCID profile", user,
                                    affiliation_type_key)
                    return True

    except ApiException as apiex:
        app.logger.error(
            "For %r while checking for employment and education records, Encountered Exception: %r",
            user, apiex)
        return False
    except Exception as e:
        app.logger.exception()
        return False
    return False


# Step 2: User authorization, this happens on the provider.
@app.route("/auth", methods=["GET"])
@login_required
def orcid_callback():
    """Retrieve an access token.

    The user has been redirected back from the provider to your registered
    callback URL. With this redirection comes an authorization code included
    in the redirect URL. We will use that to obtain an access token.
    """
    if "error" in request.args:
        error = request.args["error"]
        error_description = request.args.get("error_description")
        if error == "access_denied":
            flash("You have denied the Hub access to your ORCID record."
                  " At a minimum, the Hub needs to know your ORCID iD to be useful.", "danger")
        else:
            flash("Error occured while attempting to authorize '%s': %s" %
                  (current_user.organisation.name, error_description), "danger")
        return redirect(url_for("link") + '?' + 'error=' + error)

    client = OAuth2Session(current_user.organisation.orcid_client_id)

    try:
        state = request.args['state']
        if state != session.get('oauth_state'):
            flash(
                "Retry giving permissions or if issue persist then, Please contact ORCIDHUB for support",
                "danger")
            app.logger.error(
                "For %r session state was %r, whereas state returned from ORCID is %r",
                current_user, session.get('oauth_state', 'empty'), state)
            return redirect(url_for("login"))

        token = client.fetch_token(
            TOKEN_URL,
            client_secret=current_user.organisation.orcid_secret,
            authorization_response=request.url)
    except rfc6749.errors.MissingCodeError:
        flash("%s cannot be invoked directly..." % request.url, "danger")
        return redirect(url_for("login"))
    except rfc6749.errors.MissingTokenError:
        flash("Missing token.", "danger")
        return redirect(url_for("login"))
    except Exception as ex:
        flash("Something went wrong contact orcidhub support for issue: %s" % str(ex))
        app.logger.exception(f"For {current_user} encountered exception")
        return redirect(url_for("login"))

    # At this point you can fetch protected resources but lets save
    # the token and show how this is done from a persisted token
    # in /profile.
    session['oauth_token'] = token
    orcid = token['orcid']
    name = token["name"]

    user = current_user
    user.orcid = orcid
    if not user.name and name:
        user.name = name

    scope = ''
    if len(token["scope"]) >= 1 and token["scope"][0] is not None:
        scope = token["scope"][0]
    else:
        flash("Scope missing, contact orcidhub support", "danger")
        app.logger.error("For %r encountered exception: Scope missing", current_user)
        return redirect(url_for("login"))
    if len(token["scope"]) >= 2 and token["scope"][1] is not None:
        scope = scope + "," + token["scope"][1]

    orcid_token, orcid_token_found = OrcidToken.get_or_create(
        user_id=user.id, org=user.organisation, scope=scope)
    orcid_token.access_token = token["access_token"]
    orcid_token.refresh_token = token["refresh_token"]
    with db.atomic():
        try:
            orcid_token.save()
            user.save()
        except Exception as ex:
            db.rollback()
            flash("Failed to save data: %s" % str(ex))
            app.logger.exception()

    app.logger.info("User %r authorized %r to have %r access to the profile "
                    "and now trying to update employment or education record", user,
                    user.organisation, scope)
    if scope == SCOPE_READ_LIMITED[0] + "," + SCOPE_ACTIVITIES_UPDATE[0] and orcid_token_found:
        orcid_client.configuration.access_token = orcid_token.access_token
        api_instance = orcid_client.MemberAPIV20Api()

        url = urlparse(ORCID_BASE_URL)
        source_clientid = orcid_client.SourceClientId(
            host=url.hostname,
            path=user.organisation.orcid_client_id,
            uri="http://" + url.hostname + "/client/" + user.organisation.orcid_client_id)

        organisation_address = orcid_client.OrganizationAddress(
            city=user.organisation.city, country=user.organisation.country)

        disambiguated_organization_details = orcid_client.DisambiguatedOrganization(
            disambiguated_organization_identifier=user.organisation.disambiguation_org_id,
            disambiguation_source=user.organisation.disambiguation_org_source)

        # TODO: need to check if the entry doesn't exist already:
        for a in Affiliation:

            if not a & user.affiliations:
                continue

            if a == Affiliation.EMP:
                rec = orcid_client.Employment()
            elif a == Affiliation.EDU:
                rec = orcid_client.Education()
            else:
                continue

            rec.source = orcid_client.Source(
                source_orcid=None,
                source_client_id=source_clientid,
                source_name=user.organisation.name)

            rec.organization = orcid_client.Organization(
                name=user.organisation.name,
                address=organisation_address,
                disambiguated_organization=disambiguated_organization_details)

            if (not is_emp_or_edu_record_present(orcid_token.access_token, a, user)):
                try:
                    if a == Affiliation.EMP:

                        api_instance.create_employment(user.orcid, body=rec)
                        flash(
                            "Your ORCID employment record was updated with an affiliation entry from '%s'"
                            % user.organisation, "success")
                        app.logger.info("For %r the ORCID employment record was updated from %r",
                                        user, user.organisation)
                    elif a == Affiliation.EDU:
                        api_instance.create_education(user.orcid, body=rec)
                        flash(
                            "Your ORCID education record was updated with an affiliation entry from '%s'"
                            % user.organisation, "success")
                        app.logger.info("For %r the ORCID education record was updated from %r",
                                        user, user.organisation)
                    else:
                        continue
                    # TODO: Save the put-code in db table

                except ApiException as e:
                    flash("Failed to update the entry: %s." % e.body, "danger")
                except Exception as ex:
                    app.logger.error("For %r encountered exception: %r", user, ex)

        if not user.affiliations:
            flash(
                "The ORCID Hub was not able to automatically write an affiliation with "
                f"{user.organisation}, as the nature of the affiliation with your "
                "organisation does not appear to include either Employment or Education.\n"
                "Please contact your Organisation Administrator(s) if you believe this is an error "
                "and try again.", "warning")

    session['Should_not_logout_from_ORCID'] = True
    return redirect(url_for("profile"))


@app.route("/profile", methods=["GET"])
@login_required
def profile():
    """Fetch a protected resource using an OAuth 2 token."""
    user = current_user
    app.logger.info("For %r trying to display profile by getting ORCID token", user)
    try:
        orcid_token = OrcidToken.get(user_id=user.id, org=user.organisation)
    except OrcidToken.DoesNotExist:
        app.logger.info("For %r we dont have ocrditoken so redirecting back to link page", user)
        return redirect(url_for("link"))

    except Exception as ex:
        # TODO: need to handle this
        app.logger.exception()
        flash("Unhandled Exception occured: %s" % ex, "danger")
        return redirect(url_for("login"))
    else:
        client = OAuth2Session(
            user.organisation.orcid_client_id, token={"access_token": orcid_token.access_token})
        base_url = ORCID_API_BASE + user.orcid
        # TODO: utilize asyncio/aiohttp to run it concurrently
        resp_person = client.get(base_url + "/person", headers=HEADERS)
        app.logger.info("For %r logging response code %r, While fetching profile info", user,
                        resp_person.status_code)
        if resp_person.status_code == 401:
            orcid_token.delete_instance()
            app.logger.info("%r has removed his organisation from trusted list", user)
            return redirect(url_for("link"))
        else:
            users = User.select().where(User.orcid == user.orcid)
            users_orcid = OrcidToken.select().where(OrcidToken.user.in_(users))
            app.logger.info("For %r everything is fine, So displaying profile page", user)
            return render_template(
                "profile.html", user=user, users_orcid=users_orcid, profile_url=ORCID_BASE_URL)


@app.route("/confirm/organisation", methods=["GET", "POST"])
@app.route("/confirm/organisation/<invitation_token>", methods=["GET", "POST"])
@roles_required(Role.ADMIN, Role.TECHNICAL)
def onboard_org(invitation_token=None):
    """Registration confirmations.

    TODO: expand the spect as soon as the reqirements get sorted out.
    """
    user = User.get(id=current_user.id)
    email = user.email
    organisation = user.organisation

    if not current_user.is_tech_contact_of():
        flash(f"You are not the technical contact of {organisation}", "danger")
        return redirect(url_for('viewmembers.index_view'))

    form = OrgConfirmationForm(obj=organisation)
    form.email.data = email

    if not organisation.confirmed:
        if invitation_token is None:
            # TODO: if the user came via TAKIRI pickup the most recent token from OrgInvitation
            form = OnboardingTokenForm()
            if form.validate_on_submit():
                return redirect(url_for("onboard_org", token=form.token.data))
            return render_template("missing_onboarding_token.html", form=form)

        data = confirm_token(invitation_token)
        if isinstance(data, str):
            email, org_name = data.split(';') if ";" in data else data, None
        else:
            email, org_name = data.get("email"), data.get("org_name")

        # validate the invitation token
        if not email:
            app.error(f"TOKEN {invitation_token} invalid")
            app.login_manager.unauthorized()
        if user.email != email:
            app.logger.info(
                f"The invitation was send to {email} and not to the email address {user.email}")
            flash(
                "This invitation to onboard the organisation wasn't sent to your email address...",
                "danger")
            return redirect(url_for("login"))
        if org_name and user.organisation.name != org_name:
            flash(f"Wrong onganisation name {org_name}")
            return redirect(url_for("login"))

        if request.method == "GET":
            if organisation.is_email_confirmed:
                flash(
                    "We have noted that you came on orcidhub through the email link, which is now unneccessary. "
                    "You should be able to login on orcidhub directly by visiting our orcidhub's website",
                    "warning")

            flash("""If you currently don't know Client id and Client Secret,
            Please request these from ORCID by clicking on link 'Take me to ORCID to obtain Client iD and Client Secret'
            and come back to this form once you have them.""", "warning")

            try:
                oi = OrgInfo.get((OrgInfo.email == email) | (
                    OrgInfo.tuakiri_name == user.organisation.name) | (
                        OrgInfo.name == user.organisation.name))
                form.city.data = organisation.city = oi.city
                form.disambiguation_org_id.data = organisation.disambiguation_org_id = oi.disambiguation_org_id
                form.disambiguation_org_source.data = organisation.disambiguation_org_source = oi.disambiguation_source

            except OrgInfo.DoesNotExist:
                pass

    else:
        form.name.render_kw = {'readonly': True}
        form.email.render_kw = {'readonly': True}

    redirect_uri = url_for("orcid_callback", _external=True)
    client_secret_url = append_qs(
        iri_to_uri(MEMBER_API_FORM_BASE_URL),
        new_existing=NEW_CREDENTIALS,
        note=NOTE_ORCID + " " + user.organisation.name,
        contact_email=email,
        contact_name=user.name,
        org_name=user.organisation.name,
        cred_type=CRED_TYPE_PREMIUM,
        app_name=APP_NAME + " for " + user.organisation.name,
        app_description=APP_DESCRIPTION + user.organisation.name + "and its researchers",
        app_url=APP_URL,
        redirect_uri_1=redirect_uri)

    if form.validate_on_submit():

        headers = {'Accept': 'application/json'}
        data = [
            ('client_id', form.orcid_client_id.data),
            ('client_secret', form.orcid_secret.data),
            ('scope', '/read-public'),
            ('grant_type', 'client_credentials'),
        ]

        response = requests.post(TOKEN_URL, headers=headers, data=data)
        if response.status_code == 401:
            flash("Something is wrong! The Client id and Client Secret are not valid!\n"
                  "Please recheck and contact Hub support if this error continues", "danger")
        else:

            organisation.is_email_confirmed = True
            if not organisation.confirmed:
                organisation.confirmed = True
                with app.app_context():
                    # TODO: shouldn't it be also 'nicified'?
                    msg = Message("Welcome to the NZ ORCID Hub - Success", recipients=[email])
                    msg.body = ("Congratulations! Your identity has been confirmed and "
                                "your organisation onboarded successfully.\n"
                                "Any researcher from your organisation can now use the Hub")
                    mail.send(msg)
                    app.logger.info("For %r Onboarding is Completed!", user)
                    flash("Your Onboarding is Completed!", "success")
            else:
                flash("Organisation information updated successfully!", "success")

            form.populate_obj(organisation)
            try:
                organisation.save()
            except Exception as ex:
                app.logger.exception("Failed to save organisation data")
                flash(f"Failed to save organisation data: {ex}")

            try:
                oi = OrgInvitation.get(token=invitation_token)
                if not oi.confirmed_at:
                    oi.confirmed_at = datetime.now()
                    oi.save()
            except OrgInvitation.DoesNotExist:
                pass

            return redirect(url_for("link"))

    return render_template('orgconfirmation.html', client_secret_url=client_secret_url, form=form)


@app.after_request
def remove_if_invalid(response):
    """Remove a stale session and session cookie."""
    if "__invalidate__" in session:
        response.delete_cookie(app.session_cookie_name)
        session.clear()
    return response


@app.route("/logout")
def logout():
    """Log out a logged user.

    Note: if the user has logged in via the University of Auckland SSO,
    show the message about the log out procedure and the linke to the instruction
    about SSO at the university.
    """
    org_name = session.get("shib_O")
    try:
        logout_user()
    except Exception as ex:
        app.logger.exception()

    session.clear()
    session["__invalidate__"] = True

    if org_name:
        if EXTERNAL_SP:
            sp_url = urlparse(EXTERNAL_SP)
            sso_url_base = sp_url.scheme + "://" + sp_url.netloc
        else:
            sso_url_base = ''
        return redirect(sso_url_base + "/Shibboleth.sso/Logout?return=" + quote(
            url_for(
                "uoa_slo" if org_name and org_name == "University of Auckland" else "login",
                _external=True)))
    return redirect(url_for("login", logout=True))


@app.route("/uoa-slo")
def uoa_slo():
    """Show the logout info for UoA users."""
    flash("""You had logged in from 'The University of Auckland'.
You have to close all open browser tabs and windows in order
in order to complete the log-out.""", "warning")
    return render_template("uoa-slo.html")


def generateRow(users):
    yield "Email,Eppn,ORCID ID\n"
    for u in users:
        # ORCID ID might be NULL, Hence adding a check
        yield ','.join([u.email, str(u.eppn or ""), str(u.orcid or "")]) + '\n'


@app.errorhandler(500)
def internal_error(error):
    app.logger.exception()
    trace = traceback.format_exc()
    return render_template("http500.html", error_message=str(error), trace=trace)


@app.route("/orcid/login/")
@app.route("/orcid/login/<invitation_token>")
def orcid_login(invitation_token=None):
    """Authentication vi ORCID.

    If an invitain token is presented, perform affiliation of the user or on-boarding
    of the onboarding of the organisation, if the user is the technical conatact of
    the organisation. For technical contacts the email should be made available for
    READ LIMITED scope."""

    _next = get_next_url()
    redirect_uri = url_for("orcid_login_callback", _next=_next, _external=True)

    try:
        scope = SCOPE_AUTHENTICATE

        client_id = ORCID_CLIENT_ID
        if invitation_token:
            data = confirm_token(invitation_token)
            if isinstance(data, str):
                email, org_name = data.split(';')
            else:
                email, org_name = data.get("email"), data.get("org_name")
            user = User.get(email=email)
            if not org_name:
                org_name = user.organisation.name
            try:
                org = Organisation.get(name=org_name)

                if org.orcid_client_id:
                    client_id = org.orcid_client_id
                    scope = SCOPE_ACTIVITIES_UPDATE + SCOPE_READ_LIMITED
                else:
                    scope += SCOPE_READ_LIMITED

                redirect_uri = append_qs(redirect_uri, invitation_token=invitation_token)
            except Organisation.DoesNotExist:
                flash("Organisation '{org_name}' doesn't exist!", "danger")
                app.logger.error(
                    f"User '{user}' attempted to affiliate with non-existing organisation {org_name}"
                )
                return redirect(url_for("login"))

        if EXTERNAL_SP:
            sp_url = urlparse(EXTERNAL_SP)
            u = Url.shorten(redirect_uri)
            redirect_uri = url_for("short_url", short_id=u.short_id, _external=True)
            redirect_uri = sp_url.scheme + "://" + sp_url.netloc + "/orcid/auth/" + quote(
                redirect_uri)

        client_write = OAuth2Session(client_id, scope=scope, redirect_uri=redirect_uri)

        authorization_url, state = client_write.authorization_url(AUTHORIZATION_BASE_URL)
        # if the inviation token is preset use it as OAuth state
        session['oauth_state'] = state

        orcid_authenticate_url = iri_to_uri(authorization_url)
        if invitation_token:
            orcid_authenticate_url = append_qs(
                orcid_authenticate_url,
                family_names=user.last_name,
                given_names=user.first_name,
                email=email)

        return redirect(orcid_authenticate_url)

    except Exception as ex:
        flash("Something went wrong contact orcidhub support!", "danger")
        app.logger.exception()
        return redirect(url_for("login"))


@app.route("/orcid/auth")
def orcid_login_callback():
    # TODO: merge with /auth
    _next = get_next_url()

    state = request.args.get("state")
    invitation_token = request.args.get("invitation_token")

    if not state or state != session.get("oauth_state"):
        flash("Something went wrong, Please retry giving permissions or if issue persist then, "
              "Please contact ORCIDHUB for support", "danger")
        return redirect(url_for("login"))

    error = request.args.get("error")
    if error == "access_denied":
        flash("You have just denied access while trying to Login via ORCID, Please try again",
              "warning")
        return redirect(url_for("login"))

    try:
        orcid_client_id = ORCID_CLIENT_ID
        orcid_client_secret = ORCID_CLIENT_SECRET
        email = org_name = None

        if invitation_token:
            data = confirm_token(invitation_token)
            if isinstance(data, str):
                email, org_name = data.split(';')
            else:
                email, org_name = data.get("email"), data.get("org_name")
            user = User.get(email=email)

            if not org_name:
                org_name = user.organisation.name
            try:
                org = Organisation.get(name=org_name)
            except Organisation.DoesNotExist:
                flash("Organisation '{org_name}' doesn't exist!", "danger")
                app.logger.error(
                    f"User '{user}' attempted to affiliate with non-existing organisation {org_name}"
                )
                return redirect(url_for("login"))
            if not user.is_tech_contact_of(org) and org.orcid_client_id and org.orcid_secret:
                orcid_client_id = org.orcid_client_id
                orcid_client_secret = org.orcid_secret

        client = OAuth2Session(orcid_client_id)
        token = client.fetch_token(
            TOKEN_URL, client_secret=orcid_client_secret, authorization_response=request.url)

        orcid_id = token['orcid']
        if not orcid_id:
            app.logger.error(f"Missing ORCID iD: {token}")
            abort(401, "Missing ORCID iD.")
        try:
            user = User.get(orcid=orcid_id)

        except User.DoesNotExist:
            if email is None:
                flash(f"The account with ORCID iD {orcid_id} doesn't exist.", "danger")
                return redirect(url_for("login"))
            user = User.get(email=email)

        if not user.orcid:
            user.orcid = orcid_id
        if not user.name and token['name']:
            user.name = token['name']
        if not user.confirmed:
            user.confirmed = True
        login_user(user)

        # User is a technical conatct. We should verify email address
        try:
            org = Organisation.get(name=org_name) if org_name else user.organisation
        except Organisation.DoesNotExist:
            flash("Organisation '{org_name}' doesn't exist!", "danger")
            app.logger.error(
                f"User '{user}' attempted to affiliate with non-existing organisation {org_name}")
            return redirect(url_for("login"))

        if user.is_tech_contact_of(org) and invitation_token:
            access_token = token.get("access_token")
            if not access_token:
                app.logger.error(f"Missing access token: {token}")
                abort(401, "Missing ORCID API access token.")

            orcid_client.configuration.access_token = access_token
            api_instance = orcid_client.MemberAPIV20Api()
            try:
                # NB! need to add _preload_content=False to get raw response
                api_response = api_instance.view_emails(user.orcid, _preload_content=False)
            except ApiException as ex:
                message = json.loads(ex.body.replace("''", "\"")).get('user-messsage')
                if ex.status == 401:
                    flash("User has revoked the permissions to update his/her records", "warning")
                else:
                    flash(
                        "Exception when calling MemberAPIV20Api->view_employments: %s\n" % message,
                        "danger")
                    flash(
                        f"Cannot verify your email address. Please, change the access level for your "
                        f"organisation email address '{email}' to 'trusted parties'.", "danger")
                    return redirect(url_for("login"))
            data = json.loads(api_response.data)
            if data and data.get("email") and any(
                    e.get("email") == email for e in data.get("email")):
                user.save()
                return redirect(_next or url_for("onboard_org"))
            else:
                logout_user()
                flash(
                    f"Cannot verify your email address. Please, change the access level for your "
                    f"organisation email address '{email}' to 'trusted parties'.", "danger")
                return redirect(url_for("login"))

        elif not user.is_tech_contact_of(org) and invitation_token:
            scope = ",".join(token.get("scope", []))
            if not scope:
                flash("Scope missing, contact orcidhub support", "danger")
                app.logger.error("For %r encountered exception: Scope missing", user)
                return redirect(url_for("login"))

            orcid_token, orcid_token_found = OrcidToken.get_or_create(
                user_id=user.id, org=user.organisation, scope=scope)
            orcid_token.access_token = token["access_token"]
            orcid_token.refresh_token = token["refresh_token"]
            with db.atomic():
                try:
                    user.save()
                    orcid_token.save()
                except Exception as ex:
                    db.rollback()
                    flash("Failed to save data: %s" % str(ex))
                    app.logger.exception()

        if _next:
            return redirect(_next)
        else:
            try:
                OrcidToken.get(user=user, org=org)
            except OrcidToken.DoesNotExist:
                if user.is_tech_contact_of(org):
                    return redirect(_next or url_for("onboard_org"))
                else:
                    return redirect(url_for("link"))
        return redirect(url_for("profile"))

    except User.DoesNotExist:
        flash("You are not onboarded on ORCIDHUB...", "danger")
        return redirect(url_for("login"))
    except UserOrg.DoesNotExist:
        flash("You are not onboarded on ORCIDHUB...", "danger")
        return redirect(url_for("login"))
    except rfc6749.errors.MissingCodeError:
        flash("%s cannot be invoked directly..." % request.url, "danger")
        return redirect(url_for("login"))
    except rfc6749.errors.MissingTokenError:
        flash("Missing token.", "danger")
        return redirect(url_for("login"))
    except Exception as ex:
        flash(f"Something went wrong contact orcidhub support for issue: {ex}", "danger")
        app.logger.exception()
        return redirect(url_for("login"))


@app.route("/select/user_org/<int:user_org_id>")
@login_required
def select_user_org(user_org_id):
    user_org_id = int(user_org_id)
    _next = get_next_url() or request.referrer or url_for("login")
    try:
        uo = UserOrg.get(id=user_org_id)
        if (uo.user.orcid == current_user.orcid or uo.user.email == current_user.email or
                uo.user.eppn == current_user.eppn):
            current_user.organisation_id = uo.org_id
            current_user.save()
        else:
            flash("You are not permitted to switch to this organisation", "danger")
    except UserOrg.DoesNotExist:
        flash("Your are not related to this organisation.", "danger")
    return redirect(_next)<|MERGE_RESOLUTION|>--- conflicted
+++ resolved
@@ -169,8 +169,6 @@
         app.logger.exception()
         abort(500, ex)
 
-<<<<<<< HEAD
-=======
     if unscoped_affiliation:
         edu_person_affiliation = Affiliation.NONE
         if unscoped_affiliation & {"faculty", "staff"}:
@@ -189,7 +187,6 @@
             " So we are not able to determine the nature of affiliation you have with your organisation",
             "danger")
 
->>>>>>> 57543fc5
     try:
         org = Organisation.get((Organisation.tuakiri_name == shib_org_name) | (
             Organisation.name == shib_org_name))
