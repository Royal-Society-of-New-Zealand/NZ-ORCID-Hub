# -*- coding: utf-8 -*-
"""Authentication views.

Collection of applicion views involved in organisation on-boarding and
user (reseaser) affiliations.
"""

import base64
import json
import pickle
import re
import secrets
import traceback
import zlib
from datetime import datetime
from os import path, remove
from tempfile import gettempdir
from time import time
from urllib.parse import quote, unquote, urlparse

import requests
from flask import (abort, current_app, flash, redirect, render_template, request, session, url_for)
from flask_login import current_user, login_required, login_user, logout_user
from flask_mail import Message
from oauthlib.oauth2 import rfc6749
from requests_oauthlib import OAuth2Session
from swagger_client.rest import ApiException
from werkzeug.urls import iri_to_uri

import orcid_client
from application import app, db, mail
from config import (APP_DESCRIPTION, APP_NAME, APP_URL, AUTHORIZATION_BASE_URL, CRED_TYPE_PREMIUM,
                    EXTERNAL_SP, EXISTING_UPDATE, MEMBER_API_FORM_BASE_URL, NEW_CREDENTIALS, NOTE_ORCID,
                    ORCID_API_BASE, ORCID_BASE_URL, ORCID_CLIENT_ID, ORCID_CLIENT_SECRET,
                    SCOPE_ACTIVITIES_UPDATE, SCOPE_AUTHENTICATE, SCOPE_READ_LIMITED, TOKEN_URL)
from forms import OrgConfirmationForm
from login_provider import roles_required
from models import (Affiliation, OrcidAuthorizeCall, OrcidToken, Organisation, OrgInfo,
                    OrgInvitation, Role, Url, User, UserInvitation, UserOrg)
from utils import append_qs, confirm_token

HEADERS = {'Accept': 'application/vnd.orcid+json', 'Content-type': 'application/vnd.orcid+json'}


def get_next_url():
    """Retrieve and sanitize next/return URL."""
    _next = request.args.get("next") or request.args.get("_next")

    if _next and ("orcidhub.org.nz" in _next or _next.startswith("/") or "127.0" in _next
                  or "c9users.io" in _next):
        return _next
    return None


@app.route("/index")
@app.route("/login")
@app.route("/")
def login():
    """Show main landing page with login buttons."""
    _next = get_next_url()
    orcid_login_url = url_for("orcid_login", next=_next)
    if EXTERNAL_SP:
        session["auth_secret"] = secret_token = secrets.token_urlsafe()
        _next = url_for("handle_login", _next=_next, _external=True)
        login_url = append_qs(EXTERNAL_SP, _next=_next, key=secret_token)
    else:
        login_url = url_for("handle_login", _next=_next)

    org_onboarded_info = {
        r.name: r.tuakiri_name
        for r in Organisation.select(Organisation.name, Organisation.tuakiri_name).where(
            Organisation.confirmed.__eq__(True))
    }

    return render_template(
        "index.html",
        login_url=login_url,
        orcid_login_url=orcid_login_url,
        org_onboarded_info=org_onboarded_info)


@app.route("/Tuakiri/SP")
def shib_sp():
    """Remote Shibboleth authenitication handler.

    All it does passes all response headers to the original calller.
    """
    _next = get_next_url()
    _key = request.args.get("key")
    if _next:
        data = {k: v for k, v in request.headers.items()}
        data = base64.b64encode(zlib.compress(pickle.dumps(data)))

        resp = redirect(_next)
        with open(path.join(gettempdir(), _key), 'wb') as kf:
            kf.write(data)

        return resp
    abort(403)


@app.route("/sp/attributes/<string:key>")
def get_attributes(key):
    """Retrieve SAML attributes."""
    data = ''
    data_filename = path.join(gettempdir(), key)
    try:
        with open(data_filename, 'rb') as kf:
            data = kf.read()
        remove(data_filename)
    except Exception as ex:
        abort(403, ex)
    return data


@app.route("/Tuakiri/login")
def handle_login():
    """Shibboleth and Rapid Connect authenitcation handler.

    The (Apache) location should requier authentication using Shibboleth, e.g.,

    <Location /Tuakiri>
        AuthType shibboleth
        ShibRequireSession On
        require valid-user
        ShibUseHeaders On
    </Location>


    Flow:
        * recieve redicected request from SSO with authentication data in HTTP headers
        * process headeers
        * if the organisation isn't on-boarded, reject further access and redirect to the main loging page;
        * if the user isn't registered add the user with data received from Shibboleth
        * if the request has returning destination (next), redirect the user to it;
        * else choose the next view based on the role of the user:
            ** for a researcher, affiliation;
            ** for super user, the on-boarding of an organisation;
            ** for organisation administrator or technical contact, the completion of the on-boarding.
    """
    _next = get_next_url()

    # TODO: make it secret
    if EXTERNAL_SP:
        sp_url = urlparse(EXTERNAL_SP)
        attr_url = sp_url.scheme + "://" + sp_url.netloc + "/sp/attributes/" + session.get(
            "auth_secret")
        data = requests.get(attr_url, verify=False).text
        data = pickle.loads(zlib.decompress(base64.b64decode(data)))
    else:
        data = request.headers

    try:
        last_name = data['Sn'].encode("latin-1").decode("utf-8")
        first_name = data['Givenname'].encode("latin-1").decode("utf-8")
        email, *secondary_emails = re.split("[,; \t]",
                                            data['Mail'].encode("latin-1").decode("utf-8").lower())
        session["shib_O"] = shib_org_name = data['O'].encode("latin-1").decode("utf-8")
        name = data.get('Displayname').encode("latin-1").decode("utf-8")
        eppn = data.get('Eppn').encode("latin-1").decode("utf-8")
        unscoped_affiliation = set(a.strip()
                                   for a in data.get("Unscoped-Affiliation", '').encode("latin-1")
                                   .decode("utf-8").replace(',', ';').split(';'))
        app.logger.info(
            "User with email address %r is trying to login having affiliation as %r with %r",
            email, unscoped_affiliation, shib_org_name)
        if secondary_emails:
            app.logger.info(
                f"the user has logged in with secondary email addresses: {secondary_emails}")

    except Exception as ex:
        app.logger.exception("Failed to login via TUAKIRI.")
        abort(500, ex)

    try:
        org = Organisation.get((Organisation.tuakiri_name == shib_org_name) | (
            Organisation.name == shib_org_name))
    except Organisation.DoesNotExist:
        org = Organisation(tuakiri_name=shib_org_name)
        # try to get the official organisation name:
        try:
            org_info = OrgInfo.get((OrgInfo.tuakiri_name == shib_org_name) | (
                OrgInfo.name == shib_org_name))
        except OrgInfo.DoesNotExist:
            org.name = shib_org_name
        else:
            org.name = org_info.name
        try:
            org.save()
        except Exception as ex:
            flash(f"Failed to save organisation data: {ex}")
            app.logger.exception(f"Failed to save organisation data: {ex}")

    try:
        user = User.get(User.email == email)

        # Add Shibboleth meta data if they are missing
        if not user.name or org is not None and user.name == org.name and name:
            user.name = name
        if not user.first_name and first_name:
            user.first_name = first_name
        if not user.last_name and last_name:
            user.last_name = last_name
        if not user.eppn and eppn:
            user.eppn = eppn

    except User.DoesNotExist:
        user = User.create(
            email=email,
            eppn=eppn,
            name=name,
            first_name=first_name,
            last_name=last_name,
            roles=Role.RESEARCHER)

    # TODO: need to find out a simple way of tracking
    # the organization user is logged in from:
    if org != user.organisation:
        user.organisation = org

    edu_person_affiliation = Affiliation.NONE
    if unscoped_affiliation:
        if unscoped_affiliation & {"faculty", "staff"}:
            edu_person_affiliation |= Affiliation.EMP
        if unscoped_affiliation & {"student"}:
            edu_person_affiliation |= Affiliation.EDU
    else:
        app.logger.warning(f"The value of 'Unscoped-Affiliation' was not supplied for {user}")

    if org:
        user_org, _ = UserOrg.get_or_create(user=user, org=org)
        user_org.affiliations = edu_person_affiliation
        user_org.save()

    if not user.confirmed:
        user.confirmed = True

    try:
        user.save()
    except Exception as ex:
        flash(f"Failed to save user data: {ex}")
        app.logger.exception(f"Failed to save user {user} data.")

    login_user(user)
    app.logger.info("User %r from %r logged in.", user, org)

    if _next:
        return redirect(_next)
    elif user.is_superuser:
        return redirect(url_for("invite_organisation"))
    elif org and org.confirmed:
        app.logger.info("User %r organisation is onboarded", user)
        return redirect(url_for("link"))
    elif org and (not org.confirmed) and user.is_tech_contact_of(org):
        app.logger.info("User %r is org admin and organisation is not onboarded", user)
        return redirect(url_for("onboard_org"))
    else:
        flash(f"Your organisation ({shib_org_name}) is not onboarded", "danger")
        app.logger.info("User %r organisation is not onboarded", user)

    return redirect(url_for("login"))


@app.route("/link")
@login_required
def link():
    """Link the user's account with ORCID (i.e. affiliates user with his/her org on ORCID)."""
    # TODO: handle organisation that are not on-boarded
    redirect_uri = url_for("orcid_callback", _external=True)
    if EXTERNAL_SP:
        sp_url = urlparse(EXTERNAL_SP)
        redirect_uri = sp_url.scheme + "://" + sp_url.netloc + "/auth/" + quote(redirect_uri)

    if current_user.organisation and not current_user.organisation.confirmed:
        flash(f"Your organisation ({current_user.organisation.name}) is not onboarded", "danger")
        return redirect(url_for("login"))

    client_write = OAuth2Session(
        current_user.organisation.orcid_client_id,
        scope=SCOPE_ACTIVITIES_UPDATE + SCOPE_READ_LIMITED,
        redirect_uri=redirect_uri)
    authorization_url_write, state = client_write.authorization_url(AUTHORIZATION_BASE_URL)
    session['oauth_state'] = state

    orcid_url_write = append_qs(
        iri_to_uri(authorization_url_write),
        family_names=current_user.last_name,
        given_names=current_user.first_name,
        email=current_user.email)

    # Check if user details are already in database
    # TODO: re-affiliation after revoking access?
    # TODO: affiliation with multiple orgs should lookup UserOrg

    try:
        OrcidToken.get(user_id=current_user.id, org=current_user.organisation)
        app.logger.info("We have the %r ORCID token ", current_user)
    except OrcidToken.DoesNotExist:
        app.logger.info(
            "User %r orcid token does not exist in database, So showing the user orcid permission button",
            current_user)
        if "error" in request.args:
            error = request.args["error"]
            if error == "access_denied":
                app.logger.info(
                    "User %r has denied permissions to %r in the flow and will try to give permissions again",
                    current_user.id, current_user.organisation)
                client_write.scope = SCOPE_READ_LIMITED
                authorization_url_read, state = client_write.authorization_url(
                    AUTHORIZATION_BASE_URL, state)
                orcid_url_read = append_qs(
                    iri_to_uri(authorization_url_read),
                    family_names=current_user.last_name,
                    given_names=current_user.first_name,
                    email=current_user.email)
                client_write.scope = SCOPE_AUTHENTICATE
                authorization_url_authenticate, state = client_write.authorization_url(
                    AUTHORIZATION_BASE_URL, state)
                orcid_url_authenticate = append_qs(
                    iri_to_uri(authorization_url_authenticate),
                    family_names=current_user.last_name,
                    given_names=current_user.first_name,
                    email=current_user.email)
                oac, orcid_authorize_call_found = OrcidAuthorizeCall.get_or_create(
                    user_id=current_user.id, method="GET", url=orcid_url_write, state=state)
                oac.url = "Access_Denied Flow " + orcid_url_write + orcid_url_read + orcid_url_authenticate
                oac.save()
                return render_template(
                    "linking.html",
                    orcid_url_write=orcid_url_write,
                    orcid_url_read_limited=orcid_url_read,
                    orcid_url_authenticate=orcid_url_authenticate,
                    error=error)
        oac = OrcidAuthorizeCall.create(
            user_id=current_user.id, method="GET", url=orcid_url_write, state=state)
        oac.save()
        return render_template(
            "linking.html", orcid_url_write=orcid_url_write, orcid_base_url=ORCID_BASE_URL)
    except Exception as ex:
        flash(f"Unhandled Exception occured: {ex}")
        app.logger.exception("Failed to initiate or link user account with ORCID.")
    return redirect(url_for("profile"))


@app.route("/orcid/auth/<path:url>")
@app.route("/auth/<path:url>")
def orcid_callback_proxy(url):
    """Redirect to the original invokator."""
    url = unquote(url)
    return redirect(append_qs(url, **request.args))


def is_emp_or_edu_record_present(access_token, affiliation_type, user):
    """Determine if there is already an affiliation record for the user."""
    orcid_client.configuration.access_token = access_token
    # create an instance of the API class
    api_instance = orcid_client.MemberAPIV20Api()
    try:
        api_response = None
        affiliation_type_key = ""
        # Fetch all entries
        if affiliation_type == Affiliation.EMP:
            api_response = api_instance.view_employments(user.orcid)
            affiliation_type_key = "employment_summary"

        elif affiliation_type == Affiliation.EDU:
            api_response = api_instance.view_educations(user.orcid)
            affiliation_type_key = "education_summary"

        if api_response:
            data = api_response.to_dict()
            for r in data.get(affiliation_type_key, []):
                if r["organization"]["name"] == user.organisation.name and user.organisation.name in \
                        r["source"]["source_name"]["value"]:
                    app.logger.info("For %r there is %r present on ORCID profile", user,
                                    affiliation_type_key)
                    return True

    except ApiException as apiex:
        app.logger.error(
            f"For {user} while checking for employment and education records, Encountered Exception: {apiex}"
        )
        return False
    except Exception:
        app.logger.exception("Failed to verify presence of employment or education record.")
        return False
    return False


# Step 2: User authorization, this happens on the provider.
@app.route("/auth", methods=["GET"])
def orcid_callback():
    """Retrieve an access token.

    The user has been redirected back from the provider to your registered
    callback URL. With this redirection comes an authorization code included
    in the redirect URL. We will use that to obtain an access token.


    Call back gets called when:
    - User authenticatest via ORCID (uses AUTHENTICATION key);
    - User authorises an orgainisation (uses org. key);
    - User completes registration (uses org. key);
    - Administrator completes reginstration (uses org. key);
    - Technical contact completes organisation registration/on-boarding (uses AUTHENTICATION key);
    """
    login = request.args.get("login")
    # invitation_token = request.args.get("invitation_token")

    if login != "1":
        if not current_user.is_authenticated:
            return current_app.login_manager.unauthorized()
    else:
        return orcid_login_callback(request)

    if "error" in request.args:
        error = request.args["error"]
        error_description = request.args.get("error_description")
        if error == "access_denied":
            flash("You have denied the Hub access to your ORCID record."
                  " At a minimum, the Hub needs to know your ORCID iD to be useful.", "danger")
        else:
            flash(
                f"Error occured while attempting to authorize '{current_user.organisation.name}': {error_description}",
                "danger")
        return redirect(url_for("link", error=error))

    client = OAuth2Session(current_user.organisation.orcid_client_id)

    try:
        state = request.args['state']
        if state != session.get('oauth_state'):
            flash(
                "Retry giving permissions or if issue persist then, Please contact ORCIDHUB for support",
                "danger")
            app.logger.error(
                f"For {current_user} session state was {session.get('oauth_state', 'empty')}, "
                f"whereas state returned from ORCID is {state}")
            return redirect(url_for("login"))

        oac, orcid_authorize_call_found = OrcidAuthorizeCall.get_or_create(state=state)
        request_time = time()

        token = client.fetch_token(
            TOKEN_URL,
            client_secret=current_user.organisation.orcid_secret,
            authorization_response=request.url)
        response_time = time()
        oac.token = token
        oac.response_time_ms = round((response_time - request_time) * 1000)
        oac.save()

    except rfc6749.errors.MissingCodeError:
        flash("%s cannot be invoked directly..." % request.url, "danger")
        return redirect(url_for("login"))
    except rfc6749.errors.MissingTokenError:
        flash("Missing token.", "danger")
        return redirect(url_for("login"))
    except Exception as ex:
        flash(f"Something went wrong contact orcidhub support for issue: {ex}")
        app.logger.exception(f"For {current_user} encountered exception")
        return redirect(url_for("login"))

    # At this point you can fetch protected resources but lets save
    # the token and show how this is done from a persisted token
    # in /profile.
    session['oauth_token'] = token
    orcid = token['orcid']
    name = token["name"]

    user = current_user
    user.orcid = orcid
    if not user.name and name:
        user.name = name

    scope = ''
    if len(token["scope"]) >= 1 and token["scope"][0] is not None:
        scope = token["scope"][0]
    else:
        flash("Scope missing, contact orcidhub support", "danger")
        app.logger.error("For %r encountered exception: Scope missing", current_user)
        return redirect(url_for("login"))
    if len(token["scope"]) >= 2 and token["scope"][1] is not None:
        scope = scope + "," + token["scope"][1]

    orcid_token, orcid_token_found = OrcidToken.get_or_create(
        user_id=user.id, org=user.organisation, scope=scope)
    orcid_token.access_token = token["access_token"]
    orcid_token.refresh_token = token["refresh_token"]
    with db.atomic():
        try:
            orcid_token.save()
            user.save()
        except Exception as ex:
            db.rollback()
            flash(f"Failed to save data: {ex}")
            app.logger.exception("Failed to save ORCID token.")

    app.logger.info("User %r authorized %r to have %r access to the profile "
                    "and now trying to update employment or education record", user,
                    user.organisation, scope)
    if scope == SCOPE_READ_LIMITED[0] + "," + SCOPE_ACTIVITIES_UPDATE[0] and orcid_token_found:
        orcid_client.configuration.access_token = orcid_token.access_token
        api_instance = orcid_client.MemberAPIV20Api()

        url = urlparse(ORCID_BASE_URL)
        source_clientid = orcid_client.SourceClientId(
            host=url.hostname,
            path=user.organisation.orcid_client_id,
            uri="http://" + url.hostname + "/client/" + user.organisation.orcid_client_id)

        organisation_address = orcid_client.OrganizationAddress(
            city=user.organisation.city, country=user.organisation.country)

        disambiguated_organization_details = orcid_client.DisambiguatedOrganization(
            disambiguated_organization_identifier=user.organisation.disambiguated_id,
            disambiguation_source=user.organisation.disambiguation_source)

        # TODO: need to check if the entry doesn't exist already:
        for a in Affiliation:

            if not a & user.affiliations:
                continue

            if a == Affiliation.EMP:
                rec = orcid_client.Employment()
            elif a == Affiliation.EDU:
                rec = orcid_client.Education()
            else:
                continue

            rec.source = orcid_client.Source(
                source_orcid=None,
                source_client_id=source_clientid,
                source_name=user.organisation.name)

            rec.organization = orcid_client.Organization(
                name=user.organisation.name,
                address=organisation_address,
                disambiguated_organization=disambiguated_organization_details)

            if (not is_emp_or_edu_record_present(orcid_token.access_token, a, user)):
                try:
                    if a == Affiliation.EMP:

                        api_instance.create_employment(user.orcid, body=rec)
                        flash(
                            "Your ORCID employment record was updated with an affiliation entry from '%s'"
                            % user.organisation, "success")
                        app.logger.info("For %r the ORCID employment record was updated from %r",
                                        user, user.organisation)
                    elif a == Affiliation.EDU:
                        api_instance.create_education(user.orcid, body=rec)
                        flash(
                            "Your ORCID education record was updated with an affiliation entry from '%s'"
                            % user.organisation, "success")
                        app.logger.info("For %r the ORCID education record was updated from %r",
                                        user, user.organisation)
                    else:
                        continue
                    # TODO: Save the put-code in db table

                except ApiException as ex:
                    flash(f"Failed to update the entry: {ex.body}", "danger")
                except Exception as ex:
                    app.logger.error(f"For {user} encountered exception: {ex}")

        if not user.affiliations:
            flash(
                "The ORCID Hub was not able to automatically write an affiliation with "
                f"{user.organisation}, as the nature of the affiliation with your "
                "organisation does not appear to include either Employment or Education.\n"
                "Please contact your Organisation Administrator(s) if you believe this is an error "
                "and try again.", "warning")

    session['Should_not_logout_from_ORCID'] = True
    return redirect(url_for("profile"))


@app.route("/profile", methods=["GET"])
@login_required
def profile():
    """Fetch a protected resource using an OAuth 2 token."""
    user = current_user
    app.logger.info(f"For {user} trying to display profile by getting ORCID token")
    try:
        orcid_token = OrcidToken.get(user_id=user.id, org=user.organisation)
    except OrcidToken.DoesNotExist:
        app.logger.info(f"For {user} we dont have ocrditoken so redirecting back to link page")
        return redirect(url_for("link"))

    except Exception as ex:
        # TODO: need to handle this
        app.logger.exception("Failed to retrieve ORCID token form DB.")
        flash("Unhandled Exception occured: %s" % ex, "danger")
        return redirect(url_for("login"))
    else:
        client = OAuth2Session(
            user.organisation.orcid_client_id, token={"access_token": orcid_token.access_token})
        base_url = ORCID_API_BASE + user.orcid
        # TODO: utilize asyncio/aiohttp to run it concurrently
        resp_person = client.get(base_url + "/person", headers=HEADERS)
        app.logger.info("For %r logging response code %r, While fetching profile info", user,
                        resp_person.status_code)
        if resp_person.status_code == 401:
            orcid_token.delete_instance()
            app.logger.info("%r has removed his organisation from trusted list", user)
            return redirect(url_for("link"))
        else:
            users = User.select().where(User.orcid == user.orcid)
            users_orcid = OrcidToken.select().where(OrcidToken.user.in_(users))
            app.logger.info("For %r everything is fine, So displaying profile page", user)
            return render_template(
                "profile.html", user=user, users_orcid=users_orcid, profile_url=ORCID_BASE_URL)


@app.route("/orcid/request_credentials")
@roles_required(Role.TECHNICAL)
def request_orcid_credentials():
    """Redirect to the ORCID for the technical conact of the organisation.

    Additionally the time stamp gets saved when the handler gets invoked.
    """
    client_secret_url = append_qs(
        iri_to_uri(MEMBER_API_FORM_BASE_URL),
        new_existing=NEW_CREDENTIALS,
        note=NOTE_ORCID + " " + current_user.organisation.name,
        contact_email=current_user.email,
        contact_name=current_user.name,
        org_name=current_user.organisation.name,
        cred_type=CRED_TYPE_PREMIUM,
        app_name=APP_NAME + " for " + current_user.organisation.name,
        app_description=APP_DESCRIPTION + current_user.organisation.name + "and its researchers",
        app_url=APP_URL,
        redirect_uri_1=url_for("orcid_callback", _external=True))

    current_user.organisation.api_credentials_requested_at = datetime.now()
    current_user.organisation.save()

    return redirect(client_secret_url)


@app.route("/confirm/organisation", methods=["GET", "POST"])
@roles_required(Role.ADMIN, Role.TECHNICAL)
def onboard_org():
    """Confirm and finalize registration.

    TODO: expand the spect as soon as the reqirements get sorted out.
    """
    user = User.get(id=current_user.id)
    email = user.email
    organisation = user.organisation

    if not current_user.is_tech_contact_of():
        flash(f"You are not the technical contact of {organisation}", "danger")
        return redirect(url_for('viewmembers.index_view'))

    form = OrgConfirmationForm(obj=organisation)
    form.email.data = email

    if not organisation.confirmed:
        try:
            OrgInvitation.get(email=email, org=organisation)
        except OrgInvitation.DoesNotExist:
            flash(
                "This invitation to onboard the organisation wasn't sent to your email address...",
                "danger")
            return redirect(url_for("login"))

        if request.method == "GET":
            flash("""If you currently don't know Client id and Client Secret,
            Please request these from ORCID by clicking on link 'Take me to ORCID to obtain Client iD and Client Secret'
            and come back to this form once you have them.""", "info")

            try:
                oi = OrgInfo.get((OrgInfo.email == email) | (
                    OrgInfo.tuakiri_name == user.organisation.name) | (
                        OrgInfo.name == user.organisation.name))
                form.city.data = organisation.city = oi.city
                form.disambiguated_id.data = organisation.disambiguated_id = oi.disambiguated_id
                form.disambiguation_source.data = organisation.disambiguation_source = oi.disambiguation_source
                organisation.save()
            except OrgInfo.DoesNotExist:
                pass
            except Organisation.DoesNotExist:
                app.logger.exception("Failed to save organisation data")

    else:
        form.name.render_kw = {'readonly': True}
        form.email.render_kw = {'readonly': True}

<<<<<<< HEAD
    redirect_uri = url_for("orcid_callback", _external=True)

=======
>>>>>>> e2ccac95
    if form.validate_on_submit():

        headers = {'Accept': 'application/json'}
        data = [
            ('client_id', form.orcid_client_id.data),
            ('client_secret', form.orcid_secret.data),
            ('scope', '/read-public'),
            ('grant_type', 'client_credentials'),
        ]

        response = requests.post(TOKEN_URL, headers=headers, data=data)
        if response.status_code == 401:
            flash("Something is wrong! The Client id and Client Secret are not valid!\n"
                  "Please recheck and contact Hub support if this error continues", "danger")
        else:

            if not organisation.confirmed:
                organisation.confirmed = True
                with app.app_context():
                    # TODO: shouldn't it be also 'nicified' (turned into HTML)
                    msg = Message("Welcome to the NZ ORCID Hub - Success", recipients=[email])
                    msg.body = ("Congratulations! Your identity has been confirmed and "
                                "your organisation onboarded successfully.\n"
                                "Any researcher from your organisation can now use the Hub")
                    mail.send(msg)
                    app.logger.info("For %r Onboarding is Completed!", user)
                    flash("Your Onboarding is Completed!", "success")
            else:
                flash("Organisation information updated successfully!", "success")

            form.populate_obj(organisation)
            organisation.api_credentials_entered_at = datetime.now()
            try:
                organisation.save()
            except Exception as ex:
                app.logger.exception("Failed to save organisation data")
                flash(f"Failed to save organisation data: {ex}")

            try:
                # Get the most recent invitation:
                oi = (OrgInvitation.select().where(OrgInvitation.email == email,
                                                   OrgInvitation.org == organisation)
                      .order_by(OrgInvitation.id.desc()).first())
                if not oi.confirmed_at:
                    oi.confirmed_at = datetime.now()
                    oi.save()
                # Delete the "stale" invitations:
                OrgInvitation.delete().where(OrgInvitation.id != oi.id,
                                             OrgInvitation.org == organisation).execute()
            except OrgInvitation.DoesNotExist:
                pass

            return redirect(url_for("link"))

<<<<<<< HEAD
    new_existing = NEW_CREDENTIALS
    if organisation.confirmed:
        new_existing = EXISTING_UPDATE

    client_secret_url = append_qs(
        iri_to_uri(MEMBER_API_FORM_BASE_URL),
        new_existing=new_existing,
        note=NOTE_ORCID + " " + user.organisation.name,
        contact_email=email,
        contact_name=user.name,
        org_name=user.organisation.name,
        cred_type=CRED_TYPE_PREMIUM,
        app_name=APP_NAME + " for " + user.organisation.name,
        app_description=APP_DESCRIPTION + user.organisation.name + "and its researchers",
        app_url=APP_URL,
        redirect_uri_1=redirect_uri)

    return render_template('orgconfirmation.html', client_secret_url=client_secret_url, form=form,
                           organisation=organisation)
=======
    return render_template('orgconfirmation.html', form=form)
>>>>>>> e2ccac95


@app.after_request
def remove_if_invalid(response):
    """Remove a stale session and session cookie."""
    if "__invalidate__" in session:
        response.delete_cookie(app.session_cookie_name)
        session.clear()
    return response


@app.route("/logout")
def logout():
    """Log out a logged user.

    Note: if the user has logged in via the University of Auckland SSO,
    show the message about the log out procedure and the linke to the instruction
    about SSO at the university.
    """
    org_name = session.get("shib_O")
    try:
        logout_user()
    except Exception as ex:
        app.logger.exception("Failed to log out.")

    session.clear()
    session["__invalidate__"] = True

    if org_name:
        if EXTERNAL_SP:
            sp_url = urlparse(EXTERNAL_SP)
            sso_url_base = sp_url.scheme + "://" + sp_url.netloc
        else:
            sso_url_base = ''
        return redirect(sso_url_base + "/Shibboleth.sso/Logout?return=" + quote(
            url_for(
                "uoa_slo" if org_name and org_name == "University of Auckland" else "login",
                _external=True)))
    return redirect(url_for("login", logout=True))


@app.route("/uoa-slo")
def uoa_slo():
    """Show the logout info for UoA users."""
    flash("""You had logged in from 'The University of Auckland'.
You have to close all open browser tabs and windows in order
in order to complete the log-out.""", "warning")
    return render_template("uoa-slo.html")


@app.errorhandler(500)
def internal_error(error):
    """Handle internal error."""
    app.logger.exception("Unhandle exception occured.")
    trace = traceback.format_exc()
    return render_template("http500.html", error_message=str(error), trace=trace)


@app.route("/orcid/login/")
@app.route("/orcid/login/<invitation_token>")
def orcid_login(invitation_token=None):
    """Authenticate a user vi ORCID.

    If an invitain token is presented, perform affiliation of the user or on-boarding
    of the onboarding of the organisation, if the user is the technical conatact of
    the organisation. For technical contacts the email should be made available for
    READ LIMITED scope.
    """
    _next = get_next_url()
    redirect_uri = url_for("orcid_callback", _next=_next, _external=True)

    try:
        scope = SCOPE_AUTHENTICATE

        client_id = ORCID_CLIENT_ID
        if invitation_token:
            data = confirm_token(invitation_token)
            if isinstance(data, str):
                email, org_name = data.split(';')
            else:
                email, org_name = data.get("email"), data.get("org_name")
            user = User.get(email=email)
            if not org_name:
                org_name = user.organisation.name
            try:
                org = Organisation.get(name=org_name)

                if org.orcid_client_id:
                    client_id = org.orcid_client_id
                    scope = SCOPE_ACTIVITIES_UPDATE + SCOPE_READ_LIMITED
                else:
                    scope += SCOPE_READ_LIMITED

                redirect_uri = append_qs(redirect_uri, invitation_token=invitation_token)
            except Organisation.DoesNotExist:
                flash("Organisation '{org_name}' doesn't exist!", "danger")
                app.logger.error(
                    f"User '{user}' attempted to affiliate with non-existing organisation {org_name}"
                )
                return redirect(url_for("login"))

        if EXTERNAL_SP:
            sp_url = urlparse(EXTERNAL_SP)
            u = Url.shorten(redirect_uri)
            redirect_uri = url_for("short_url", short_id=u.short_id, _external=True)
            redirect_uri = sp_url.scheme + "://" + sp_url.netloc + "/auth/" + quote(redirect_uri)
        # if the invitation token is missing perform only authentication (in the call back handler)
        redirect_uri = append_qs(redirect_uri, login="1")

        client_write = OAuth2Session(client_id, scope=scope, redirect_uri=redirect_uri)

        authorization_url, state = client_write.authorization_url(AUTHORIZATION_BASE_URL)
        # if the inviation token is preset use it as OAuth state
        session['oauth_state'] = state

        orcid_authenticate_url = iri_to_uri(authorization_url)
        if invitation_token:
            orcid_authenticate_url = append_qs(
                orcid_authenticate_url,
                family_names=user.last_name,
                given_names=user.first_name,
                email=email)

        oac = OrcidAuthorizeCall.create(
            user_id=None, method="GET", url=orcid_authenticate_url, state=state)
        oac.save()

        return redirect(orcid_authenticate_url)

    except Exception as ex:
        flash("Something went wrong contact orcidhub support!", "danger")
        app.logger.exception("Failed to login via ORCID.")
        return redirect(url_for("login"))


def orcid_login_callback(request):
    """Handle call-back for user authenitcation via ORCID."""
    _next = get_next_url()

    state = request.args.get("state")
    invitation_token = request.args.get("invitation_token")

    if not state or state != session.get("oauth_state"):
        flash("Something went wrong, Please retry giving permissions or if issue persist then, "
              "Please contact ORCIDHUB for support", "danger")
        return redirect(url_for("login"))

    error = request.args.get("error")
    if error == "access_denied":
        flash("You have just denied access while trying to Login via ORCID, Please try again",
              "warning")
        return redirect(url_for("login"))

    try:
        orcid_client_id = ORCID_CLIENT_ID
        orcid_client_secret = ORCID_CLIENT_SECRET
        email = org_name = None

        if invitation_token:
            data = confirm_token(invitation_token)
            if isinstance(data, str):
                email, org_name = data.split(';')
            else:
                email, org_name = data.get("email"), data.get("org_name")
            user = User.get(email=email)

            if not org_name:
                org_name = user.organisation.name
            try:
                org = Organisation.get(name=org_name)
            except Organisation.DoesNotExist:
                flash("Organisation '{org_name}' doesn't exist!", "danger")
                app.logger.error(
                    f"User '{user}' attempted to affiliate with non-existing organisation {org_name}"
                )
                return redirect(url_for("login"))
            if not user.is_tech_contact_of(org) and org.orcid_client_id and org.orcid_secret:
                orcid_client_id = org.orcid_client_id
                orcid_client_secret = org.orcid_secret

        client = OAuth2Session(orcid_client_id)
        oac, orcid_authorize_call_found = OrcidAuthorizeCall.get_or_create(state=state)
        request_time = time()

        token = client.fetch_token(
            TOKEN_URL, client_secret=orcid_client_secret, authorization_response=request.url)
        response_time = time()
        oac.token = token
        oac.response_time_ms = round((response_time - request_time) * 1000)
        oac.save()

        orcid_id = token['orcid']
        if not orcid_id:
            app.logger.error(f"Missing ORCID iD: {token}")
            abort(401, "Missing ORCID iD.")
        try:
            user = User.get(orcid=orcid_id)

        except User.DoesNotExist:
            if email is None:
                flash(f"The account with ORCID iD {orcid_id} doesn't exist.", "danger")
                return redirect(url_for("login"))
            user = User.get(email=email)

        if not user.orcid:
            user.orcid = orcid_id
        if not user.name and token['name']:
            user.name = token['name']
        if not user.confirmed:
            user.confirmed = True
        login_user(user)
        oac.user_id = current_user.id
        oac.save()

        # User is a technical conatct. We should verify email address
        try:
            org = Organisation.get(name=org_name) if org_name else user.organisation
        except Organisation.DoesNotExist:
            flash("Organisation '{org_name}' doesn't exist!", "danger")
            app.logger.error(
                f"User '{user}' attempted to affiliate with non-existing organisation {org_name}")
            return redirect(url_for("login"))

        if user.is_tech_contact_of(org) and invitation_token:
            access_token = token.get("access_token")
            if not access_token:
                app.logger.error(f"Missing access token: {token}")
                abort(401, "Missing ORCID API access token.")

            orcid_client.configuration.access_token = access_token
            api_instance = orcid_client.MemberAPIV20Api()
            try:
                # NB! need to add _preload_content=False to get raw response
                api_response = api_instance.view_emails(user.orcid, _preload_content=False)
            except ApiException as ex:
                message = json.loads(ex.body.replace("''", "\"")).get('user-messsage')
                if ex.status == 401:
                    flash("User has revoked the permissions to update his/her records", "warning")
                else:
                    flash(
                        "Exception when calling MemberAPIV20Api->view_employments: %s\n" % message,
                        "danger")
                    flash(
                        f"Cannot verify your email address. Please, change the access level for your "
                        f"organisation email address '{email}' to 'trusted parties'.", "danger")
                    return redirect(url_for("login"))
            data = json.loads(api_response.data)
            if data and data.get("email") and any(
                    e.get("email") == email for e in data.get("email")):
                user.save()
                return redirect(_next or url_for("onboard_org"))
            else:
                logout_user()
                flash(
                    f"Cannot verify your email address. Please, change the access level for your "
                    f"organisation email address '{email}' to 'trusted parties'.", "danger")
                return redirect(url_for("login"))

        elif not user.is_tech_contact_of(org) and invitation_token:
            scope = ",".join(token.get("scope", []))
            if not scope:
                flash("Scope missing, contact orcidhub support", "danger")
                app.logger.error("For %r encountered exception: Scope missing", user)
                return redirect(url_for("login"))

            orcid_token, orcid_token_found = OrcidToken.get_or_create(
                user_id=user.id, org=user.organisation, scope=scope)
            orcid_token.access_token = token["access_token"]
            orcid_token.refresh_token = token["refresh_token"]
            with db.atomic():
                try:
                    user.save()
                    orcid_token.save()
                except Exception as ex:
                    db.rollback()
                    flash(f"Failed to save data: {ex}")
                    app.logger.exception("Failed to save token.")

            try:
                ui = UserInvitation.get(token=invitation_token)
                if ui.affiliations & (Affiliation.EMP | Affiliation.EDU):
                    api = orcid_client.MemberAPI(org, user)
                    params = {k: v for k, v in ui._data.items() if v != ""}
                    for a in Affiliation:
                        if a & ui.affiliations:
                            params["affiliation"] = a
                            api.create_or_update_affiliation(**params)
                ui.confirmed_at = datetime.now()
                ui.save()

            except UserInvitation.DoesNotExist:
                pass
            except Exception as ex:
                flash(f"Something went wrong: {ex}", "danger")
                app.logger.exception("Failed to create affiliation record")

        if _next:
            return redirect(_next)
        else:
            try:
                OrcidToken.get(user=user, org=org)
            except OrcidToken.DoesNotExist:
                if user.is_tech_contact_of(org):
                    return redirect(_next or url_for("onboard_org"))
                else:
                    return redirect(url_for("link"))
        return redirect(url_for("profile"))

    except User.DoesNotExist:
        flash("You are not onboarded on ORCIDHUB...", "danger")
        return redirect(url_for("login"))
    except UserOrg.DoesNotExist:
        flash("You are not onboarded on ORCIDHUB...", "danger")
        return redirect(url_for("login"))
    except rfc6749.errors.MissingCodeError:
        flash("%s cannot be invoked directly..." % request.url, "danger")
        return redirect(url_for("login"))
    except rfc6749.errors.MissingTokenError:
        flash("Missing token.", "danger")
        return redirect(url_for("login"))
    except Exception as ex:
        flash(f"Something went wrong contact orcidhub support for issue: {ex}", "danger")
        app.logger.exception("Unhandled excetion occrured while handling ORCID call-back.")
        return redirect(url_for("login"))


@app.route("/select/user_org/<int:user_org_id>")
@login_required
def select_user_org(user_org_id):
    """Change the current organisation of the current user."""
    user_org_id = int(user_org_id)
    _next = get_next_url() or request.referrer or url_for("login")
    try:
        uo = UserOrg.get(id=user_org_id)
        if (uo.user.orcid == current_user.orcid or uo.user.email == current_user.email
                or uo.user.eppn == current_user.eppn):
            current_user.organisation_id = uo.org_id
            current_user.save()
        else:
            flash("You are not permitted to switch to this organisation", "danger")
    except UserOrg.DoesNotExist:
        flash("Your are not related to this organisation.", "danger")
    return redirect(_next)<|MERGE_RESOLUTION|>--- conflicted
+++ resolved
@@ -623,7 +623,7 @@
     """
     client_secret_url = append_qs(
         iri_to_uri(MEMBER_API_FORM_BASE_URL),
-        new_existing=NEW_CREDENTIALS,
+        new_existing=(EXISTING_UPDATE if current_user.organisation.confirmed else NEW_CREDENTIALS),
         note=NOTE_ORCID + " " + current_user.organisation.name,
         contact_email=current_user.email,
         contact_name=current_user.name,
@@ -689,11 +689,6 @@
         form.name.render_kw = {'readonly': True}
         form.email.render_kw = {'readonly': True}
 
-<<<<<<< HEAD
-    redirect_uri = url_for("orcid_callback", _external=True)
-
-=======
->>>>>>> e2ccac95
     if form.validate_on_submit():
 
         headers = {'Accept': 'application/json'}
@@ -748,30 +743,7 @@
 
             return redirect(url_for("link"))
 
-<<<<<<< HEAD
-    new_existing = NEW_CREDENTIALS
-    if organisation.confirmed:
-        new_existing = EXISTING_UPDATE
-
-    client_secret_url = append_qs(
-        iri_to_uri(MEMBER_API_FORM_BASE_URL),
-        new_existing=new_existing,
-        note=NOTE_ORCID + " " + user.organisation.name,
-        contact_email=email,
-        contact_name=user.name,
-        org_name=user.organisation.name,
-        cred_type=CRED_TYPE_PREMIUM,
-        app_name=APP_NAME + " for " + user.organisation.name,
-        app_description=APP_DESCRIPTION + user.organisation.name + "and its researchers",
-        app_url=APP_URL,
-        redirect_uri_1=redirect_uri)
-
-    return render_template('orgconfirmation.html', client_secret_url=client_secret_url, form=form,
-                           organisation=organisation)
-=======
-    return render_template('orgconfirmation.html', form=form)
->>>>>>> e2ccac95
-
+    return render_template('orgconfirmation.html', form=form, organisation=organisation)
 
 @app.after_request
 def remove_if_invalid(response):
