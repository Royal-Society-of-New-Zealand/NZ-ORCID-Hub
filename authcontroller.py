# -*- coding: utf-8 -*-
"""Authentication views.

Collection of applicion views involved in organisation on-boarding and
user (reseaser) affiliations.
"""

import base64
import json
import pickle
import re
import secrets
import traceback
import zlib
from datetime import datetime
from os import path, remove
from tempfile import gettempdir
from urllib.parse import quote, unquote, urlparse

import requests
from flask import (abort, current_app, flash, redirect, render_template, request, session, url_for)
from flask_login import current_user, login_required, login_user, logout_user
from flask_mail import Message
from oauthlib.oauth2 import rfc6749
from requests_oauthlib import OAuth2Session
from werkzeug.urls import iri_to_uri

import orcid_client
from application import app, db, mail
from config import (APP_DESCRIPTION, APP_NAME, APP_URL, AUTHORIZATION_BASE_URL, CRED_TYPE_PREMIUM,
                    EXTERNAL_SP, MEMBER_API_FORM_BASE_URL, NEW_CREDENTIALS, NOTE_ORCID,
                    ORCID_API_BASE, ORCID_BASE_URL, ORCID_CLIENT_ID, ORCID_CLIENT_SECRET,
                    SCOPE_ACTIVITIES_UPDATE, SCOPE_AUTHENTICATE, SCOPE_READ_LIMITED, TOKEN_URL)
from forms import OrgConfirmationForm
from login_provider import roles_required
from models import (Affiliation, OrcidToken, Organisation, OrgInfo, OrgInvitation, Role, Url, User,
                    UserOrg)
from swagger_client.rest import ApiException
from utils import append_qs, confirm_token

HEADERS = {'Accept': 'application/vnd.orcid+json', 'Content-type': 'application/vnd.orcid+json'}


def get_next_url():
    """Retrieves and sanitizes next/return URL."""
    _next = request.args.get("next") or request.args.get("_next")

    if _next and ("orcidhub.org.nz" in _next or _next.startswith("/") or "127.0" in _next):
        return _next
    return None


@app.route("/index")
@app.route("/login")
@app.route("/")
def login():
    """Main landing page."""
    _next = get_next_url()
    orcid_login_url = url_for("orcid_login", next=_next)
    if EXTERNAL_SP:
        session["auth_secret"] = secret_token = secrets.token_urlsafe()
        _next = url_for("handle_login", _next=_next, _external=True)
        login_url = append_qs(EXTERNAL_SP, _next=_next, key=secret_token)
    else:
        login_url = url_for("handle_login", _next=_next)

    org_onboarded_info = {
        r.name: r.tuakiri_name
        for r in Organisation.select(Organisation.name, Organisation.tuakiri_name).where(
            Organisation.confirmed.__eq__(True))
    }

    return render_template(
        "index.html",
        login_url=login_url,
        orcid_login_url=orcid_login_url,
        org_onboarded_info=org_onboarded_info)


@app.route("/Tuakiri/SP")
def shib_sp():
    """Remote Shibboleth authenitication handler.

    All it does passes all response headers to the original calller."""
    _next = get_next_url()
    _key = request.args.get("key")
    if _next:
        data = {k: v for k, v in request.headers.items()}
        data = base64.b64encode(zlib.compress(pickle.dumps(data)))

        resp = redirect(_next)
        with open(path.join(gettempdir(), _key), 'wb') as kf:
            kf.write(data)

        return resp
    abort(403)


@app.route("/sp/attributes/<string:key>")
def get_attributes(key):
    """Retrieve SAML attributes."""
    data = ''
    data_filename = path.join(gettempdir(), key)
    try:
        with open(data_filename, 'rb') as kf:
            data = kf.read()
        remove(data_filename)
    except Exception as ex:
        abort(403, ex)
    return data


@app.route("/Tuakiri/login")
def handle_login():
    """Shibboleth and Rapid Connect authenitcation handler.

    The (Apache) location should requier authentication using Shibboleth, e.g.,

    <Location /Tuakiri>
        AuthType shibboleth
        ShibRequireSession On
        require valid-user
        ShibUseHeaders On
    </Location>


    Flow:
        * recieve redicected request from SSO with authentication data in HTTP headers
        * process headeers
        * if the organisation isn't on-boarded, reject further access and redirect to the main loging page;
        * if the user isn't registered add the user with data received from Shibboleth
        * if the request has returning destination (next), redirect the user to it;
        * else choose the next view based on the role of the user:
            ** for a researcher, affiliation;
            ** for super user, the on-boarding of an organisation;
            ** for organisation administrator or technical contact, the completion of the on-boarding.
    """
    _next = get_next_url()

    # TODO: make it secret
    if EXTERNAL_SP:
        sp_url = urlparse(EXTERNAL_SP)
        attr_url = sp_url.scheme + "://" + sp_url.netloc + "/sp/attributes/" + session.get(
            "auth_secret")
        data = requests.get(attr_url, verify=False).text
        data = pickle.loads(zlib.decompress(base64.b64decode(data)))
    else:
        data = request.headers

    try:
        last_name = data['Sn'].encode("latin-1").decode("utf-8")
        first_name = data['Givenname'].encode("latin-1").decode("utf-8")
        email, *secondary_emails = re.split("[,; \t]",
                                            data['Mail'].encode("latin-1").decode("utf-8").lower())
        session["shib_O"] = shib_org_name = data['O'].encode("latin-1").decode("utf-8")
        name = data.get('Displayname').encode("latin-1").decode("utf-8")
        eppn = data.get('Eppn').encode("latin-1").decode("utf-8")
        unscoped_affiliation = set(a.strip()
                                   for a in data.get("Unscoped-Affiliation", '').encode("latin-1")
                                   .decode("utf-8").replace(',', ';').split(';'))
        app.logger.info(
            "User with email address %r is trying to login having affiliation as %r with %r",
            email, unscoped_affiliation, shib_org_name)
        if secondary_emails:
            app.logger.info(
                f"the user has logged in with secondary email addresses: {secondary_emails}")

    except Exception as ex:
        app.logger.exception("Failed to login via TUAKIRI.")
        abort(500, ex)

    try:
        org = Organisation.get((Organisation.tuakiri_name == shib_org_name) | (
            Organisation.name == shib_org_name))
    except Organisation.DoesNotExist:
        org = Organisation(tuakiri_name=shib_org_name)
        # try to get the official organisation name:
        try:
            org_info = OrgInfo.get((OrgInfo.tuakiri_name == shib_org_name) | (
                OrgInfo.name == shib_org_name))
        except OrgInfo.DoesNotExist:
            org.name = shib_org_name
        else:
            org.name = org_info.name
        try:
            org.save()
        except Exception as ex:
            flash(f"Failed to save organisation data: {ex}")
            app.logger.exception(f"Failed to save organisation data: {ex}")

    try:
        user = User.get(User.email == email)

        # Add Shibboleth meta data if they are missing
        if not user.name or org is not None and user.name == org.name and name:
            user.name = name
        if not user.first_name and first_name:
            user.first_name = first_name
        if not user.last_name and last_name:
            user.last_name = last_name
        if not user.eppn and eppn:
            user.eppn = eppn

    except User.DoesNotExist:
        user = User.create(
            email=email,
            eppn=eppn,
            name=name,
            first_name=first_name,
            last_name=last_name,
            roles=Role.RESEARCHER)

    # TODO: need to find out a simple way of tracking
    # the organization user is logged in from:
    if org != user.organisation:
        user.organisation = org

    edu_person_affiliation = Affiliation.NONE
    if unscoped_affiliation:
        if unscoped_affiliation & {"faculty", "staff"}:
            edu_person_affiliation |= Affiliation.EMP
        if unscoped_affiliation & {"student"}:
            edu_person_affiliation |= Affiliation.EDU
    else:
        app.logger.warning(f"The value of 'Unscoped-Affiliation' was not supplied for {user}")

    if org:
        user_org, _ = UserOrg.get_or_create(user=user, org=org)
        user_org.affiliations = edu_person_affiliation
        user_org.save()

    if not user.confirmed:
        user.confirmed = True

    try:
        user.save()
    except Exception as ex:
        flash(f"Failed to save user data: {ex}")
        app.logger.exception(f"Failed to save user {user} data.")

    login_user(user)
    app.logger.info("User %r from %r logged in.", user, org)

    if _next:
        return redirect(_next)
    elif user.is_superuser:
        return redirect(url_for("invite_organisation"))
    elif org and org.confirmed:
        app.logger.info("User %r organisation is onboarded", user)
        return redirect(url_for("link"))
    elif org and (not org.confirmed) and user.is_tech_contact_of(org):
        app.logger.info("User %r is org admin and organisation is not onboarded", user)
        return redirect(url_for("onboard_org"))
    else:
        flash(f"Your organisation ({shib_org_name}) is not onboarded", "danger")
        app.logger.info("User %r organisation is not onboarded", user)

    return redirect(url_for("login"))


@app.route("/link")
@login_required
def link():
    """Link the user's account with ORCID (i.e. affiliates user with his/her org on ORCID)."""
    # TODO: handle organisation that are not on-boarded
    redirect_uri = url_for("orcid_callback", _external=True)
    if EXTERNAL_SP:
        sp_url = urlparse(EXTERNAL_SP)
        redirect_uri = sp_url.scheme + "://" + sp_url.netloc + "/auth/" + quote(redirect_uri)

    if current_user.organisation and not current_user.organisation.confirmed:
        flash(f"Your organisation ({current_user.organisation.name}) is not onboarded", "danger")
        return redirect(url_for("login"))

    client_write = OAuth2Session(
        current_user.organisation.orcid_client_id,
        scope=SCOPE_ACTIVITIES_UPDATE + SCOPE_READ_LIMITED,
        redirect_uri=redirect_uri)
    authorization_url_write, state = client_write.authorization_url(AUTHORIZATION_BASE_URL)
    session['oauth_state'] = state

    orcid_url_write = append_qs(
        iri_to_uri(authorization_url_write),
        family_names=current_user.last_name,
        given_names=current_user.first_name,
        email=current_user.email)

    # Check if user details are already in database
    # TODO: re-affiliation after revoking access?
    # TODO: affiliation with multiple orgs should lookup UserOrg

    try:
        OrcidToken.get(user_id=current_user.id, org=current_user.organisation)
        app.logger.info("We have the %r ORCID token ", current_user)
    except OrcidToken.DoesNotExist:
        app.logger.info(
            "User %r orcid token does not exist in database, So showing the user orcid permission button",
            current_user)
        if "error" in request.args:
            error = request.args["error"]
            if error == "access_denied":
                app.logger.info(
                    "User %r has denied permissions to %r in the flow and will try to give permissions again",
                    current_user.id, current_user.organisation)
                client_write.scope = SCOPE_READ_LIMITED
                authorization_url_read, state = client_write.authorization_url(
                    AUTHORIZATION_BASE_URL, state)
                orcid_url_read = append_qs(
                    iri_to_uri(authorization_url_read),
                    family_names=current_user.last_name,
                    given_names=current_user.first_name,
                    email=current_user.email)
                client_write.scope = SCOPE_AUTHENTICATE
                authorization_url_authenticate, state = client_write.authorization_url(
                    AUTHORIZATION_BASE_URL, state)
                orcid_url_authenticate = append_qs(
                    iri_to_uri(authorization_url_authenticate),
                    family_names=current_user.last_name,
                    given_names=current_user.first_name,
                    email=current_user.email)
                return render_template(
                    "linking.html",
                    orcid_url_write=orcid_url_write,
                    orcid_url_read_limited=orcid_url_read,
                    orcid_url_authenticate=orcid_url_authenticate,
                    error=error)
        return render_template(
            "linking.html", orcid_url_write=orcid_url_write, orcid_base_url=ORCID_BASE_URL)
    except Exception as ex:
        flash(f"Unhandled Exception occured: {ex}")
        app.logger.exception("Failed to initiate or link user account with ORCID.")
    return redirect(url_for("profile"))


@app.route("/orcid/auth/<path:url>")
@app.route("/auth/<path:url>")
def orcid_callback_proxy(url):
    url = unquote(url)
    return redirect(append_qs(url, **request.args))


def is_emp_or_edu_record_present(access_token, affiliation_type, user):
    orcid_client.configuration.access_token = access_token
    # create an instance of the API class
    api_instance = orcid_client.MemberAPIV20Api()
    try:
        api_response = None
        affiliation_type_key = ""
        # Fetch all entries
        if affiliation_type == Affiliation.EMP:
            api_response = api_instance.view_employments(user.orcid)
            affiliation_type_key = "employment_summary"

        elif affiliation_type == Affiliation.EDU:
            api_response = api_instance.view_educations(user.orcid)
            affiliation_type_key = "education_summary"

        if api_response:
            data = api_response.to_dict()
            for r in data.get(affiliation_type_key, []):
                if r["organization"]["name"] == user.organisation.name and user.organisation.name in \
                        r["source"]["source_name"]["value"]:
                    app.logger.info("For %r there is %r present on ORCID profile", user,
                                    affiliation_type_key)
                    return True

    except ApiException as apiex:
        app.logger.error(
            f"For {user} while checking for employment and education records, Encountered Exception: {apiex}"
        )
        return False
    except Exception:
        app.logger.exception("Failed to verify presence of employment or education record.")
        return False
    return False


# Step 2: User authorization, this happens on the provider.
@app.route("/auth", methods=["GET"])
def orcid_callback():
    """Retrieve an access token.

    The user has been redirected back from the provider to your registered
    callback URL. With this redirection comes an authorization code included
    in the redirect URL. We will use that to obtain an access token.


    Call back gets called when:
    - User authenticatest via ORCID;
    - User authorises an orgainisation;
    - Technical contact completes registration;
    """
    login = request.args.get("login")
    # invitation_token = request.args.get("invitation_token")
<<<<<<< HEAD
    if login:
=======
    if login != "1":
>>>>>>> ca82ca60
        if not current_user.is_authenticated:
            return current_app.login_manager.unauthorized()
    else:
        return orcid_login_callback(request)

    if "error" in request.args:
        error = request.args["error"]
        error_description = request.args.get("error_description")
        if error == "access_denied":
            flash("You have denied the Hub access to your ORCID record."
                  " At a minimum, the Hub needs to know your ORCID iD to be useful.", "danger")
        else:
            flash("Error occured while attempting to authorize '%s': %s" %
                  (current_user.organisation.name, error_description), "danger")
        return redirect(url_for("link") + '?' + 'error=' + error)

    client = OAuth2Session(current_user.organisation.orcid_client_id)

    try:
        state = request.args['state']
        if state != session.get('oauth_state'):
            flash(
                "Retry giving permissions or if issue persist then, Please contact ORCIDHUB for support",
                "danger")
            app.logger.error(
                "For %r session state was %r, whereas state returned from ORCID is %r",
                current_user, session.get('oauth_state', 'empty'), state)
            return redirect(url_for("login"))

        token = client.fetch_token(
            TOKEN_URL,
            client_secret=current_user.organisation.orcid_secret,
            authorization_response=request.url)
    except rfc6749.errors.MissingCodeError:
        flash("%s cannot be invoked directly..." % request.url, "danger")
        return redirect(url_for("login"))
    except rfc6749.errors.MissingTokenError:
        flash("Missing token.", "danger")
        return redirect(url_for("login"))
    except Exception as ex:
        flash(f"Something went wrong contact orcidhub support for issue: {ex}")
        app.logger.exception(f"For {current_user} encountered exception")
        return redirect(url_for("login"))

    # At this point you can fetch protected resources but lets save
    # the token and show how this is done from a persisted token
    # in /profile.
    session['oauth_token'] = token
    orcid = token['orcid']
    name = token["name"]

    user = current_user
    user.orcid = orcid
    if not user.name and name:
        user.name = name

    scope = ''
    if len(token["scope"]) >= 1 and token["scope"][0] is not None:
        scope = token["scope"][0]
    else:
        flash("Scope missing, contact orcidhub support", "danger")
        app.logger.error("For %r encountered exception: Scope missing", current_user)
        return redirect(url_for("login"))
    if len(token["scope"]) >= 2 and token["scope"][1] is not None:
        scope = scope + "," + token["scope"][1]

    orcid_token, orcid_token_found = OrcidToken.get_or_create(
        user_id=user.id, org=user.organisation, scope=scope)
    orcid_token.access_token = token["access_token"]
    orcid_token.refresh_token = token["refresh_token"]
    with db.atomic():
        try:
            orcid_token.save()
            user.save()
        except Exception as ex:
            db.rollback()
            flash(f"Failed to save data: {ex}")
            app.logger.exception("Failed to save ORCID token.")

    app.logger.info("User %r authorized %r to have %r access to the profile "
                    "and now trying to update employment or education record", user,
                    user.organisation, scope)
    if scope == SCOPE_READ_LIMITED[0] + "," + SCOPE_ACTIVITIES_UPDATE[0] and orcid_token_found:
        orcid_client.configuration.access_token = orcid_token.access_token
        api_instance = orcid_client.MemberAPIV20Api()

        url = urlparse(ORCID_BASE_URL)
        source_clientid = orcid_client.SourceClientId(
            host=url.hostname,
            path=user.organisation.orcid_client_id,
            uri="http://" + url.hostname + "/client/" + user.organisation.orcid_client_id)

        organisation_address = orcid_client.OrganizationAddress(
            city=user.organisation.city, country=user.organisation.country)

        disambiguated_organization_details = orcid_client.DisambiguatedOrganization(
            disambiguated_organization_identifier=user.organisation.disambiguation_org_id,
            disambiguation_source=user.organisation.disambiguation_org_source)

        # TODO: need to check if the entry doesn't exist already:
        for a in Affiliation:

            if not a & user.affiliations:
                continue

            if a == Affiliation.EMP:
                rec = orcid_client.Employment()
            elif a == Affiliation.EDU:
                rec = orcid_client.Education()
            else:
                continue

            rec.source = orcid_client.Source(
                source_orcid=None,
                source_client_id=source_clientid,
                source_name=user.organisation.name)

            rec.organization = orcid_client.Organization(
                name=user.organisation.name,
                address=organisation_address,
                disambiguated_organization=disambiguated_organization_details)

            if (not is_emp_or_edu_record_present(orcid_token.access_token, a, user)):
                try:
                    if a == Affiliation.EMP:

                        api_instance.create_employment(user.orcid, body=rec)
                        flash(
                            "Your ORCID employment record was updated with an affiliation entry from '%s'"
                            % user.organisation, "success")
                        app.logger.info("For %r the ORCID employment record was updated from %r",
                                        user, user.organisation)
                    elif a == Affiliation.EDU:
                        api_instance.create_education(user.orcid, body=rec)
                        flash(
                            "Your ORCID education record was updated with an affiliation entry from '%s'"
                            % user.organisation, "success")
                        app.logger.info("For %r the ORCID education record was updated from %r",
                                        user, user.organisation)
                    else:
                        continue
                    # TODO: Save the put-code in db table

                except ApiException as ex:
                    flash(f"Failed to update the entry: {ex.body}", "danger")
                except Exception as ex:
                    app.logger.error(f"For {user} encountered exception: {ex}")

        if not user.affiliations:
            flash(
                "The ORCID Hub was not able to automatically write an affiliation with "
                f"{user.organisation}, as the nature of the affiliation with your "
                "organisation does not appear to include either Employment or Education.\n"
                "Please contact your Organisation Administrator(s) if you believe this is an error "
                "and try again.", "warning")

    session['Should_not_logout_from_ORCID'] = True
    return redirect(url_for("profile"))


@app.route("/profile", methods=["GET"])
@login_required
def profile():
    """Fetch a protected resource using an OAuth 2 token."""
    user = current_user
    app.logger.info(f"For {user} trying to display profile by getting ORCID token")
    try:
        orcid_token = OrcidToken.get(user_id=user.id, org=user.organisation)
    except OrcidToken.DoesNotExist:
        app.logger.info(f"For {user} we dont have ocrditoken so redirecting back to link page")
        return redirect(url_for("link"))

    except Exception as ex:
        # TODO: need to handle this
        app.logger.exception("Failed to retrieve ORCID token form DB.")
        flash("Unhandled Exception occured: %s" % ex, "danger")
        return redirect(url_for("login"))
    else:
        client = OAuth2Session(
            user.organisation.orcid_client_id, token={"access_token": orcid_token.access_token})
        base_url = ORCID_API_BASE + user.orcid
        # TODO: utilize asyncio/aiohttp to run it concurrently
        resp_person = client.get(base_url + "/person", headers=HEADERS)
        app.logger.info("For %r logging response code %r, While fetching profile info", user,
                        resp_person.status_code)
        if resp_person.status_code == 401:
            orcid_token.delete_instance()
            app.logger.info("%r has removed his organisation from trusted list", user)
            return redirect(url_for("link"))
        else:
            users = User.select().where(User.orcid == user.orcid)
            users_orcid = OrcidToken.select().where(OrcidToken.user.in_(users))
            app.logger.info("For %r everything is fine, So displaying profile page", user)
            return render_template(
                "profile.html", user=user, users_orcid=users_orcid, profile_url=ORCID_BASE_URL)


@app.route("/confirm/organisation", methods=["GET", "POST"])
@roles_required(Role.ADMIN, Role.TECHNICAL)
def onboard_org():
    """Registration confirmations.

    TODO: expand the spect as soon as the reqirements get sorted out.
    """
    user = User.get(id=current_user.id)
    email = user.email
    organisation = user.organisation

    if not current_user.is_tech_contact_of():
        flash(f"You are not the technical contact of {organisation}", "danger")
        return redirect(url_for('viewmembers.index_view'))

    form = OrgConfirmationForm(obj=organisation)
    form.email.data = email

    if not organisation.confirmed:
        try:
            OrgInvitation.get(email=email, org=organisation)
        except OrgInvitation.DoesNotExist:
            flash(
                "This invitation to onboard the organisation wasn't sent to your email address...",
                "danger")
            return redirect(url_for("login"))

        if request.method == "GET":
            flash("""If you currently don't know Client id and Client Secret,
            Please request these from ORCID by clicking on link 'Take me to ORCID to obtain Client iD and Client Secret'
            and come back to this form once you have them.""", "info")

            try:
                oi = OrgInfo.get((OrgInfo.email == email) | (
                    OrgInfo.tuakiri_name == user.organisation.name) | (
                        OrgInfo.name == user.organisation.name))
                form.city.data = organisation.city = oi.city
                form.disambiguation_org_id.data = organisation.disambiguation_org_id = oi.disambiguation_org_id
                form.disambiguation_org_source.data = organisation.disambiguation_org_source = oi.disambiguation_source
                organisation.save()
            except OrgInfo.DoesNotExist:
                pass
            except Organisation.DoesNotExist:
                app.logger.exception("Failed to save organisation data")

    else:
        form.name.render_kw = {'readonly': True}
        form.email.render_kw = {'readonly': True}

    redirect_uri = url_for("orcid_callback", _external=True)
    client_secret_url = append_qs(
        iri_to_uri(MEMBER_API_FORM_BASE_URL),
        new_existing=NEW_CREDENTIALS,
        note=NOTE_ORCID + " " + user.organisation.name,
        contact_email=email,
        contact_name=user.name,
        org_name=user.organisation.name,
        cred_type=CRED_TYPE_PREMIUM,
        app_name=APP_NAME + " for " + user.organisation.name,
        app_description=APP_DESCRIPTION + user.organisation.name + "and its researchers",
        app_url=APP_URL,
        redirect_uri_1=redirect_uri)

    if form.validate_on_submit():

        headers = {'Accept': 'application/json'}
        data = [
            ('client_id', form.orcid_client_id.data),
            ('client_secret', form.orcid_secret.data),
            ('scope', '/read-public'),
            ('grant_type', 'client_credentials'),
        ]

        response = requests.post(TOKEN_URL, headers=headers, data=data)
        if response.status_code == 401:
            flash("Something is wrong! The Client id and Client Secret are not valid!\n"
                  "Please recheck and contact Hub support if this error continues", "danger")
        else:

            if not organisation.confirmed:
                organisation.confirmed = True
                with app.app_context():
                    # TODO: shouldn't it be also 'nicified'?
                    msg = Message("Welcome to the NZ ORCID Hub - Success", recipients=[email])
                    msg.body = ("Congratulations! Your identity has been confirmed and "
                                "your organisation onboarded successfully.\n"
                                "Any researcher from your organisation can now use the Hub")
                    mail.send(msg)
                    app.logger.info("For %r Onboarding is Completed!", user)
                    flash("Your Onboarding is Completed!", "success")
            else:
                flash("Organisation information updated successfully!", "success")

            form.populate_obj(organisation)
            try:
                organisation.save()
            except Exception as ex:
                app.logger.exception("Failed to save organisation data")
                flash(f"Failed to save organisation data: {ex}")

            try:
                # Get the most recent invitation:
                oi = (OrgInvitation.select().where(OrgInvitation.email == email,
                                                   OrgInvitation.org == organisation)
                      .order_by(OrgInvitation.id.desc()).first())
                if not oi.confirmed_at:
                    oi.confirmed_at = datetime.now()
                    oi.save()
                # Delete the "stale" invitations:
                OrgInvitation.delete().where(OrgInvitation.id != oi.id,
                                             OrgInvitation.org == organisation).execute()
            except OrgInvitation.DoesNotExist:
                pass

            return redirect(url_for("link"))

    return render_template('orgconfirmation.html', client_secret_url=client_secret_url, form=form)


@app.after_request
def remove_if_invalid(response):
    """Remove a stale session and session cookie."""
    if "__invalidate__" in session:
        response.delete_cookie(app.session_cookie_name)
        session.clear()
    return response


@app.route("/logout")
def logout():
    """Log out a logged user.

    Note: if the user has logged in via the University of Auckland SSO,
    show the message about the log out procedure and the linke to the instruction
    about SSO at the university.
    """
    org_name = session.get("shib_O")
    try:
        logout_user()
    except Exception as ex:
        app.logger.exception("Failed to log out.")

    session.clear()
    session["__invalidate__"] = True

    if org_name:
        if EXTERNAL_SP:
            sp_url = urlparse(EXTERNAL_SP)
            sso_url_base = sp_url.scheme + "://" + sp_url.netloc
        else:
            sso_url_base = ''
        return redirect(sso_url_base + "/Shibboleth.sso/Logout?return=" + quote(
            url_for(
                "uoa_slo" if org_name and org_name == "University of Auckland" else "login",
                _external=True)))
    return redirect(url_for("login", logout=True))


@app.route("/uoa-slo")
def uoa_slo():
    """Show the logout info for UoA users."""
    flash("""You had logged in from 'The University of Auckland'.
You have to close all open browser tabs and windows in order
in order to complete the log-out.""", "warning")
    return render_template("uoa-slo.html")


def generateRow(users):
    yield "Email,Eppn,ORCID ID\n"
    for u in users:
        # ORCID ID might be NULL, Hence adding a check
        yield ','.join([u.email, str(u.eppn or ""), str(u.orcid or "")]) + '\n'


@app.errorhandler(500)
def internal_error(error):
    app.logger.exception("Unhandle exception occured.")
    trace = traceback.format_exc()
    return render_template("http500.html", error_message=str(error), trace=trace)


@app.route("/orcid/login/")
@app.route("/orcid/login/<invitation_token>")
def orcid_login(invitation_token=None):
    """Authentication vi ORCID.

    If an invitain token is presented, perform affiliation of the user or on-boarding
    of the onboarding of the organisation, if the user is the technical conatact of
    the organisation. For technical contacts the email should be made available for
    READ LIMITED scope."""

    _next = get_next_url()
    redirect_uri = url_for("orcid_callback", _next=_next, _external=True)

    try:
        scope = SCOPE_AUTHENTICATE

        client_id = ORCID_CLIENT_ID
        if invitation_token:
            data = confirm_token(invitation_token)
            if isinstance(data, str):
                email, org_name = data.split(';')
            else:
                email, org_name = data.get("email"), data.get("org_name")
            user = User.get(email=email)
            if not org_name:
                org_name = user.organisation.name
            try:
                org = Organisation.get(name=org_name)

                if org.orcid_client_id:
                    client_id = org.orcid_client_id
                    scope = SCOPE_ACTIVITIES_UPDATE + SCOPE_READ_LIMITED
                else:
                    scope += SCOPE_READ_LIMITED

                redirect_uri = append_qs(redirect_uri, invitation_token=invitation_token)
            except Organisation.DoesNotExist:
                flash("Organisation '{org_name}' doesn't exist!", "danger")
                app.logger.error(
                    f"User '{user}' attempted to affiliate with non-existing organisation {org_name}"
                )
                return redirect(url_for("login"))

        if EXTERNAL_SP:
            sp_url = urlparse(EXTERNAL_SP)
            u = Url.shorten(redirect_uri)
            redirect_uri = url_for("short_url", short_id=u.short_id, _external=True)
            redirect_uri = sp_url.scheme + "://" + sp_url.netloc + "/auth/" + quote(redirect_uri)
        # if the invitation token is missing perform only authentication (in the call back handler)
<<<<<<< HEAD
        if not invitation_token:
            redirect_uri = append_qs(redirect_uri, login=1)
=======

        redirect_uri = append_qs(redirect_uri, login="1")
>>>>>>> ca82ca60

        client_write = OAuth2Session(client_id, scope=scope, redirect_uri=redirect_uri)

        authorization_url, state = client_write.authorization_url(AUTHORIZATION_BASE_URL)
        # if the inviation token is preset use it as OAuth state
        session['oauth_state'] = state

        orcid_authenticate_url = iri_to_uri(authorization_url)
        if invitation_token:
            orcid_authenticate_url = append_qs(
                orcid_authenticate_url,
                family_names=user.last_name,
                given_names=user.first_name,
                email=email)

        return redirect(orcid_authenticate_url)

    except Exception as ex:
        flash("Something went wrong contact orcidhub support!", "danger")
        app.logger.exception("Failed to login via ORCID.")
        return redirect(url_for("login"))


def orcid_login_callback(request):
    _next = get_next_url()

    state = request.args.get("state")
    invitation_token = request.args.get("invitation_token")

    if not state or state != session.get("oauth_state"):
        flash("Something went wrong, Please retry giving permissions or if issue persist then, "
              "Please contact ORCIDHUB for support", "danger")
        return redirect(url_for("login"))

    error = request.args.get("error")
    if error == "access_denied":
        flash("You have just denied access while trying to Login via ORCID, Please try again",
              "warning")
        return redirect(url_for("login"))

    try:
        orcid_client_id = ORCID_CLIENT_ID
        orcid_client_secret = ORCID_CLIENT_SECRET
        email = org_name = None

        if invitation_token:
            data = confirm_token(invitation_token)
            if isinstance(data, str):
                email, org_name = data.split(';')
            else:
                email, org_name = data.get("email"), data.get("org_name")
            user = User.get(email=email)

            if not org_name:
                org_name = user.organisation.name
            try:
                org = Organisation.get(name=org_name)
            except Organisation.DoesNotExist:
                flash("Organisation '{org_name}' doesn't exist!", "danger")
                app.logger.error(
                    f"User '{user}' attempted to affiliate with non-existing organisation {org_name}"
                )
                return redirect(url_for("login"))
            if not user.is_tech_contact_of(org) and org.orcid_client_id and org.orcid_secret:
                orcid_client_id = org.orcid_client_id
                orcid_client_secret = org.orcid_secret

        client = OAuth2Session(orcid_client_id)
        token = client.fetch_token(
            TOKEN_URL, client_secret=orcid_client_secret, authorization_response=request.url)

        orcid_id = token['orcid']
        if not orcid_id:
            app.logger.error(f"Missing ORCID iD: {token}")
            abort(401, "Missing ORCID iD.")
        try:
            user = User.get(orcid=orcid_id)

        except User.DoesNotExist:
            if email is None:
                flash(f"The account with ORCID iD {orcid_id} doesn't exist.", "danger")
                return redirect(url_for("login"))
            user = User.get(email=email)

        if not user.orcid:
            user.orcid = orcid_id
        if not user.name and token['name']:
            user.name = token['name']
        if not user.confirmed:
            user.confirmed = True
        login_user(user)

        # User is a technical conatct. We should verify email address
        try:
            org = Organisation.get(name=org_name) if org_name else user.organisation
        except Organisation.DoesNotExist:
            flash("Organisation '{org_name}' doesn't exist!", "danger")
            app.logger.error(
                f"User '{user}' attempted to affiliate with non-existing organisation {org_name}")
            return redirect(url_for("login"))

        if user.is_tech_contact_of(org) and invitation_token:
            access_token = token.get("access_token")
            if not access_token:
                app.logger.error(f"Missing access token: {token}")
                abort(401, "Missing ORCID API access token.")

            orcid_client.configuration.access_token = access_token
            api_instance = orcid_client.MemberAPIV20Api()
            try:
                # NB! need to add _preload_content=False to get raw response
                api_response = api_instance.view_emails(user.orcid, _preload_content=False)
            except ApiException as ex:
                message = json.loads(ex.body.replace("''", "\"")).get('user-messsage')
                if ex.status == 401:
                    flash("User has revoked the permissions to update his/her records", "warning")
                else:
                    flash(
                        "Exception when calling MemberAPIV20Api->view_employments: %s\n" % message,
                        "danger")
                    flash(
                        f"Cannot verify your email address. Please, change the access level for your "
                        f"organisation email address '{email}' to 'trusted parties'.", "danger")
                    return redirect(url_for("login"))
            data = json.loads(api_response.data)
            if data and data.get("email") and any(
                    e.get("email") == email for e in data.get("email")):
                user.save()
                return redirect(_next or url_for("onboard_org"))
            else:
                logout_user()
                flash(
                    f"Cannot verify your email address. Please, change the access level for your "
                    f"organisation email address '{email}' to 'trusted parties'.", "danger")
                return redirect(url_for("login"))

        elif not user.is_tech_contact_of(org) and invitation_token:
            scope = ",".join(token.get("scope", []))
            if not scope:
                flash("Scope missing, contact orcidhub support", "danger")
                app.logger.error("For %r encountered exception: Scope missing", user)
                return redirect(url_for("login"))

            orcid_token, orcid_token_found = OrcidToken.get_or_create(
                user_id=user.id, org=user.organisation, scope=scope)
            orcid_token.access_token = token["access_token"]
            orcid_token.refresh_token = token["refresh_token"]
            with db.atomic():
                try:
                    user.save()
                    orcid_token.save()
                except Exception as ex:
                    db.rollback()
                    flash(f"Failed to save data: {ex}")
                    app.logger.exception("Failed to save token.")

        if _next:
            return redirect(_next)
        else:
            try:
                OrcidToken.get(user=user, org=org)
            except OrcidToken.DoesNotExist:
                if user.is_tech_contact_of(org):
                    return redirect(_next or url_for("onboard_org"))
                else:
                    return redirect(url_for("link"))
        return redirect(url_for("profile"))

    except User.DoesNotExist:
        flash("You are not onboarded on ORCIDHUB...", "danger")
        return redirect(url_for("login"))
    except UserOrg.DoesNotExist:
        flash("You are not onboarded on ORCIDHUB...", "danger")
        return redirect(url_for("login"))
    except rfc6749.errors.MissingCodeError:
        flash("%s cannot be invoked directly..." % request.url, "danger")
        return redirect(url_for("login"))
    except rfc6749.errors.MissingTokenError:
        flash("Missing token.", "danger")
        return redirect(url_for("login"))
    except Exception as ex:
        flash(f"Something went wrong contact orcidhub support for issue: {ex}", "danger")
        app.logger.exception("Unhandled excetion occrured while handling ORCID call-back.")
        return redirect(url_for("login"))


@app.route("/select/user_org/<int:user_org_id>")
@login_required
def select_user_org(user_org_id):
    user_org_id = int(user_org_id)
    _next = get_next_url() or request.referrer or url_for("login")
    try:
        uo = UserOrg.get(id=user_org_id)
        if (uo.user.orcid == current_user.orcid or uo.user.email == current_user.email or
                uo.user.eppn == current_user.eppn):
            current_user.organisation_id = uo.org_id
            current_user.save()
        else:
            flash("You are not permitted to switch to this organisation", "danger")
    except UserOrg.DoesNotExist:
        flash("Your are not related to this organisation.", "danger")
    return redirect(_next)<|MERGE_RESOLUTION|>--- conflicted
+++ resolved
@@ -392,11 +392,7 @@
     """
     login = request.args.get("login")
     # invitation_token = request.args.get("invitation_token")
-<<<<<<< HEAD
-    if login:
-=======
     if login != "1":
->>>>>>> ca82ca60
         if not current_user.is_authenticated:
             return current_app.login_manager.unauthorized()
     else:
@@ -824,13 +820,7 @@
             redirect_uri = url_for("short_url", short_id=u.short_id, _external=True)
             redirect_uri = sp_url.scheme + "://" + sp_url.netloc + "/auth/" + quote(redirect_uri)
         # if the invitation token is missing perform only authentication (in the call back handler)
-<<<<<<< HEAD
-        if not invitation_token:
-            redirect_uri = append_qs(redirect_uri, login=1)
-=======
-
         redirect_uri = append_qs(redirect_uri, login="1")
->>>>>>> ca82ca60
 
         client_write = OAuth2Session(client_id, scope=scope, redirect_uri=redirect_uri)
 
