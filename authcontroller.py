# -*- coding: utf-8 -*-
"""Authentication views.

Collection of applicion views involved in organisation on-boarding and
user (reseaser) affiliations.
"""

import base64
import json
import pickle
import re
import secrets
import traceback
import zlib
from datetime import datetime
from os import path, remove
from tempfile import gettempdir
from urllib.parse import quote, unquote, urlparse

import requests
from flask import (abort, flash, redirect, render_template, request, session, url_for)
from flask_login import current_user, login_required, login_user, logout_user
from flask_mail import Message
from oauthlib.oauth2 import rfc6749
from requests_oauthlib import OAuth2Session
from werkzeug.urls import iri_to_uri

import orcid_client
from application import app, db, mail
from config import (APP_DESCRIPTION, APP_NAME, APP_URL, AUTHORIZATION_BASE_URL, CRED_TYPE_PREMIUM,
                    EXTERNAL_SP, MEMBER_API_FORM_BASE_URL, NEW_CREDENTIALS, NOTE_ORCID,
                    ORCID_API_BASE, ORCID_BASE_URL, ORCID_CLIENT_ID, ORCID_CLIENT_SECRET,
                    SCOPE_ACTIVITIES_UPDATE, SCOPE_AUTHENTICATE, SCOPE_READ_LIMITED, TOKEN_URL)
from forms import OrgConfirmationForm
from login_provider import roles_required
from models import (Affiliation, OrcidToken, Organisation, OrgInfo, OrgInvitation, Role, Url, User,
                    UserOrg)
from swagger_client.rest import ApiException
from utils import append_qs, confirm_token

HEADERS = {'Accept': 'application/vnd.orcid+json', 'Content-type': 'application/vnd.orcid+json'}


def get_next_url():
    """Retrieves and sanitizes next/return URL."""
    _next = request.args.get("next") or request.args.get("_next")

    if _next and ("orcidhub.org.nz" in _next or _next.startswith("/") or "127.0" in _next):
        return _next
    return None


@app.route("/index")
@app.route("/login")
@app.route("/")
def login():
    """Main landing page."""
    _next = get_next_url()
    orcid_login_url = url_for("orcid_login", next=_next)
    if EXTERNAL_SP:
        session["auth_secret"] = secret_token = secrets.token_urlsafe()
        _next = url_for("handle_login", _next=_next, _external=True)
        login_url = append_qs(EXTERNAL_SP, _next=_next, key=secret_token)
    else:
        login_url = url_for("handle_login", _next=_next)

    org_onboarded_info = {
        r.name: r.tuakiri_name
        for r in Organisation.select(Organisation.name, Organisation.tuakiri_name).where(
            Organisation.confirmed.__eq__(True))
    }

    return render_template(
        "index.html",
        login_url=login_url,
        orcid_login_url=orcid_login_url,
        org_onboarded_info=org_onboarded_info)


@app.route("/Tuakiri/SP")
def shib_sp():
    """Remote Shibboleth authenitication handler.

    All it does passes all response headers to the original calller."""
    _next = get_next_url()
    _key = request.args.get("key")
    if _next:
        data = {k: v for k, v in request.headers.items()}
        data = base64.b64encode(zlib.compress(pickle.dumps(data)))

        resp = redirect(_next)
        with open(path.join(gettempdir(), _key), 'wb') as kf:
            kf.write(data)

        return resp
    abort(403)


@app.route("/sp/attributes/<string:key>")
def get_attributes(key):
    """Retrieve SAML attributes."""
    data = ''
    data_filename = path.join(gettempdir(), key)
    try:
        with open(data_filename, 'rb') as kf:
            data = kf.read()
        remove(data_filename)
    except Exception as ex:
        abort(403, ex)
    return data


@app.route("/Tuakiri/login")
def handle_login():
    """Shibboleth and Rapid Connect authenitcation handler.

    The (Apache) location should requier authentication using Shibboleth, e.g.,

    <Location /Tuakiri>
        AuthType shibboleth
        ShibRequireSession On
        require valid-user
        ShibUseHeaders On
    </Location>


    Flow:
        * recieve redicected request from SSO with authentication data in HTTP headers
        * process headeers
        * if the organisation isn't on-boarded, reject further access and redirect to the main loging page;
        * if the user isn't registered add the user with data received from Shibboleth
        * if the request has returning destination (next), redirect the user to it;
        * else choose the next view based on the role of the user:
            ** for a researcher, affiliation;
            ** for super user, the on-boarding of an organisation;
            ** for organisation administrator or technical contact, the completion of the on-boarding.
    """
    _next = get_next_url()

    # TODO: make it secret
    if EXTERNAL_SP:
        sp_url = urlparse(EXTERNAL_SP)
        attr_url = sp_url.scheme + "://" + sp_url.netloc + "/sp/attributes/" + session.get(
            "auth_secret")
        data = requests.get(attr_url, verify=False).text
        data = pickle.loads(zlib.decompress(base64.b64decode(data)))
    else:
        data = request.headers

    try:
        last_name = data['Sn'].encode("latin-1").decode("utf-8")
        first_name = data['Givenname'].encode("latin-1").decode("utf-8")
        email, *secondary_emails = re.split("[,; \t]",
                                            data['Mail'].encode("latin-1").decode("utf-8").lower())
        session["shib_O"] = shib_org_name = data['O'].encode("latin-1").decode("utf-8")
        name = data.get('Displayname').encode("latin-1").decode("utf-8")
        eppn = data.get('Eppn').encode("latin-1").decode("utf-8")
        unscoped_affiliation = set(a.strip()
                                   for a in data.get("Unscoped-Affiliation", '').encode("latin-1")
                                   .decode("utf-8").replace(',', ';').split(';'))
        app.logger.info(
            "User with email address %r is trying to login having affiliation as %r with %r",
            email, unscoped_affiliation, shib_org_name)
        if secondary_emails:
            app.logger.info(
                f"the user has logged in with secondary email addresses: {secondary_emails}")

    except Exception as ex:
        app.logger.exception()
        abort(500, ex)

    if unscoped_affiliation:
        edu_person_affiliation = Affiliation.NONE
        if unscoped_affiliation & {"faculty", "staff"}:
            edu_person_affiliation |= Affiliation.EMP
        if unscoped_affiliation & {"student"}:
            edu_person_affiliation |= Affiliation.EDU
        if not edu_person_affiliation:
            flash(
                "The ORCID Hub will not be able to automatically write an affiliation with %s, "
                "as the nature of your affiliation does not appear to include staff or student."
                "You are still welcome to give %s permission, or to let them know your ORCID iD." %
                (str(shib_org_name), str(shib_org_name)), "danger")
    else:
        flash(
            "The value of 'Unscoped-Affiliation' was not supplied from your identity provider,"
            " So we are not able to determine the nature of affiliation you have with your organisation",
            "danger")

    try:
        org = Organisation.get((Organisation.tuakiri_name == shib_org_name) | (
            Organisation.name == shib_org_name))
    except Organisation.DoesNotExist:
        org = Organisation(tuakiri_name=shib_org_name)
        # try to get the official organisation name:
        try:
            org_info = OrgInfo.get((OrgInfo.tuakiri_name == shib_org_name) | (
                OrgInfo.name == shib_org_name))
        except OrgInfo.DoesNotExist:
            org.name = shib_org_name
        else:
            org.name = org_info.name
        try:
            org.save()
        except Exception as ex:
            flash(f"Failed to save organisation data: {ex}")
            app.logger.exception()

    try:
        user = User.get(User.email == email)

        # Add Shibboleth meta data if they are missing
        if not user.name or org is not None and user.name == org.name and name:
            user.name = name
        if not user.first_name and first_name:
            user.first_name = first_name
        if not user.last_name and last_name:
            user.last_name = last_name
        if not user.eppn and eppn:
            user.eppn = eppn

    except User.DoesNotExist:
        user = User.create(
            email=email,
            eppn=eppn,
            name=name,
            first_name=first_name,
            last_name=last_name,
            roles=Role.RESEARCHER)

    # TODO: need to find out a simple way of tracking
    # the organization user is logged in from:
    if org != user.organisation:
        user.organisation = org

    edu_person_affiliation = Affiliation.NONE
    if unscoped_affiliation:
        if unscoped_affiliation & {"faculty", "staff"}:
            edu_person_affiliation |= Affiliation.EMP
        if unscoped_affiliation & {"student"}:
            edu_person_affiliation |= Affiliation.EDU
    else:
        app.logger.warning(f"The value of 'Unscoped-Affiliation' was not supplied for {user}")

    if org:
        user_org, _ = UserOrg.get_or_create(user=user, org=org)
        user_org.affiliations = edu_person_affiliation
        user_org.save()

    if not user.confirmed:
        user.confirmed = True

    try:
        user.save()
    except Exception as ex:
        flash(f"Failed to save user data: {ex}")
        app.logger.exception()

    login_user(user)
    app.logger.info("User %r from %r logged in.", user, org)

    if _next:
        return redirect(_next)
    elif user.is_superuser:
        return redirect(url_for("invite_organisation"))
    elif org and org.confirmed:
        app.logger.info("User %r organisation is onboarded", user)
        return redirect(url_for("link"))
    elif org and (not org.confirmed) and user.is_tech_contact_of(org):
        app.logger.info("User %r is org admin and organisation is not onboarded", user)
        return redirect(url_for("onboard_org"))
    else:
        flash(f"Your organisation ({shib_org_name}) is not onboarded", "danger")
        app.logger.info("User %r organisation is not onboarded", user)

    return redirect(url_for("login"))


@app.route("/link")
@login_required
def link():
    """Link the user's account with ORCID (i.e. affiliates user with his/her org on ORCID)."""
    # TODO: handle organisation that are not on-boarded
    redirect_uri = url_for("orcid_callback", _external=True)
    if EXTERNAL_SP:
        sp_url = urlparse(EXTERNAL_SP)
        redirect_uri = sp_url.scheme + "://" + sp_url.netloc + "/auth/" + quote(redirect_uri)

    if current_user.organisation and not current_user.organisation.confirmed:
        flash(f"Your organisation ({current_user.organisation.name}) is not onboarded", "danger")
        return redirect(url_for("login"))

    client_write = OAuth2Session(
        current_user.organisation.orcid_client_id,
        scope=SCOPE_ACTIVITIES_UPDATE + SCOPE_READ_LIMITED,
        redirect_uri=redirect_uri)
    authorization_url_write, state = client_write.authorization_url(AUTHORIZATION_BASE_URL)
    session['oauth_state'] = state

    orcid_url_write = append_qs(
        iri_to_uri(authorization_url_write),
        family_names=current_user.last_name,
        given_names=current_user.first_name,
        email=current_user.email)

    # Check if user details are already in database
    # TODO: re-affiliation after revoking access?
    # TODO: affiliation with multiple orgs should lookup UserOrg

    try:
        OrcidToken.get(user_id=current_user.id, org=current_user.organisation)
        app.logger.info("We have the %r ORCID token ", current_user)
    except OrcidToken.DoesNotExist:
        app.logger.info(
            "User %r orcid token does not exist in database, So showing the user orcid permission button",
            current_user)
        if "error" in request.args:
            error = request.args["error"]
            if error == "access_denied":
                app.logger.info(
                    "User %r has denied permissions to %r in the flow and will try to give permissions again",
                    current_user.id, current_user.organisation)
                client_write.scope = SCOPE_READ_LIMITED
                authorization_url_read, state = client_write.authorization_url(
                    AUTHORIZATION_BASE_URL, state)
                orcid_url_read = append_qs(
                    iri_to_uri(authorization_url_read),
                    family_names=current_user.last_name,
                    given_names=current_user.first_name,
                    email=current_user.email)
                client_write.scope = SCOPE_AUTHENTICATE
                authorization_url_authenticate, state = client_write.authorization_url(
                    AUTHORIZATION_BASE_URL, state)
                orcid_url_authenticate = append_qs(
                    iri_to_uri(authorization_url_authenticate),
                    family_names=current_user.last_name,
                    given_names=current_user.first_name,
                    email=current_user.email)
                return render_template(
                    "linking.html",
                    orcid_url_write=orcid_url_write,
                    orcid_url_read_limited=orcid_url_read,
                    orcid_url_authenticate=orcid_url_authenticate,
                    error=error)
        return render_template(
            "linking.html", orcid_url_write=orcid_url_write, orcid_base_url=ORCID_BASE_URL)
    except Exception as ex:
        flash(f"Unhandled Exception occured: {ex}")
        app.logger.exception()
    return redirect(url_for("profile"))


@app.route("/orcid/auth/<path:url>")
@app.route("/auth/<path:url>")
def orcid_callback_proxy(url):
    url = unquote(url)
    return redirect(append_qs(url, **request.args))


def is_emp_or_edu_record_present(access_token, affiliation_type, user):
    orcid_client.configuration.access_token = access_token
    # create an instance of the API class
    api_instance = orcid_client.MemberAPIV20Api()
    try:
        api_response = None
        affiliation_type_key = ""
        # Fetch all entries
        if affiliation_type == Affiliation.EMP:
            api_response = api_instance.view_employments(user.orcid)
            affiliation_type_key = "employment_summary"

        elif affiliation_type == Affiliation.EDU:
            api_response = api_instance.view_educations(user.orcid)
            affiliation_type_key = "education_summary"

        if api_response:
            data = api_response.to_dict()
            for r in data.get(affiliation_type_key, []):
                if r["organization"]["name"] == user.organisation.name and user.organisation.name in \
                        r["source"]["source_name"]["value"]:
                    app.logger.info("For %r there is %r present on ORCID profile", user,
                                    affiliation_type_key)
                    return True

    except ApiException as apiex:
        app.logger.error(
            "For %r while checking for employment and education records, Encountered Exception: %r",
            user, apiex)
        return False
    except Exception as e:
        app.logger.exception()
        return False
    return False


# Step 2: User authorization, this happens on the provider.
@app.route("/auth", methods=["GET"])
@login_required
def orcid_callback():
    """Retrieve an access token.

    The user has been redirected back from the provider to your registered
    callback URL. With this redirection comes an authorization code included
    in the redirect URL. We will use that to obtain an access token.
    """
    if "error" in request.args:
        error = request.args["error"]
        error_description = request.args.get("error_description")
        if error == "access_denied":
            flash("You have denied the Hub access to your ORCID record."
                  " At a minimum, the Hub needs to know your ORCID iD to be useful.", "danger")
        else:
            flash("Error occured while attempting to authorize '%s': %s" %
                  (current_user.organisation.name, error_description), "danger")
        return redirect(url_for("link") + '?' + 'error=' + error)

    client = OAuth2Session(current_user.organisation.orcid_client_id)

    try:
        state = request.args['state']
        if state != session.get('oauth_state'):
            flash(
                "Retry giving permissions or if issue persist then, Please contact ORCIDHUB for support",
                "danger")
            app.logger.error(
                "For %r session state was %r, whereas state returned from ORCID is %r",
                current_user, session.get('oauth_state', 'empty'), state)
            return redirect(url_for("login"))

        token = client.fetch_token(
            TOKEN_URL,
            client_secret=current_user.organisation.orcid_secret,
            authorization_response=request.url)
    except rfc6749.errors.MissingCodeError:
        flash("%s cannot be invoked directly..." % request.url, "danger")
        return redirect(url_for("login"))
    except rfc6749.errors.MissingTokenError:
        flash("Missing token.", "danger")
        return redirect(url_for("login"))
    except Exception as ex:
        flash(f"Something went wrong contact orcidhub support for issue: {ex}")
        app.logger.exception(f"For {current_user} encountered exception")
        return redirect(url_for("login"))

    # At this point you can fetch protected resources but lets save
    # the token and show how this is done from a persisted token
    # in /profile.
    session['oauth_token'] = token
    orcid = token['orcid']
    name = token["name"]

    user = current_user
    user.orcid = orcid
    if not user.name and name:
        user.name = name

    scope = ''
    if len(token["scope"]) >= 1 and token["scope"][0] is not None:
        scope = token["scope"][0]
    else:
        flash("Scope missing, contact orcidhub support", "danger")
        app.logger.error("For %r encountered exception: Scope missing", current_user)
        return redirect(url_for("login"))
    if len(token["scope"]) >= 2 and token["scope"][1] is not None:
        scope = scope + "," + token["scope"][1]

    orcid_token, orcid_token_found = OrcidToken.get_or_create(
        user_id=user.id, org=user.organisation, scope=scope)
    orcid_token.access_token = token["access_token"]
    orcid_token.refresh_token = token["refresh_token"]
    with db.atomic():
        try:
            orcid_token.save()
            user.save()
        except Exception as ex:
            db.rollback()
            flash(f"Failed to save data: {ex}")
            app.logger.exception()

    app.logger.info("User %r authorized %r to have %r access to the profile "
                    "and now trying to update employment or education record", user,
                    user.organisation, scope)
    if scope == SCOPE_READ_LIMITED[0] + "," + SCOPE_ACTIVITIES_UPDATE[0] and orcid_token_found:
        orcid_client.configuration.access_token = orcid_token.access_token
        api_instance = orcid_client.MemberAPIV20Api()

        url = urlparse(ORCID_BASE_URL)
        source_clientid = orcid_client.SourceClientId(
            host=url.hostname,
            path=user.organisation.orcid_client_id,
            uri="http://" + url.hostname + "/client/" + user.organisation.orcid_client_id)

        organisation_address = orcid_client.OrganizationAddress(
            city=user.organisation.city, country=user.organisation.country)

        disambiguated_organization_details = orcid_client.DisambiguatedOrganization(
            disambiguated_organization_identifier=user.organisation.disambiguation_org_id,
            disambiguation_source=user.organisation.disambiguation_org_source)

        # TODO: need to check if the entry doesn't exist already:
        for a in Affiliation:

            if not a & user.affiliations:
                continue

            if a == Affiliation.EMP:
                rec = orcid_client.Employment()
            elif a == Affiliation.EDU:
                rec = orcid_client.Education()
            else:
                continue

            rec.source = orcid_client.Source(
                source_orcid=None,
                source_client_id=source_clientid,
                source_name=user.organisation.name)

            rec.organization = orcid_client.Organization(
                name=user.organisation.name,
                address=organisation_address,
                disambiguated_organization=disambiguated_organization_details)

            if (not is_emp_or_edu_record_present(orcid_token.access_token, a, user)):
                try:
                    if a == Affiliation.EMP:

                        api_instance.create_employment(user.orcid, body=rec)
                        flash(
                            "Your ORCID employment record was updated with an affiliation entry from '%s'"
                            % user.organisation, "success")
                        app.logger.info("For %r the ORCID employment record was updated from %r",
                                        user, user.organisation)
                    elif a == Affiliation.EDU:
                        api_instance.create_education(user.orcid, body=rec)
                        flash(
                            "Your ORCID education record was updated with an affiliation entry from '%s'"
                            % user.organisation, "success")
                        app.logger.info("For %r the ORCID education record was updated from %r",
                                        user, user.organisation)
                    else:
                        continue
                    # TODO: Save the put-code in db table

                except ApiException as ex:
                    flash(f"Failed to update the entry: {ex.body}", "danger")
                except Exception as ex:
                    app.logger.error(f"For {user} encountered exception: {ex}")

        if not user.affiliations:
            flash(
                "The ORCID Hub was not able to automatically write an affiliation with "
                f"{user.organisation}, as the nature of the affiliation with your "
                "organisation does not appear to include either Employment or Education.\n"
                "Please contact your Organisation Administrator(s) if you believe this is an error "
                "and try again.", "warning")

    session['Should_not_logout_from_ORCID'] = True
    return redirect(url_for("profile"))


@app.route("/profile", methods=["GET"])
@login_required
def profile():
    """Fetch a protected resource using an OAuth 2 token."""
    user = current_user
    app.logger.info(f"For {user} trying to display profile by getting ORCID token")
    try:
        orcid_token = OrcidToken.get(user_id=user.id, org=user.organisation)
    except OrcidToken.DoesNotExist:
        app.logger.info(f"For {user} we dont have ocrditoken so redirecting back to link page")
        return redirect(url_for("link"))

    except Exception as ex:
        # TODO: need to handle this
        app.logger.exception()
        flash("Unhandled Exception occured: %s" % ex, "danger")
        return redirect(url_for("login"))
    else:
        client = OAuth2Session(
            user.organisation.orcid_client_id, token={"access_token": orcid_token.access_token})
        base_url = ORCID_API_BASE + user.orcid
        # TODO: utilize asyncio/aiohttp to run it concurrently
        resp_person = client.get(base_url + "/person", headers=HEADERS)
        app.logger.info("For %r logging response code %r, While fetching profile info", user,
                        resp_person.status_code)
        if resp_person.status_code == 401:
            orcid_token.delete_instance()
            app.logger.info("%r has removed his organisation from trusted list", user)
            return redirect(url_for("link"))
        else:
            users = User.select().where(User.orcid == user.orcid)
            users_orcid = OrcidToken.select().where(OrcidToken.user.in_(users))
            app.logger.info("For %r everything is fine, So displaying profile page", user)
            return render_template(
                "profile.html", user=user, users_orcid=users_orcid, profile_url=ORCID_BASE_URL)


@app.route("/confirm/organisation", methods=["GET", "POST"])
@roles_required(Role.ADMIN, Role.TECHNICAL)
def onboard_org():
    """Registration confirmations.

    TODO: expand the spect as soon as the reqirements get sorted out.
    """
    user = User.get(id=current_user.id)
    email = user.email
    organisation = user.organisation

    if not current_user.is_tech_contact_of():
        flash(f"You are not the technical contact of {organisation}", "danger")
        return redirect(url_for('viewmembers.index_view'))

    form = OrgConfirmationForm(obj=organisation)
    form.email.data = email

    if not organisation.confirmed:
        try:
            OrgInvitation.get(email=email, org=organisation)
        except OrgInvitation.DoesNotExist:
            flash(
<<<<<<< HEAD
                "Your registration is completed; however, if they've not yet done so it is the responsibility of your "
                "Technical Contact to complete onboarding by entering your organisation's ORCID API credentials.",
                "success")
        return redirect(url_for("viewmembers"))

    # TODO: support for mutliple orgs and admins
    # TODO: admin role asigning to an exiting user
    # TODO: support for org not participating in Tuakiri
    form = OrgConfirmationForm()

    # For now only GET method is implemented will need post method for organisation
    # to enter client secret and client key for orcid

    try:
        organisation = Organisation.get(name=current_user.organisation.name)
    except Organisation.DoesNotExist:
        flash('We are very sorry, your organisation invitation has been cancelled, '
              'please contact ORCID HUB Admin!', "danger")
        return redirect(url_for("login"))

    if request.method == 'POST':
        if not form.validate():
            flash('Please fill in all fields and try again!', "danger")
        else:

            if (not (user is None) and (not (organisation is None))):
                # Update Organisation
                organisation.country = form.country.data
                organisation.city = form.city.data
                organisation.disambiguation_org_id = form.disambiguation_org_id.data
                organisation.disambiguation_org_source = form.disambiguation_org_source.data
                organisation.is_email_confirmed = True

                headers = {'Accept': 'application/json'}
                data = [
                    ('client_id', form.orgOricdClientId.data),
                    ('client_secret', form.orgOrcidClientSecret.data),
                    ('scope', '/read-public'),
                    ('grant_type', 'client_credentials'),
                ]

                response = requests.post(TOKEN_URL, headers=headers, data=data)

                if response.status_code == 401:
                    flash("Something is wrong! The Client id and Client Secret are not valid!\n"
                          "Please recheck and contact Hub support if this error continues",
                          "danger")
                else:
                    organisation.confirmed = True
                    organisation.orcid_client_id = form.orgOricdClientId.data.strip()
                    organisation.orcid_secret = form.orgOrcidClientSecret.data.strip()

                    with app.app_context():
                        # TODO: shouldn't it be also 'nicified'?
                        msg = Message("Welcome to the NZ ORCID Hub - Success", recipients=[email])
                        msg.body = "Congratulations! Your identity has been confirmed and " \
                                   "your organisation onboarded successfully.\n" \
                                   "Any researcher from your organisation can now use the Hub"
                        mail.send(msg)
                        app.logger.info("For %r Onboarding is Completed!", current_user)
                        flash("Your Onboarding is Completed!", "success")

                    try:
                        organisation.save()
                    except Exception as ex:
                        app.logger.error("Exception Occured: %r", str(ex))
                        flash("Failed to save organisation data: %s" % str(ex))

                    try:
                        oi = OrgInvitation.get(token=token)
                        oi.confirmed_at = datetime.now()
                        oi.save()
                    except OrgInvitation.DoesNotExist:
                        pass
                    # Delete the "stale" invitations:
                    OrgInvitation.delete().where(
                            OrgInvitation.org == organisation,
                            OrgInvitation.token != token).execute()
=======
                "This invitation to onboard the organisation wasn't sent to your email address...",
                "danger")
            return redirect(url_for("login"))
>>>>>>> d8a33222

        if request.method == "GET":
            flash("""If you currently don't know Client id and Client Secret,
            Please request these from ORCID by clicking on link 'Take me to ORCID to obtain Client iD and Client Secret'
            and come back to this form once you have them.""", "info")

            try:
                oi = OrgInfo.get((OrgInfo.email == email) | (
                    OrgInfo.tuakiri_name == user.organisation.name) | (
                        OrgInfo.name == user.organisation.name))
                form.city.data = organisation.city = oi.city
                form.disambiguation_org_id.data = organisation.disambiguation_org_id = oi.disambiguation_org_id
                form.disambiguation_org_source.data = organisation.disambiguation_org_source = oi.disambiguation_source
                organisation.save()
            except OrgInfo.DoesNotExist:
                pass
            except Organisation.DoesNotExist:
                app.logger.exception("Failed to save organisation data")

    else:
        form.name.render_kw = {'readonly': True}
        form.email.render_kw = {'readonly': True}

    redirect_uri = url_for("orcid_callback", _external=True)
    client_secret_url = append_qs(
        iri_to_uri(MEMBER_API_FORM_BASE_URL),
        new_existing=NEW_CREDENTIALS,
        note=NOTE_ORCID + " " + user.organisation.name,
        contact_email=email,
        contact_name=user.name,
        org_name=user.organisation.name,
        cred_type=CRED_TYPE_PREMIUM,
        app_name=APP_NAME + " for " + user.organisation.name,
        app_description=APP_DESCRIPTION + user.organisation.name + "and its researchers",
        app_url=APP_URL,
        redirect_uri_1=redirect_uri)

    if form.validate_on_submit():

        headers = {'Accept': 'application/json'}
        data = [
            ('client_id', form.orcid_client_id.data),
            ('client_secret', form.orcid_secret.data),
            ('scope', '/read-public'),
            ('grant_type', 'client_credentials'),
        ]

        response = requests.post(TOKEN_URL, headers=headers, data=data)
        if response.status_code == 401:
            flash("Something is wrong! The Client id and Client Secret are not valid!\n"
                  "Please recheck and contact Hub support if this error continues", "danger")
        else:

            if not organisation.confirmed:
                organisation.confirmed = True
                with app.app_context():
                    # TODO: shouldn't it be also 'nicified'?
                    msg = Message("Welcome to the NZ ORCID Hub - Success", recipients=[email])
                    msg.body = ("Congratulations! Your identity has been confirmed and "
                                "your organisation onboarded successfully.\n"
                                "Any researcher from your organisation can now use the Hub")
                    mail.send(msg)
                    app.logger.info("For %r Onboarding is Completed!", user)
                    flash("Your Onboarding is Completed!", "success")
            else:
                flash("Organisation information updated successfully!", "success")

            form.populate_obj(organisation)
            try:
                organisation.save()
            except Exception as ex:
                app.logger.exception("Failed to save organisation data")
                flash(f"Failed to save organisation data: {ex}")

            try:
                # Get the most recent invitation:
                oi = (OrgInvitation.select().where(OrgInvitation.email == email,
                                                   OrgInvitation.org == organisation)
                      .order_by(OrgInvitation.id.desc()).first())
                if not oi.confirmed_at:
                    oi.confirmed_at = datetime.now()
                    oi.save()
                # Delete the "stale" invitations:
                OrgInvitation.delete().where(OrgInvitation.id != oi.id,
                                             OrgInvitation.org == organisation).execute()
            except OrgInvitation.DoesNotExist:
                pass

            return redirect(url_for("link"))

    return render_template('orgconfirmation.html', client_secret_url=client_secret_url, form=form)


@app.after_request
def remove_if_invalid(response):
    """Remove a stale session and session cookie."""
    if "__invalidate__" in session:
        response.delete_cookie(app.session_cookie_name)
        session.clear()
    return response


@app.route("/logout")
def logout():
    """Log out a logged user.

    Note: if the user has logged in via the University of Auckland SSO,
    show the message about the log out procedure and the linke to the instruction
    about SSO at the university.
    """
    org_name = session.get("shib_O")
    try:
        logout_user()
    except Exception as ex:
        app.logger.exception("Failed to log out.")

    session.clear()
    session["__invalidate__"] = True

    if org_name:
        if EXTERNAL_SP:
            sp_url = urlparse(EXTERNAL_SP)
            sso_url_base = sp_url.scheme + "://" + sp_url.netloc
        else:
            sso_url_base = ''
        return redirect(sso_url_base + "/Shibboleth.sso/Logout?return=" + quote(
            url_for(
                "uoa_slo" if org_name and org_name == "University of Auckland" else "login",
                _external=True)))
    return redirect(url_for("login", logout=True))


@app.route("/uoa-slo")
def uoa_slo():
    """Show the logout info for UoA users."""
    flash("""You had logged in from 'The University of Auckland'.
You have to close all open browser tabs and windows in order
in order to complete the log-out.""", "warning")
    return render_template("uoa-slo.html")


def generateRow(users):
    yield "Email,Eppn,ORCID ID\n"
    for u in users:
        # ORCID ID might be NULL, Hence adding a check
        yield ','.join([u.email, str(u.eppn or ""), str(u.orcid or "")]) + '\n'


@app.errorhandler(500)
def internal_error(error):
<<<<<<< HEAD
    app.logger.exception("Exception 500 occured.")
    return render_template("http500.html", error_message=str(error))
=======
    app.logger.exception()
    trace = traceback.format_exc()
    return render_template("http500.html", error_message=str(error), trace=trace)

>>>>>>> d8a33222

@app.route("/orcid/login/")
@app.route("/orcid/login/<invitation_token>")
def orcid_login(invitation_token=None):
    """Authentication vi ORCID.

    If an invitain token is presented, perform affiliation of the user or on-boarding
    of the onboarding of the organisation, if the user is the technical conatact of
    the organisation. For technical contacts the email should be made available for
    READ LIMITED scope."""

    _next = get_next_url()
    redirect_uri = url_for("orcid_login_callback", _next=_next, _external=True)

    try:
        scope = SCOPE_AUTHENTICATE

        client_id = ORCID_CLIENT_ID
        if invitation_token:
            data = confirm_token(invitation_token)
            if isinstance(data, str):
                email, org_name = data.split(';')
            else:
                email, org_name = data.get("email"), data.get("org_name")
            user = User.get(email=email)
            if not org_name:
                org_name = user.organisation.name
            try:
                org = Organisation.get(name=org_name)

                if org.orcid_client_id:
                    client_id = org.orcid_client_id
                    scope = SCOPE_ACTIVITIES_UPDATE + SCOPE_READ_LIMITED
                else:
                    scope += SCOPE_READ_LIMITED

                redirect_uri = append_qs(redirect_uri, invitation_token=invitation_token)
            except Organisation.DoesNotExist:
                flash("Organisation '{org_name}' doesn't exist!", "danger")
                app.logger.error(
                    f"User '{user}' attempted to affiliate with non-existing organisation {org_name}"
                )
                return redirect(url_for("login"))

        if EXTERNAL_SP:
            sp_url = urlparse(EXTERNAL_SP)
            u = Url.shorten(redirect_uri)
            redirect_uri = url_for("short_url", short_id=u.short_id, _external=True)
            redirect_uri = sp_url.scheme + "://" + sp_url.netloc + "/orcid/auth/" + quote(
                redirect_uri)

        client_write = OAuth2Session(client_id, scope=scope, redirect_uri=redirect_uri)

        authorization_url, state = client_write.authorization_url(AUTHORIZATION_BASE_URL)
        # if the inviation token is preset use it as OAuth state
        session['oauth_state'] = state

        orcid_authenticate_url = iri_to_uri(authorization_url)
        if invitation_token:
            orcid_authenticate_url = append_qs(
                orcid_authenticate_url,
                family_names=user.last_name,
                given_names=user.first_name,
                email=email)

        return redirect(orcid_authenticate_url)

    except Exception as ex:
        flash("Something went wrong contact orcidhub support!", "danger")
        app.logger.exception()
        return redirect(url_for("login"))


@app.route("/orcid/auth")
def orcid_login_callback():
    # TODO: merge with /auth
    _next = get_next_url()

    state = request.args.get("state")
    invitation_token = request.args.get("invitation_token")

    if not state or state != session.get("oauth_state"):
        flash("Something went wrong, Please retry giving permissions or if issue persist then, "
              "Please contact ORCIDHUB for support", "danger")
        return redirect(url_for("login"))

    error = request.args.get("error")
    if error == "access_denied":
        flash("You have just denied access while trying to Login via ORCID, Please try again",
              "warning")
        return redirect(url_for("login"))

    try:
        orcid_client_id = ORCID_CLIENT_ID
        orcid_client_secret = ORCID_CLIENT_SECRET
        email = org_name = None

        if invitation_token:
            data = confirm_token(invitation_token)
            if isinstance(data, str):
                email, org_name = data.split(';')
            else:
                email, org_name = data.get("email"), data.get("org_name")
            user = User.get(email=email)

            if not org_name:
                org_name = user.organisation.name
            try:
                org = Organisation.get(name=org_name)
            except Organisation.DoesNotExist:
                flash("Organisation '{org_name}' doesn't exist!", "danger")
                app.logger.error(
                    f"User '{user}' attempted to affiliate with non-existing organisation {org_name}"
                )
                return redirect(url_for("login"))
            if not user.is_tech_contact_of(org) and org.orcid_client_id and org.orcid_secret:
                orcid_client_id = org.orcid_client_id
                orcid_client_secret = org.orcid_secret

        client = OAuth2Session(orcid_client_id)
        token = client.fetch_token(
            TOKEN_URL, client_secret=orcid_client_secret, authorization_response=request.url)

        orcid_id = token['orcid']
        if not orcid_id:
            app.logger.error(f"Missing ORCID iD: {token}")
            abort(401, "Missing ORCID iD.")
        try:
            user = User.get(orcid=orcid_id)

        except User.DoesNotExist:
            if email is None:
                flash(f"The account with ORCID iD {orcid_id} doesn't exist.", "danger")
                return redirect(url_for("login"))
            user = User.get(email=email)

        if not user.orcid:
            user.orcid = orcid_id
        if not user.name and token['name']:
            user.name = token['name']
        if not user.confirmed:
            user.confirmed = True
        login_user(user)

        # User is a technical conatct. We should verify email address
        try:
            org = Organisation.get(name=org_name) if org_name else user.organisation
        except Organisation.DoesNotExist:
            flash("Organisation '{org_name}' doesn't exist!", "danger")
            app.logger.error(
                f"User '{user}' attempted to affiliate with non-existing organisation {org_name}")
            return redirect(url_for("login"))

        if user.is_tech_contact_of(org) and invitation_token:
            access_token = token.get("access_token")
            if not access_token:
                app.logger.error(f"Missing access token: {token}")
                abort(401, "Missing ORCID API access token.")

            orcid_client.configuration.access_token = access_token
            api_instance = orcid_client.MemberAPIV20Api()
            try:
                # NB! need to add _preload_content=False to get raw response
                api_response = api_instance.view_emails(user.orcid, _preload_content=False)
            except ApiException as ex:
                message = json.loads(ex.body.replace("''", "\"")).get('user-messsage')
                if ex.status == 401:
                    flash("User has revoked the permissions to update his/her records", "warning")
                else:
                    flash(
                        "Exception when calling MemberAPIV20Api->view_employments: %s\n" % message,
                        "danger")
                    flash(
                        f"Cannot verify your email address. Please, change the access level for your "
                        f"organisation email address '{email}' to 'trusted parties'.", "danger")
                    return redirect(url_for("login"))
            data = json.loads(api_response.data)
            if data and data.get("email") and any(
                    e.get("email") == email for e in data.get("email")):
                user.save()
                return redirect(_next or url_for("onboard_org"))
            else:
                logout_user()
                flash(
                    f"Cannot verify your email address. Please, change the access level for your "
                    f"organisation email address '{email}' to 'trusted parties'.", "danger")
                return redirect(url_for("login"))

        elif not user.is_tech_contact_of(org) and invitation_token:
            scope = ",".join(token.get("scope", []))
            if not scope:
                flash("Scope missing, contact orcidhub support", "danger")
                app.logger.error("For %r encountered exception: Scope missing", user)
                return redirect(url_for("login"))

            orcid_token, orcid_token_found = OrcidToken.get_or_create(
                user_id=user.id, org=user.organisation, scope=scope)
            orcid_token.access_token = token["access_token"]
            orcid_token.refresh_token = token["refresh_token"]
            with db.atomic():
                try:
                    user.save()
                    orcid_token.save()
                except Exception as ex:
                    db.rollback()
                    flash(f"Failed to save data: {ex}")
                    app.logger.exception()

        if _next:
            return redirect(_next)
        else:
            try:
                OrcidToken.get(user=user, org=org)
            except OrcidToken.DoesNotExist:
                if user.is_tech_contact_of(org):
                    return redirect(_next or url_for("onboard_org"))
                else:
                    return redirect(url_for("link"))
        return redirect(url_for("profile"))

    except User.DoesNotExist:
        flash("You are not onboarded on ORCIDHUB...", "danger")
        return redirect(url_for("login"))
    except UserOrg.DoesNotExist:
        flash("You are not onboarded on ORCIDHUB...", "danger")
        return redirect(url_for("login"))
    except rfc6749.errors.MissingCodeError:
        flash("%s cannot be invoked directly..." % request.url, "danger")
        return redirect(url_for("login"))
    except rfc6749.errors.MissingTokenError:
        flash("Missing token.", "danger")
        return redirect(url_for("login"))
    except Exception as ex:
        flash(f"Something went wrong contact orcidhub support for issue: {ex}", "danger")
        app.logger.exception()
        return redirect(url_for("login"))


@app.route("/select/user_org/<int:user_org_id>")
@login_required
def select_user_org(user_org_id):
    user_org_id = int(user_org_id)
    _next = get_next_url() or request.referrer or url_for("login")
    try:
        uo = UserOrg.get(id=user_org_id)
        if (uo.user.orcid == current_user.orcid or uo.user.email == current_user.email or
                uo.user.eppn == current_user.eppn):
            current_user.organisation_id = uo.org_id
            current_user.save()
        else:
            flash("You are not permitted to switch to this organisation", "danger")
    except UserOrg.DoesNotExist:
        flash("Your are not related to this organisation.", "danger")
    return redirect(_next)<|MERGE_RESOLUTION|>--- conflicted
+++ resolved
@@ -618,90 +618,9 @@
             OrgInvitation.get(email=email, org=organisation)
         except OrgInvitation.DoesNotExist:
             flash(
-<<<<<<< HEAD
-                "Your registration is completed; however, if they've not yet done so it is the responsibility of your "
-                "Technical Contact to complete onboarding by entering your organisation's ORCID API credentials.",
-                "success")
-        return redirect(url_for("viewmembers"))
-
-    # TODO: support for mutliple orgs and admins
-    # TODO: admin role asigning to an exiting user
-    # TODO: support for org not participating in Tuakiri
-    form = OrgConfirmationForm()
-
-    # For now only GET method is implemented will need post method for organisation
-    # to enter client secret and client key for orcid
-
-    try:
-        organisation = Organisation.get(name=current_user.organisation.name)
-    except Organisation.DoesNotExist:
-        flash('We are very sorry, your organisation invitation has been cancelled, '
-              'please contact ORCID HUB Admin!', "danger")
-        return redirect(url_for("login"))
-
-    if request.method == 'POST':
-        if not form.validate():
-            flash('Please fill in all fields and try again!', "danger")
-        else:
-
-            if (not (user is None) and (not (organisation is None))):
-                # Update Organisation
-                organisation.country = form.country.data
-                organisation.city = form.city.data
-                organisation.disambiguation_org_id = form.disambiguation_org_id.data
-                organisation.disambiguation_org_source = form.disambiguation_org_source.data
-                organisation.is_email_confirmed = True
-
-                headers = {'Accept': 'application/json'}
-                data = [
-                    ('client_id', form.orgOricdClientId.data),
-                    ('client_secret', form.orgOrcidClientSecret.data),
-                    ('scope', '/read-public'),
-                    ('grant_type', 'client_credentials'),
-                ]
-
-                response = requests.post(TOKEN_URL, headers=headers, data=data)
-
-                if response.status_code == 401:
-                    flash("Something is wrong! The Client id and Client Secret are not valid!\n"
-                          "Please recheck and contact Hub support if this error continues",
-                          "danger")
-                else:
-                    organisation.confirmed = True
-                    organisation.orcid_client_id = form.orgOricdClientId.data.strip()
-                    organisation.orcid_secret = form.orgOrcidClientSecret.data.strip()
-
-                    with app.app_context():
-                        # TODO: shouldn't it be also 'nicified'?
-                        msg = Message("Welcome to the NZ ORCID Hub - Success", recipients=[email])
-                        msg.body = "Congratulations! Your identity has been confirmed and " \
-                                   "your organisation onboarded successfully.\n" \
-                                   "Any researcher from your organisation can now use the Hub"
-                        mail.send(msg)
-                        app.logger.info("For %r Onboarding is Completed!", current_user)
-                        flash("Your Onboarding is Completed!", "success")
-
-                    try:
-                        organisation.save()
-                    except Exception as ex:
-                        app.logger.error("Exception Occured: %r", str(ex))
-                        flash("Failed to save organisation data: %s" % str(ex))
-
-                    try:
-                        oi = OrgInvitation.get(token=token)
-                        oi.confirmed_at = datetime.now()
-                        oi.save()
-                    except OrgInvitation.DoesNotExist:
-                        pass
-                    # Delete the "stale" invitations:
-                    OrgInvitation.delete().where(
-                            OrgInvitation.org == organisation,
-                            OrgInvitation.token != token).execute()
-=======
                 "This invitation to onboard the organisation wasn't sent to your email address...",
                 "danger")
             return redirect(url_for("login"))
->>>>>>> d8a33222
 
         if request.method == "GET":
             flash("""If you currently don't know Client id and Client Secret,
@@ -852,15 +771,10 @@
 
 @app.errorhandler(500)
 def internal_error(error):
-<<<<<<< HEAD
-    app.logger.exception("Exception 500 occured.")
-    return render_template("http500.html", error_message=str(error))
-=======
     app.logger.exception()
     trace = traceback.format_exc()
     return render_template("http500.html", error_message=str(error), trace=trace)
 
->>>>>>> d8a33222
 
 @app.route("/orcid/login/")
 @app.route("/orcid/login/<invitation_token>")
