# -*- coding: utf-8 -*-
"""Authentication views.

Collection of applicion views involved in organisation on-boarding and
user (reseaser) affiliations.
"""

import base64
import json
import pickle
import re
import secrets
import traceback
import zlib
from datetime import datetime
from os import path, remove
from tempfile import gettempdir
from urllib.parse import quote, unquote, urlparse

import requests
from flask import (abort, current_app, flash, redirect, render_template, request, session, url_for)
from flask_login import current_user, login_required, login_user, logout_user
from flask_mail import Message
from oauthlib.oauth2 import rfc6749
from requests_oauthlib import OAuth2Session
from werkzeug.urls import iri_to_uri

import orcid_client
from application import app, db, mail
from config import (APP_DESCRIPTION, APP_NAME, APP_URL, AUTHORIZATION_BASE_URL, CRED_TYPE_PREMIUM,
                    EXTERNAL_SP, MEMBER_API_FORM_BASE_URL, NEW_CREDENTIALS, NOTE_ORCID,
                    ORCID_API_BASE, ORCID_BASE_URL, ORCID_CLIENT_ID, ORCID_CLIENT_SECRET,
                    SCOPE_ACTIVITIES_UPDATE, SCOPE_AUTHENTICATE, SCOPE_READ_LIMITED, TOKEN_URL)
from forms import OrgConfirmationForm
from login_provider import roles_required
from models import (Affiliation, OrcidToken, Organisation, OrgInfo, OrgInvitation, Role, Url, User,
                    UserOrg)
from swagger_client.rest import ApiException
from utils import append_qs, confirm_token

HEADERS = {'Accept': 'application/vnd.orcid+json', 'Content-type': 'application/vnd.orcid+json'}


def get_next_url():
    """Retrieves and sanitizes next/return URL."""
    _next = request.args.get("next") or request.args.get("_next")

    if _next and ("orcidhub.org.nz" in _next or _next.startswith("/") or "127.0" in _next):
        return _next
    return None


@app.route("/index")
@app.route("/login")
@app.route("/")
def login():
    """Main landing page."""
    _next = get_next_url()
    orcid_login_url = url_for("orcid_login", next=_next)
    if EXTERNAL_SP:
        session["auth_secret"] = secret_token = secrets.token_urlsafe()
        _next = url_for("handle_login", _next=_next, _external=True)
        login_url = append_qs(EXTERNAL_SP, _next=_next, key=secret_token)
    else:
        login_url = url_for("handle_login", _next=_next)

    org_onboarded_info = {
        r.name: r.tuakiri_name
        for r in Organisation.select(Organisation.name, Organisation.tuakiri_name).where(
            Organisation.confirmed.__eq__(True))
    }

    return render_template(
        "index.html",
        login_url=login_url,
        orcid_login_url=orcid_login_url,
        org_onboarded_info=org_onboarded_info)


@app.route("/Tuakiri/SP")
def shib_sp():
    """Remote Shibboleth authenitication handler.

    All it does passes all response headers to the original calller."""
    _next = get_next_url()
    _key = request.args.get("key")
    if _next:
        data = {k: v for k, v in request.headers.items()}
        data = base64.b64encode(zlib.compress(pickle.dumps(data)))

        resp = redirect(_next)
        with open(path.join(gettempdir(), _key), 'wb') as kf:
            kf.write(data)

        return resp
    abort(403)


@app.route("/sp/attributes/<string:key>")
def get_attributes(key):
    """Retrieve SAML attributes."""
    data = ''
    data_filename = path.join(gettempdir(), key)
    try:
        with open(data_filename, 'rb') as kf:
            data = kf.read()
        remove(data_filename)
    except Exception as ex:
        abort(403, ex)
    return data


@app.route("/Tuakiri/login")
def handle_login():
    """Shibboleth and Rapid Connect authenitcation handler.

    The (Apache) location should requier authentication using Shibboleth, e.g.,

    <Location /Tuakiri>
        AuthType shibboleth
        ShibRequireSession On
        require valid-user
        ShibUseHeaders On
    </Location>


    Flow:
        * recieve redicected request from SSO with authentication data in HTTP headers
        * process headeers
        * if the organisation isn't on-boarded, reject further access and redirect to the main loging page;
        * if the user isn't registered add the user with data received from Shibboleth
        * if the request has returning destination (next), redirect the user to it;
        * else choose the next view based on the role of the user:
            ** for a researcher, affiliation;
            ** for super user, the on-boarding of an organisation;
            ** for organisation administrator or technical contact, the completion of the on-boarding.
    """
    _next = get_next_url()

    # TODO: make it secret
    if EXTERNAL_SP:
        sp_url = urlparse(EXTERNAL_SP)
        attr_url = sp_url.scheme + "://" + sp_url.netloc + "/sp/attributes/" + session.get(
            "auth_secret")
        data = requests.get(attr_url, verify=False).text
        data = pickle.loads(zlib.decompress(base64.b64decode(data)))
    else:
        data = request.headers

    try:
        last_name = data['Sn'].encode("latin-1").decode("utf-8")
        first_name = data['Givenname'].encode("latin-1").decode("utf-8")
        email, *secondary_emails = re.split("[,; \t]",
                                            data['Mail'].encode("latin-1").decode("utf-8").lower())
        session["shib_O"] = shib_org_name = data['O'].encode("latin-1").decode("utf-8")
        name = data.get('Displayname').encode("latin-1").decode("utf-8")
        eppn = data.get('Eppn').encode("latin-1").decode("utf-8")
        unscoped_affiliation = set(a.strip()
                                   for a in data.get("Unscoped-Affiliation", '').encode("latin-1")
                                   .decode("utf-8").replace(',', ';').split(';'))
        app.logger.info(
            "User with email address %r is trying to login having affiliation as %r with %r",
            email, unscoped_affiliation, shib_org_name)
        if secondary_emails:
            app.logger.info(
                f"the user has logged in with secondary email addresses: {secondary_emails}")

    except Exception as ex:
        app.logger.exception("Failed to login via TUAKIRI.")
        abort(500, ex)

    try:
        org = Organisation.get((Organisation.tuakiri_name == shib_org_name) | (
            Organisation.name == shib_org_name))
    except Organisation.DoesNotExist:
        org = Organisation(tuakiri_name=shib_org_name)
        # try to get the official organisation name:
        try:
            org_info = OrgInfo.get((OrgInfo.tuakiri_name == shib_org_name) | (
                OrgInfo.name == shib_org_name))
        except OrgInfo.DoesNotExist:
            org.name = shib_org_name
        else:
            org.name = org_info.name
        try:
            org.save()
        except Exception as ex:
            flash(f"Failed to save organisation data: {ex}")
            app.logger.exception(f"Failed to save organisation data: {ex}")

    try:
        user = User.get(User.email == email)

        # Add Shibboleth meta data if they are missing
        if not user.name or org is not None and user.name == org.name and name:
            user.name = name
        if not user.first_name and first_name:
            user.first_name = first_name
        if not user.last_name and last_name:
            user.last_name = last_name
        if not user.eppn and eppn:
            user.eppn = eppn

    except User.DoesNotExist:
        user = User.create(
            email=email,
            eppn=eppn,
            name=name,
            first_name=first_name,
            last_name=last_name,
            roles=Role.RESEARCHER)

    # TODO: need to find out a simple way of tracking
    # the organization user is logged in from:
    if org != user.organisation:
        user.organisation = org

    edu_person_affiliation = Affiliation.NONE
    if unscoped_affiliation:
        if unscoped_affiliation & {"faculty", "staff"}:
            edu_person_affiliation |= Affiliation.EMP
        if unscoped_affiliation & {"student"}:
            edu_person_affiliation |= Affiliation.EDU
    else:
        app.logger.warning(f"The value of 'Unscoped-Affiliation' was not supplied for {user}")

    if org:
        user_org, _ = UserOrg.get_or_create(user=user, org=org)
        user_org.affiliations = edu_person_affiliation
        user_org.save()

    if not user.confirmed:
        user.confirmed = True

    try:
        user.save()
    except Exception as ex:
        flash(f"Failed to save user data: {ex}")
        app.logger.exception(f"Failed to save user {user} data.")

    login_user(user)
    app.logger.info("User %r from %r logged in.", user, org)

    if _next:
        return redirect(_next)
    elif user.is_superuser:
        return redirect(url_for("invite_organisation"))
    elif org and org.confirmed:
        app.logger.info("User %r organisation is onboarded", user)
        return redirect(url_for("link"))
    elif org and (not org.confirmed) and user.is_tech_contact_of(org):
        app.logger.info("User %r is org admin and organisation is not onboarded", user)
        return redirect(url_for("onboard_org"))
    else:
        flash(f"Your organisation ({shib_org_name}) is not onboarded", "danger")
        app.logger.info("User %r organisation is not onboarded", user)

    return redirect(url_for("login"))


@app.route("/link")
@login_required
def link():
    """Link the user's account with ORCID (i.e. affiliates user with his/her org on ORCID)."""
    # TODO: handle organisation that are not on-boarded
    redirect_uri = url_for("orcid_callback", _external=True)
    if EXTERNAL_SP:
        sp_url = urlparse(EXTERNAL_SP)
        redirect_uri = sp_url.scheme + "://" + sp_url.netloc + "/auth/" + quote(redirect_uri)

    if current_user.organisation and not current_user.organisation.confirmed:
        flash(f"Your organisation ({current_user.organisation.name}) is not onboarded", "danger")
        return redirect(url_for("login"))

    client_write = OAuth2Session(
        current_user.organisation.orcid_client_id,
        scope=SCOPE_ACTIVITIES_UPDATE + SCOPE_READ_LIMITED,
        redirect_uri=redirect_uri)
    authorization_url_write, state = client_write.authorization_url(AUTHORIZATION_BASE_URL)
    session['oauth_state'] = state

    orcid_url_write = append_qs(
        iri_to_uri(authorization_url_write),
        family_names=current_user.last_name,
        given_names=current_user.first_name,
        email=current_user.email)

    # Check if user details are already in database
    # TODO: re-affiliation after revoking access?
    # TODO: affiliation with multiple orgs should lookup UserOrg

    try:
        OrcidToken.get(user_id=current_user.id, org=current_user.organisation)
        app.logger.info("We have the %r ORCID token ", current_user)
    except OrcidToken.DoesNotExist:
        app.logger.info(
            "User %r orcid token does not exist in database, So showing the user orcid permission button",
            current_user)
        if "error" in request.args:
            error = request.args["error"]
            if error == "access_denied":
                app.logger.info(
                    "User %r has denied permissions to %r in the flow and will try to give permissions again",
                    current_user.id, current_user.organisation)
                client_write.scope = SCOPE_READ_LIMITED
                authorization_url_read, state = client_write.authorization_url(
                    AUTHORIZATION_BASE_URL, state)
                orcid_url_read = append_qs(
                    iri_to_uri(authorization_url_read),
                    family_names=current_user.last_name,
                    given_names=current_user.first_name,
                    email=current_user.email)
                client_write.scope = SCOPE_AUTHENTICATE
                authorization_url_authenticate, state = client_write.authorization_url(
                    AUTHORIZATION_BASE_URL, state)
                orcid_url_authenticate = append_qs(
                    iri_to_uri(authorization_url_authenticate),
                    family_names=current_user.last_name,
                    given_names=current_user.first_name,
                    email=current_user.email)
                return render_template(
                    "linking.html",
                    orcid_url_write=orcid_url_write,
                    orcid_url_read_limited=orcid_url_read,
                    orcid_url_authenticate=orcid_url_authenticate,
                    error=error)
        return render_template(
            "linking.html", orcid_url_write=orcid_url_write, orcid_base_url=ORCID_BASE_URL)
    except Exception as ex:
        flash(f"Unhandled Exception occured: {ex}")
        app.logger.exception("Failed to initiate or link user account with ORCID.")
    return redirect(url_for("profile"))


@app.route("/orcid/auth/<path:url>")
@app.route("/auth/<path:url>")
def orcid_callback_proxy(url):
    url = unquote(url)
    return redirect(append_qs(url, **request.args))


def is_emp_or_edu_record_present(access_token, affiliation_type, user):
    orcid_client.configuration.access_token = access_token
    # create an instance of the API class
    api_instance = orcid_client.MemberAPIV20Api()
    try:
        api_response = None
        affiliation_type_key = ""
        # Fetch all entries
        if affiliation_type == Affiliation.EMP:
            api_response = api_instance.view_employments(user.orcid)
            affiliation_type_key = "employment_summary"

        elif affiliation_type == Affiliation.EDU:
            api_response = api_instance.view_educations(user.orcid)
            affiliation_type_key = "education_summary"

        if api_response:
            data = api_response.to_dict()
            for r in data.get(affiliation_type_key, []):
                if r["organization"]["name"] == user.organisation.name and user.organisation.name in \
                        r["source"]["source_name"]["value"]:
                    app.logger.info("For %r there is %r present on ORCID profile", user,
                                    affiliation_type_key)
                    return True

    except ApiException as apiex:
        app.logger.error(
            f"For {user} while checking for employment and education records, Encountered Exception: {apiex}"
        )
        return False
    except Exception:
        app.logger.exception("Failed to verify presence of employment or education record.")
        return False
    return False


# Step 2: User authorization, this happens on the provider.
@app.route("/auth", methods=["GET"])
def orcid_callback():
    """Retrieve an access token.

    The user has been redirected back from the provider to your registered
    callback URL. With this redirection comes an authorization code included
    in the redirect URL. We will use that to obtain an access token.


    Call back gets called when:
    - User authenticatest via ORCID;
    - User authorises an orgainisation;
    - Technical contact completes registration;
    """
    login = request.args.get("login")
    # invitation_token = request.args.get("invitation_token")
    if login:
        if not current_user.is_authenticated:
            return current_app.login_manager.unauthorized()
    else:
        return orcid_login_callback(request)

    if "error" in request.args:
        error = request.args["error"]
        error_description = request.args.get("error_description")
        if error == "access_denied":
            flash("You have denied the Hub access to your ORCID record."
                  " At a minimum, the Hub needs to know your ORCID iD to be useful.", "danger")
        else:
            flash("Error occured while attempting to authorize '%s': %s" %
                  (current_user.organisation.name, error_description), "danger")
        return redirect(url_for("link") + '?' + 'error=' + error)

    client = OAuth2Session(current_user.organisation.orcid_client_id)

    try:
        state = request.args['state']
        if state != session.get('oauth_state'):
            flash(
                "Retry giving permissions or if issue persist then, Please contact ORCIDHUB for support",
                "danger")
            app.logger.error(
                "For %r session state was %r, whereas state returned from ORCID is %r",
                current_user, session.get('oauth_state', 'empty'), state)
            return redirect(url_for("login"))

        token = client.fetch_token(
            TOKEN_URL,
            client_secret=current_user.organisation.orcid_secret,
            authorization_response=request.url)
    except rfc6749.errors.MissingCodeError:
        flash("%s cannot be invoked directly..." % request.url, "danger")
        return redirect(url_for("login"))
    except rfc6749.errors.MissingTokenError:
        flash("Missing token.", "danger")
        return redirect(url_for("login"))
    except Exception as ex:
        flash(f"Something went wrong contact orcidhub support for issue: {ex}")
        app.logger.exception(f"For {current_user} encountered exception")
        return redirect(url_for("login"))

    # At this point you can fetch protected resources but lets save
    # the token and show how this is done from a persisted token
    # in /profile.
    session['oauth_token'] = token
    orcid = token['orcid']
    name = token["name"]

    user = current_user
    user.orcid = orcid
    if not user.name and name:
        user.name = name

    scope = ''
    if len(token["scope"]) >= 1 and token["scope"][0] is not None:
        scope = token["scope"][0]
    else:
        flash("Scope missing, contact orcidhub support", "danger")
        app.logger.error("For %r encountered exception: Scope missing", current_user)
        return redirect(url_for("login"))
    if len(token["scope"]) >= 2 and token["scope"][1] is not None:
        scope = scope + "," + token["scope"][1]

    orcid_token, orcid_token_found = OrcidToken.get_or_create(
        user_id=user.id, org=user.organisation, scope=scope)
    orcid_token.access_token = token["access_token"]
    orcid_token.refresh_token = token["refresh_token"]
    with db.atomic():
        try:
            orcid_token.save()
            user.save()
        except Exception as ex:
            db.rollback()
            flash(f"Failed to save data: {ex}")
            app.logger.exception("Failed to save ORCID token.")

    app.logger.info("User %r authorized %r to have %r access to the profile "
                    "and now trying to update employment or education record", user,
                    user.organisation, scope)
    if scope == SCOPE_READ_LIMITED[0] + "," + SCOPE_ACTIVITIES_UPDATE[0] and orcid_token_found:
        orcid_client.configuration.access_token = orcid_token.access_token
        api_instance = orcid_client.MemberAPIV20Api()

        url = urlparse(ORCID_BASE_URL)
        source_clientid = orcid_client.SourceClientId(
            host=url.hostname,
            path=user.organisation.orcid_client_id,
            uri="http://" + url.hostname + "/client/" + user.organisation.orcid_client_id)

        organisation_address = orcid_client.OrganizationAddress(
            city=user.organisation.city, country=user.organisation.country)

        disambiguated_organization_details = orcid_client.DisambiguatedOrganization(
            disambiguated_organization_identifier=user.organisation.disambiguation_org_id,
            disambiguation_source=user.organisation.disambiguation_org_source)

        # TODO: need to check if the entry doesn't exist already:
        for a in Affiliation:

            if not a & user.affiliations:
                continue

            if a == Affiliation.EMP:
                rec = orcid_client.Employment()
            elif a == Affiliation.EDU:
                rec = orcid_client.Education()
            else:
                continue

            rec.source = orcid_client.Source(
                source_orcid=None,
                source_client_id=source_clientid,
                source_name=user.organisation.name)

            rec.organization = orcid_client.Organization(
                name=user.organisation.name,
                address=organisation_address,
                disambiguated_organization=disambiguated_organization_details)

            if (not is_emp_or_edu_record_present(orcid_token.access_token, a, user)):
                try:
                    if a == Affiliation.EMP:

                        api_instance.create_employment(user.orcid, body=rec)
                        flash(
                            "Your ORCID employment record was updated with an affiliation entry from '%s'"
                            % user.organisation, "success")
                        app.logger.info("For %r the ORCID employment record was updated from %r",
                                        user, user.organisation)
                    elif a == Affiliation.EDU:
                        api_instance.create_education(user.orcid, body=rec)
                        flash(
                            "Your ORCID education record was updated with an affiliation entry from '%s'"
                            % user.organisation, "success")
                        app.logger.info("For %r the ORCID education record was updated from %r",
                                        user, user.organisation)
                    else:
                        continue
                    # TODO: Save the put-code in db table

                except ApiException as ex:
                    flash(f"Failed to update the entry: {ex.body}", "danger")
                except Exception as ex:
                    app.logger.error(f"For {user} encountered exception: {ex}")

        if not user.affiliations:
            flash(
                "The ORCID Hub was not able to automatically write an affiliation with "
                f"{user.organisation}, as the nature of the affiliation with your "
                "organisation does not appear to include either Employment or Education.\n"
                "Please contact your Organisation Administrator(s) if you believe this is an error "
                "and try again.", "warning")

    session['Should_not_logout_from_ORCID'] = True
    return redirect(url_for("profile"))


@app.route("/profile", methods=["GET"])
@login_required
def profile():
    """Fetch a protected resource using an OAuth 2 token."""
    user = current_user
    app.logger.info(f"For {user} trying to display profile by getting ORCID token")
    try:
        orcid_token = OrcidToken.get(user_id=user.id, org=user.organisation)
    except OrcidToken.DoesNotExist:
        app.logger.info(f"For {user} we dont have ocrditoken so redirecting back to link page")
        return redirect(url_for("link"))

    except Exception as ex:
        # TODO: need to handle this
        app.logger.exception("Failed to retrieve ORCID token form DB.")
        flash("Unhandled Exception occured: %s" % ex, "danger")
        return redirect(url_for("login"))
    else:
        client = OAuth2Session(
            user.organisation.orcid_client_id, token={"access_token": orcid_token.access_token})
        base_url = ORCID_API_BASE + user.orcid
        # TODO: utilize asyncio/aiohttp to run it concurrently
        resp_person = client.get(base_url + "/person", headers=HEADERS)
        app.logger.info("For %r logging response code %r, While fetching profile info", user,
                        resp_person.status_code)
        if resp_person.status_code == 401:
            orcid_token.delete_instance()
            app.logger.info("%r has removed his organisation from trusted list", user)
            return redirect(url_for("link"))
        else:
            users = User.select().where(User.orcid == user.orcid)
            users_orcid = OrcidToken.select().where(OrcidToken.user.in_(users))
            app.logger.info("For %r everything is fine, So displaying profile page", user)
            return render_template(
                "profile.html", user=user, users_orcid=users_orcid, profile_url=ORCID_BASE_URL)


@app.route("/confirm/organisation", methods=["GET", "POST"])
@roles_required(Role.ADMIN, Role.TECHNICAL)
def onboard_org():
    """Registration confirmations.

    TODO: expand the spect as soon as the reqirements get sorted out.
    """
    user = User.get(id=current_user.id)
    email = user.email
    organisation = user.organisation

    if not current_user.is_tech_contact_of():
        flash(f"You are not the technical contact of {organisation}", "danger")
        return redirect(url_for('viewmembers.index_view'))

    form = OrgConfirmationForm(obj=organisation)
    form.email.data = email

    if not organisation.confirmed:
        try:
            OrgInvitation.get(email=email, org=organisation)
        except OrgInvitation.DoesNotExist:
            flash(
                "This invitation to onboard the organisation wasn't sent to your email address...",
                "danger")
            return redirect(url_for("login"))

        if request.method == "GET":
            flash("""If you currently don't know Client id and Client Secret,
            Please request these from ORCID by clicking on link 'Take me to ORCID to obtain Client iD and Client Secret'
            and come back to this form once you have them.""", "info")

            try:
                oi = OrgInfo.get((OrgInfo.email == email) | (
                    OrgInfo.tuakiri_name == user.organisation.name) | (
                        OrgInfo.name == user.organisation.name))
                form.city.data = organisation.city = oi.city
                form.disambiguation_org_id.data = organisation.disambiguation_org_id = oi.disambiguation_org_id
                form.disambiguation_org_source.data = organisation.disambiguation_org_source = oi.disambiguation_source
                organisation.save()
            except OrgInfo.DoesNotExist:
                pass
            except Organisation.DoesNotExist:
                app.logger.exception("Failed to save organisation data")

    else:
        form.name.render_kw = {'readonly': True}
        form.email.render_kw = {'readonly': True}

    redirect_uri = url_for("orcid_callback", _external=True)
    client_secret_url = append_qs(
        iri_to_uri(MEMBER_API_FORM_BASE_URL),
        new_existing=NEW_CREDENTIALS,
        note=NOTE_ORCID + " " + user.organisation.name,
        contact_email=email,
        contact_name=user.name,
        org_name=user.organisation.name,
        cred_type=CRED_TYPE_PREMIUM,
        app_name=APP_NAME + " for " + user.organisation.name,
        app_description=APP_DESCRIPTION + user.organisation.name + "and its researchers",
        app_url=APP_URL,
        redirect_uri_1=redirect_uri)

    if form.validate_on_submit():

        headers = {'Accept': 'application/json'}
        data = [
            ('client_id', form.orcid_client_id.data),
            ('client_secret', form.orcid_secret.data),
            ('scope', '/read-public'),
            ('grant_type', 'client_credentials'),
        ]

        response = requests.post(TOKEN_URL, headers=headers, data=data)
        if response.status_code == 401:
            flash("Something is wrong! The Client id and Client Secret are not valid!\n"
                  "Please recheck and contact Hub support if this error continues", "danger")
        else:

            if not organisation.confirmed:
                organisation.confirmed = True
                with app.app_context():
                    # TODO: shouldn't it be also 'nicified'?
                    msg = Message("Welcome to the NZ ORCID Hub - Success", recipients=[email])
                    msg.body = ("Congratulations! Your identity has been confirmed and "
                                "your organisation onboarded successfully.\n"
                                "Any researcher from your organisation can now use the Hub")
                    mail.send(msg)
                    app.logger.info("For %r Onboarding is Completed!", user)
                    flash("Your Onboarding is Completed!", "success")
            else:
                flash("Organisation information updated successfully!", "success")

            form.populate_obj(organisation)
            try:
                organisation.save()
            except Exception as ex:
                app.logger.exception("Failed to save organisation data")
                flash(f"Failed to save organisation data: {ex}")

            try:
                # Get the most recent invitation:
                oi = (OrgInvitation.select().where(OrgInvitation.email == email,
                                                   OrgInvitation.org == organisation)
                      .order_by(OrgInvitation.id.desc()).first())
                if not oi.confirmed_at:
                    oi.confirmed_at = datetime.now()
                    oi.save()
                # Delete the "stale" invitations:
                OrgInvitation.delete().where(OrgInvitation.id != oi.id,
                                             OrgInvitation.org == organisation).execute()
            except OrgInvitation.DoesNotExist:
                pass

            return redirect(url_for("link"))

    return render_template('orgconfirmation.html', client_secret_url=client_secret_url, form=form)


@app.after_request
def remove_if_invalid(response):
    """Remove a stale session and session cookie."""
    if "__invalidate__" in session:
        response.delete_cookie(app.session_cookie_name)
        session.clear()
    return response


@app.route("/logout")
def logout():
    """Log out a logged user.

    Note: if the user has logged in via the University of Auckland SSO,
    show the message about the log out procedure and the linke to the instruction
    about SSO at the university.
    """
    org_name = session.get("shib_O")
    try:
        logout_user()
    except Exception as ex:
        app.logger.exception("Failed to log out.")

    session.clear()
    session["__invalidate__"] = True

    if org_name:
        if EXTERNAL_SP:
            sp_url = urlparse(EXTERNAL_SP)
            sso_url_base = sp_url.scheme + "://" + sp_url.netloc
        else:
            sso_url_base = ''
        return redirect(sso_url_base + "/Shibboleth.sso/Logout?return=" + quote(
            url_for(
                "uoa_slo" if org_name and org_name == "University of Auckland" else "login",
                _external=True)))
    return redirect(url_for("login", logout=True))


@app.route("/uoa-slo")
def uoa_slo():
    """Show the logout info for UoA users."""
    flash("""You had logged in from 'The University of Auckland'.
You have to close all open browser tabs and windows in order
in order to complete the log-out.""", "warning")
    return render_template("uoa-slo.html")


def generateRow(users):
    yield "Email,Eppn,ORCID ID\n"
    for u in users:
        # ORCID ID might be NULL, Hence adding a check
        yield ','.join([u.email, str(u.eppn or ""), str(u.orcid or "")]) + '\n'


@app.errorhandler(500)
def internal_error(error):
    app.logger.exception("Unhandle exception occured.")
    trace = traceback.format_exc()
    return render_template("http500.html", error_message=str(error), trace=trace)


@app.route("/orcid/login/")
@app.route("/orcid/login/<invitation_token>")
def orcid_login(invitation_token=None):
    """Authentication vi ORCID.

    If an invitain token is presented, perform affiliation of the user or on-boarding
    of the onboarding of the organisation, if the user is the technical conatact of
    the organisation. For technical contacts the email should be made available for
    READ LIMITED scope."""

    _next = get_next_url()
    redirect_uri = url_for("orcid_callback", _next=_next, _external=True)

    try:
        scope = SCOPE_AUTHENTICATE

        client_id = ORCID_CLIENT_ID
        if invitation_token:
            data = confirm_token(invitation_token)
            if isinstance(data, str):
                email, org_name = data.split(';')
            else:
                email, org_name = data.get("email"), data.get("org_name")
            user = User.get(email=email)
            if not org_name:
                org_name = user.organisation.name
            try:
                org = Organisation.get(name=org_name)

                if org.orcid_client_id:
                    client_id = org.orcid_client_id
                    scope = SCOPE_ACTIVITIES_UPDATE + SCOPE_READ_LIMITED
                else:
                    scope += SCOPE_READ_LIMITED

                redirect_uri = append_qs(redirect_uri, invitation_token=invitation_token)
            except Organisation.DoesNotExist:
                flash("Organisation '{org_name}' doesn't exist!", "danger")
                app.logger.error(
                    f"User '{user}' attempted to affiliate with non-existing organisation {org_name}"
                )
                return redirect(url_for("login"))

        if EXTERNAL_SP:
            sp_url = urlparse(EXTERNAL_SP)
            u = Url.shorten(redirect_uri)
            redirect_uri = url_for("short_url", short_id=u.short_id, _external=True)
            redirect_uri = sp_url.scheme + "://" + sp_url.netloc + "/auth/" + quote(redirect_uri)
<<<<<<< HEAD
        # if the invitation token is missing perform only authentication (in the call back handler)
        if not invitation_token:
            redirect_uri = append_qs(redirect_uri, login=1)
=======
        redirect_uri = append_qs(redirect_uri, call_from_orcid_login="True")
>>>>>>> 58d8bd3f

        client_write = OAuth2Session(client_id, scope=scope, redirect_uri=redirect_uri)

        authorization_url, state = client_write.authorization_url(AUTHORIZATION_BASE_URL)
        # if the inviation token is preset use it as OAuth state
        session['oauth_state'] = state

        orcid_authenticate_url = iri_to_uri(authorization_url)
        if invitation_token:
            orcid_authenticate_url = append_qs(
                orcid_authenticate_url,
                family_names=user.last_name,
                given_names=user.first_name,
                email=email)

        return redirect(orcid_authenticate_url)

    except Exception as ex:
        flash("Something went wrong contact orcidhub support!", "danger")
        app.logger.exception("Failed to login via ORCID.")
        return redirect(url_for("login"))


def orcid_login_callback(request):
    _next = get_next_url()

    state = request.args.get("state")
    invitation_token = request.args.get("invitation_token")

    if not state or state != session.get("oauth_state"):
        flash("Something went wrong, Please retry giving permissions or if issue persist then, "
              "Please contact ORCIDHUB for support", "danger")
        return redirect(url_for("login"))

    error = request.args.get("error")
    if error == "access_denied":
        flash("You have just denied access while trying to Login via ORCID, Please try again",
              "warning")
        return redirect(url_for("login"))

    try:
        orcid_client_id = ORCID_CLIENT_ID
        orcid_client_secret = ORCID_CLIENT_SECRET
        email = org_name = None

        if invitation_token:
            data = confirm_token(invitation_token)
            if isinstance(data, str):
                email, org_name = data.split(';')
            else:
                email, org_name = data.get("email"), data.get("org_name")
            user = User.get(email=email)

            if not org_name:
                org_name = user.organisation.name
            try:
                org = Organisation.get(name=org_name)
            except Organisation.DoesNotExist:
                flash("Organisation '{org_name}' doesn't exist!", "danger")
                app.logger.error(
                    f"User '{user}' attempted to affiliate with non-existing organisation {org_name}"
                )
                return redirect(url_for("login"))
            if not user.is_tech_contact_of(org) and org.orcid_client_id and org.orcid_secret:
                orcid_client_id = org.orcid_client_id
                orcid_client_secret = org.orcid_secret

        client = OAuth2Session(orcid_client_id)
        token = client.fetch_token(
            TOKEN_URL, client_secret=orcid_client_secret, authorization_response=request.url)

        orcid_id = token['orcid']
        if not orcid_id:
            app.logger.error(f"Missing ORCID iD: {token}")
            abort(401, "Missing ORCID iD.")
        try:
            user = User.get(orcid=orcid_id)

        except User.DoesNotExist:
            if email is None:
                flash(f"The account with ORCID iD {orcid_id} doesn't exist.", "danger")
                return redirect(url_for("login"))
            user = User.get(email=email)

        if not user.orcid:
            user.orcid = orcid_id
        if not user.name and token['name']:
            user.name = token['name']
        if not user.confirmed:
            user.confirmed = True
        login_user(user)

        # User is a technical conatct. We should verify email address
        try:
            org = Organisation.get(name=org_name) if org_name else user.organisation
        except Organisation.DoesNotExist:
            flash("Organisation '{org_name}' doesn't exist!", "danger")
            app.logger.error(
                f"User '{user}' attempted to affiliate with non-existing organisation {org_name}")
            return redirect(url_for("login"))

        if user.is_tech_contact_of(org) and invitation_token:
            access_token = token.get("access_token")
            if not access_token:
                app.logger.error(f"Missing access token: {token}")
                abort(401, "Missing ORCID API access token.")

            orcid_client.configuration.access_token = access_token
            api_instance = orcid_client.MemberAPIV20Api()
            try:
                # NB! need to add _preload_content=False to get raw response
                api_response = api_instance.view_emails(user.orcid, _preload_content=False)
            except ApiException as ex:
                message = json.loads(ex.body.replace("''", "\"")).get('user-messsage')
                if ex.status == 401:
                    flash("User has revoked the permissions to update his/her records", "warning")
                else:
                    flash(
                        "Exception when calling MemberAPIV20Api->view_employments: %s\n" % message,
                        "danger")
                    flash(
                        f"Cannot verify your email address. Please, change the access level for your "
                        f"organisation email address '{email}' to 'trusted parties'.", "danger")
                    return redirect(url_for("login"))
            data = json.loads(api_response.data)
            if data and data.get("email") and any(
                    e.get("email") == email for e in data.get("email")):
                user.save()
                return redirect(_next or url_for("onboard_org"))
            else:
                logout_user()
                flash(
                    f"Cannot verify your email address. Please, change the access level for your "
                    f"organisation email address '{email}' to 'trusted parties'.", "danger")
                return redirect(url_for("login"))

        elif not user.is_tech_contact_of(org) and invitation_token:
            scope = ",".join(token.get("scope", []))
            if not scope:
                flash("Scope missing, contact orcidhub support", "danger")
                app.logger.error("For %r encountered exception: Scope missing", user)
                return redirect(url_for("login"))

            orcid_token, orcid_token_found = OrcidToken.get_or_create(
                user_id=user.id, org=user.organisation, scope=scope)
            orcid_token.access_token = token["access_token"]
            orcid_token.refresh_token = token["refresh_token"]
            with db.atomic():
                try:
                    user.save()
                    orcid_token.save()
                except Exception as ex:
                    db.rollback()
                    flash(f"Failed to save data: {ex}")
                    app.logger.exception("Failed to save token.")

        if _next:
            return redirect(_next)
        else:
            try:
                OrcidToken.get(user=user, org=org)
            except OrcidToken.DoesNotExist:
                if user.is_tech_contact_of(org):
                    return redirect(_next or url_for("onboard_org"))
                else:
                    return redirect(url_for("link"))
        return redirect(url_for("profile"))

    except User.DoesNotExist:
        flash("You are not onboarded on ORCIDHUB...", "danger")
        return redirect(url_for("login"))
    except UserOrg.DoesNotExist:
        flash("You are not onboarded on ORCIDHUB...", "danger")
        return redirect(url_for("login"))
    except rfc6749.errors.MissingCodeError:
        flash("%s cannot be invoked directly..." % request.url, "danger")
        return redirect(url_for("login"))
    except rfc6749.errors.MissingTokenError:
        flash("Missing token.", "danger")
        return redirect(url_for("login"))
    except Exception as ex:
        flash(f"Something went wrong contact orcidhub support for issue: {ex}", "danger")
        app.logger.exception("Unhandled excetion occrured while handling ORCID call-back.")
        return redirect(url_for("login"))


@app.route("/select/user_org/<int:user_org_id>")
@login_required
def select_user_org(user_org_id):
    user_org_id = int(user_org_id)
    _next = get_next_url() or request.referrer or url_for("login")
    try:
        uo = UserOrg.get(id=user_org_id)
        if (uo.user.orcid == current_user.orcid or uo.user.email == current_user.email or
                uo.user.eppn == current_user.eppn):
            current_user.organisation_id = uo.org_id
            current_user.save()
        else:
            flash("You are not permitted to switch to this organisation", "danger")
    except UserOrg.DoesNotExist:
        flash("Your are not related to this organisation.", "danger")
    return redirect(_next)<|MERGE_RESOLUTION|>--- conflicted
+++ resolved
@@ -819,13 +819,9 @@
             u = Url.shorten(redirect_uri)
             redirect_uri = url_for("short_url", short_id=u.short_id, _external=True)
             redirect_uri = sp_url.scheme + "://" + sp_url.netloc + "/auth/" + quote(redirect_uri)
-<<<<<<< HEAD
         # if the invitation token is missing perform only authentication (in the call back handler)
         if not invitation_token:
-            redirect_uri = append_qs(redirect_uri, login=1)
-=======
-        redirect_uri = append_qs(redirect_uri, call_from_orcid_login="True")
->>>>>>> 58d8bd3f
+            redirect_uri = append_qs(redirect_uri, login=0)
 
         client_write = OAuth2Session(client_id, scope=scope, redirect_uri=redirect_uri)
 
