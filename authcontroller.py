--- conflicted
+++ resolved
@@ -126,14 +126,16 @@
     else:
         data = request.headers
 
-<<<<<<< HEAD
-    token = data.get("Auedupersonsharedtoken")
-    last_name = data["Sn"]
-    first_name = data["Givenname"]
-    email = data["Mail"]
-    session["shib_O"] = shib_org_name = data['O']
-    name = data.get("Displayname")
-    unscoped_affiliation = set(a.strip() for a in data.get("Unscoped-Affiliation", '').split(','))
+    token = data.get("Auedupersonsharedtoken").encode("latin-1").decode("utf-8")
+    last_name = data['Sn'].encode("latin-1").decode("utf-8")
+    first_name = data['Givenname'].encode("latin-1").decode("utf-8")
+    email = data['Mail'].encode("latin-1").decode("utf-8")
+    session["shib_O"] = shib_org_name = data['O'].encode("latin-1").decode("utf-8")
+    name = data.get('Displayname').encode("latin-1").decode("utf-8")
+    edu_person_affiliation = data.get('Unscoped-Affiliation')
+    unscoped_affiliation = set(
+        a.strip()
+        for a in data.get("Unscoped-Affiliation", '').encode("latin-1").decode("utf-8").split(','))
 
     if unscoped_affiliation:
         edu_person_affiliation = Affiliation.NONE
@@ -141,24 +143,6 @@
             edu_person_affiliation |= Affiliation.EMP
         elif unscoped_affiliation & {"student", "alum"}:
             edu_person_affiliation |= Affiliation.EDU
-=======
-    token = data.get("Auedupersonsharedtoken").encode("latin-1").decode("utf-8")
-    last_name = data['Sn'].encode("latin-1").decode("utf-8")
-    first_name = data['Givenname'].encode("latin-1").decode("utf-8")
-    email = data['Mail'].encode("latin-1").decode("utf-8")
-    session["shib_O"] = shib_org_name = data['O'].encode("latin-1").decode("utf-8")
-    name = data.get('Displayname').encode("latin-1").decode("utf-8")
-    edu_person_affiliation = data.get('Unscoped-Affiliation').encode("latin-1").decode("utf-8")
-
-    if edu_person_affiliation:
-        if any(epa in edu_person_affiliation for epa in ['faculty', 'staff']) \
-                and any(epa in edu_person_affiliation for epa in ['student', 'alum']):
-            edu_person_affiliation = EDU_PERSON_AFFILIATION_EMPLOYMENT + " and " + EDU_PERSON_AFFILIATION_EDUCATION
-        elif any(epa in edu_person_affiliation for epa in ['faculty', 'staff']):
-            edu_person_affiliation = EDU_PERSON_AFFILIATION_EMPLOYMENT
-        elif any(epa in edu_person_affiliation for epa in ['student', 'alum']):
-            edu_person_affiliation = EDU_PERSON_AFFILIATION_EDUCATION
->>>>>>> 5304d472
     else:
         flash(
             "The value of 'Unscoped-Affiliation' was not supplied from your identity provider,"
@@ -817,7 +801,8 @@
                     if not organisation.confirmed:
                         organisation.confirmed = True
                         with app.app_context():
-                            msg = Message("Welcome to the NZ ORCID Hub - Success", recipients=[email])
+                            msg = Message(
+                                "Welcome to the NZ ORCID Hub - Success", recipients=[email])
                             msg.body = "Congratulations! Your identity has been confirmed and " \
                                        "your organisation onboarded successfully.\n" \
                                        "Any researcher from your organisation can now use the Hub"
