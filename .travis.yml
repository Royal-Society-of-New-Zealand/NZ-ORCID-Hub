sudo: required
language: generic
services:
    - docker

env:
    - ENV=dev PGPORT=54321 GID=$(id -g) DOMAIN=build.orcidhub.org.nz PROD_BRANCH=prod UAT_BRANCH=prod DATABASE_URL=postgresql://orcidhub@db/orcidhub?options='-c statement_timeout=3000'

before_install:
    - sudo rm /usr/local/bin/docker-compose
    - curl -L "https://github.com/docker/compose/releases/download/1.20.0/docker-compose-$(uname -s)-$(uname -m)" -o docker-compose
    - chmod +x docker-compose
    - sudo mv docker-compose /usr/local/bin

install:
    - gen-keys/genkey.sh $DOMAIN
    - ls -l
    - for t in sp server; do cp build-server.key .keys/${ENV}-$t.key; cp build-server.crt .keys/${ENV}-$t.crt; done
    - mkdir -p pgdata data/redis archive backup
    - export UID
    - docker-compose up -d

script:
<<<<<<< HEAD
  - wait_pg_up() { until docker-compose exec db psql -U postgres -l; do echo "Waiting for postgres to start..."; sleep 1; done }
  - docker-compose exec app find -name '__pycache__' -exec rm -rf {} \; || true
  - docker-compose exec app flake8 orcid_hub
  - docker-compose exec app ./run_pytest.sh
  - grep -m1 -q 'PostgreSQL init process complete; ready for start up.' <(docker-compose logs -f db); wait_pg_up
  - docker-compose exec db psql -U postgres -c "SELECT 1" && echo "DB IS RUNNING"
  - docker-compose exec db psql -U orcidhub -d orcidhub -c "SELECT 1" && echo "DB orcidhub IS RUNNING"
  - docker-compose exec app curl -k -s https://localhost/pyinfo -o /dev/null && echo "WSGI is working..."
  # - docker-compose exec app env PATH="/tmp/OpenJDK-1.8.0.141-x86_64-bin/bin":$PATH ZAP_PATH="/tmp/ZAP_2.6.0/" LANG=en_US.UTF-8 zap-cli --verbose --port 8099 --api-key 12345 quick-scan -s xss,sqli --self-contained -o '-config api.key=12345' --spider -r http://127.0.0.1:5000/
  - docker-compose exec app robot --report NONE --log NONE tests
=======
    - wait_pg_up() { until docker-compose exec db psql -U postgres -l; do echo "Waiting for postgres to start..."; sleep 1; done }
    - docker-compose exec app find -name '__pycache__' -exec rm -rf {} \; || true
    - docker-compose exec app flake8 orcid_hub
    - grep -m1 -q 'PostgreSQL init process complete; ready for start up.' <(docker-compose logs -f db); wait_pg_up
    - docker-compose exec db psql -U postgres -c "SELECT 1" && echo "DB IS RUNNING"
    - docker-compose exec db psql -U orcidhub -d orcidhub -c "SELECT 1" && echo "DB orcidhub IS RUNNING"
    - docker-compose exec app curl -k -s https://localhost/pyinfo -o /dev/null && echo "WSGI is working..."
    - docker-compose exec app w3c_validator https://localhost https://localhost/about https://localhost/faq
    - touch .keys/dkim.key
    - docker-compose exec app ./pytest.sh
    - docker-compose logs app
>>>>>>> e0687a8a

after_success:
    - echo "*** Deploying from $(curl ipv4.icanhazip.com)"
    - docker-compose exec app coveralls
    - docker-compose exec app python3.6 ./setup.py sdist
    - docker-compose exec app twine upload -u "$PYPI_USER" -p "$PYPI_PASSWORD" --skip-existing dist/*
    - eval "$(ssh-agent -s)"
    - openssl rsa -in .travis/.deploy.key -out .travis/deploy.key -passin env:DEPLOY_KEY_PASSPHRASE
    - chmod 400 .travis/deploy.key
    - ssh-add .travis/deploy.key
    - git remote add deploy ssh://ec2-user@dev.orcidhub.org.nz/~/repo.git
    - git remote add test ssh://ec2-user@test.orcidhub.org.nz/~/repo.git
    - git push deploy HEAD:$TRAVIS_BRANCH
    - test "$TRAVIS_BRANCH" == "$UAT_BRANCH" -a "$TRAVIS_EVENT_TYPE" == "push" && git push test HEAD:$TRAVIS_BRANCH
    - rm -f .travis/deploy.key<|MERGE_RESOLUTION|>--- conflicted
+++ resolved
@@ -21,18 +21,6 @@
     - docker-compose up -d
 
 script:
-<<<<<<< HEAD
-  - wait_pg_up() { until docker-compose exec db psql -U postgres -l; do echo "Waiting for postgres to start..."; sleep 1; done }
-  - docker-compose exec app find -name '__pycache__' -exec rm -rf {} \; || true
-  - docker-compose exec app flake8 orcid_hub
-  - docker-compose exec app ./run_pytest.sh
-  - grep -m1 -q 'PostgreSQL init process complete; ready for start up.' <(docker-compose logs -f db); wait_pg_up
-  - docker-compose exec db psql -U postgres -c "SELECT 1" && echo "DB IS RUNNING"
-  - docker-compose exec db psql -U orcidhub -d orcidhub -c "SELECT 1" && echo "DB orcidhub IS RUNNING"
-  - docker-compose exec app curl -k -s https://localhost/pyinfo -o /dev/null && echo "WSGI is working..."
-  # - docker-compose exec app env PATH="/tmp/OpenJDK-1.8.0.141-x86_64-bin/bin":$PATH ZAP_PATH="/tmp/ZAP_2.6.0/" LANG=en_US.UTF-8 zap-cli --verbose --port 8099 --api-key 12345 quick-scan -s xss,sqli --self-contained -o '-config api.key=12345' --spider -r http://127.0.0.1:5000/
-  - docker-compose exec app robot --report NONE --log NONE tests
-=======
     - wait_pg_up() { until docker-compose exec db psql -U postgres -l; do echo "Waiting for postgres to start..."; sleep 1; done }
     - docker-compose exec app find -name '__pycache__' -exec rm -rf {} \; || true
     - docker-compose exec app flake8 orcid_hub
@@ -44,7 +32,7 @@
     - touch .keys/dkim.key
     - docker-compose exec app ./pytest.sh
     - docker-compose logs app
->>>>>>> e0687a8a
+    - docker-compose exec app robot --report NONE --log NONE tests
 
 after_success:
     - echo "*** Deploying from $(curl ipv4.icanhazip.com)"
