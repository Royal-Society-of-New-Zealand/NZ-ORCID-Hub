--- conflicted
+++ resolved
@@ -33,20 +33,11 @@
   - docker-compose exec app curl -k -s https://localhost/pyinfo -o /dev/null && echo "WSGI is working..."
   #- docker-compose exec app pip3.6 install -U -r /var/www/orcidhub/requirements.txt
   - docker-compose exec app python3.6 /var/www/orcidhub/initializedb.py
-<<<<<<< HEAD
   - docker-compose exec app pip3.6 install -U pytest pytest-cov coveralls
   - docker-compose exec app bash -c "cd /var/www/orcidhub; pytest -s -v --cov ."
-=======
-  - docker-compose exec app pip3.6 install -U pytest
-  - docker-compose exec app python3.6 /var/www/orcidhub/test_models.py
-  - docker-compose exec app bash -c "cd /var/www/orcidhub/; pytest -v -s test.py"
-  #- pytest -v orcidhub-core/test_models.py
-  #- pytest -v orcidhub-core/test.py
-  - docker-compose exec app curl -k -s https://localhost/pyinfo -o /dev/null && echo "WSGI is working..."
->>>>>>> 20728fe5
 
 after_success:
-  ### - coveralls
+  # - coveralls
   - eval "$(ssh-agent -s)"
   - openssl rsa -in .travis/.deploy.key -out .travis/deploy.key -passin env:DEPLOY_KEY_PASSPHRASE
   - chmod 400 .travis/deploy.key
