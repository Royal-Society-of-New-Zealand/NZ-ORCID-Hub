# Byte-compiled / optimized / DLL files
__pycache__/
*.py[cod]
*$py.class

# C extensions
*.so

# Distribution / packaging
.Python
env/
build/
develop-eggs/
dist/
downloads/
eggs/
.eggs/
lib/
lib64/
parts/
sdist/
var/
wheels/
*.egg-info/
.installed.cfg
*.egg

# PyInstaller
#  Usually these files are written by a python script from a template
#  before PyInstaller builds the exe, so as to inject date/other infos into it.
*.manifest
*.spec

# Installer logs
pip-log.txt
pip-delete-this-directory.txt

# Unit test / coverage reports
htmlcov/
.tox/
.coverage
.coverage.*
.cache
nosetests.xml
coverage.xml
*,cover
.hypothesis/

# Translations
*.mo
*.pot

# Django stuff:
*.log
local_settings.py

# Flask stuff:
instance/
.webassets-cache

# Scrapy stuff:
.scrapy

# Sphinx documentation
docs/_build/

# PyBuilder
target/

# Jupyter Notebook
.ipynb_checkpoints

# pyenv
.python-version

# celery beat schedule file
celerybeat-schedule

# SageMath parsed files
*.sage.py

# dotenv
.env

# virtualenv
.venv
venv/
ENV/

# Spyder project settings
.spyderproject

# Rope project settings
.ropeproject

# Key stuff:
*.key
*.key.org
*.crt
CSR/
*key.pem
*cert.pem
.idea/misc.xml
instance/settings.cfg
tags
data.db

.idea/
.keys/*.pdf
.keys/*.crl
.mypy_cache/
.pytest_cache/
SAML/
*.csv
archive/
backup/
config.dev.py
config.test.py
/*.sql
data/
demo/
*.db
gen-keys/0.1.0
gen-keys/*.key._
migrations/
orcid_hub/static/images/manifest.json
/*.html
pgdata/
pgdata10/
test.txt
tests/*.html
tests/*.xml
tests/vi
tuakiri-test-metadata-signed.xml
tuakiri_mock/
tags.tmp
*.ps1
load_testing/*.csv
output*.json
output*.yaml
output*.html
.env.dev
.swagger-codegen-ignore
*.orig
.*.orig
*.tar.bz2
AUTHORS
CV.odt
CV/
ChangeLog
Pipfile
Pipfile.lock
*.tsv
UltiSnips/
*example_fundings*.json
*funding_sample*.json
git_push.sh
go.mod
go.sum
input.txt
load_testing/login_logout.jmx
loging_logout.jtl
makemp3.php
makemp3.txt
message.json
mypy
neovim
new.env
new.txt
old.env
old.txt
orcid_hub/highlight.css
orcid_hub/sql/auditing.sqlite.sql
output.xml
output00.yaml
pgdata__/
pom.xml
recording.xml
resources.json
rr.json
.session.vim
*.bak
_locustfile.py
<<<<<<< HEAD
=======
nohup.out
>>>>>>> 09080141
.squid<|MERGE_RESOLUTION|>--- conflicted
+++ resolved
@@ -181,8 +181,5 @@
 .session.vim
 *.bak
 _locustfile.py
-<<<<<<< HEAD
-=======
 nohup.out
->>>>>>> 09080141
 .squid