--- conflicted
+++ resolved
@@ -672,11 +672,7 @@
         else:
             flash("Exception when calling MemberAPIV20Api->view_employments: %s\n" % message,
                   "danger")
-<<<<<<< HEAD
-        return redirect(url_for('viewmembers.index_view'))
-=======
         return redirect(_url)
->>>>>>> 8d203777
     except Exception as ex:
         app.logger.error("For %r encountered exception: %r", user, ex)
         abort(500, ex)
