--- conflicted
+++ resolved
@@ -24,24 +24,13 @@
 from flask_admin.contrib.peewee import ModelView
 from flask_admin.form import SecureForm
 from flask_admin.model import typefmt
-<<<<<<< HEAD
 from forms import (ApplicationFrom, BitmapMultipleValueField, CredentialForm, FileUploadForm,
-                   JsonFileUploadForm, OrgRegistrationForm, PartialDateField, RecordForm,
+                   JsonOrYamlFileUploadForm, OrgRegistrationForm, PartialDateField, RecordForm,
                    UserInvitationForm)
 from login_provider import roles_required
-from models import AffiliationRecord  # noqa: F401
-from models import (Affiliation, CharField, Client, FundingRecord, Grant, ModelException,
-                    OrcidApiCall, OrcidToken, Organisation, OrgInfo, OrgInvitation, PartialDate,
-                    Role, Task, TextField, Token, Url, User, UserInvitation, UserOrg,
-=======
-from forms import (BitmapMultipleValueField, FileUploadForm, JsonOrYamlFileUploadForm,
-                   OrgRegistrationForm, PartialDateField, RecordForm, UserInvitationForm)
-from login_provider import roles_required
-from models import CharField  # noqa: F401
-from models import (Affiliation, AffiliationRecord, FundingContributor, FundingRecord,
+from models import (Affiliation, AffiliationRecord, CharField, Client, FundingRecord, Grant,
                     ModelException, OrcidApiCall, OrcidToken, Organisation, OrgInfo, OrgInvitation,
-                    PartialDate, Role, Task, TextField, Url, User, UserInvitation, UserOrg,
->>>>>>> f403cb39
+                    PartialDate, Role, Task, TextField, Token, Url, User, UserInvitation, UserOrg,
                     UserOrgAffiliation, db)
 # NB! Should be disabled in production
 from pyinfo import info
@@ -1376,7 +1365,6 @@
     return render_template("user_invitation.html", form=form)
 
 
-<<<<<<< HEAD
 @app.route(
     "/settings/applications/<int:app_id>", methods=[
         "GET",
@@ -1395,6 +1383,9 @@
     else:
         client = Client.select().where(Client.user_id == current_user.id).first()
     if client:
+        flash(
+            f"You aready have registered application '{client.name}' and issued API credentials.",
+            "warning")
         return redirect(url_for("api_credentials", app_id=client.id))
 
     if form.validate_on_submit():
@@ -1430,7 +1421,8 @@
     form = CredentialForm(obj=client)
 
     return render_template("api_credentials.html", form=form)
-=======
+
+
 @app.route("/hub/api/v0.1/users/<int:user_id>/orgs/<int:org_id>")
 @app.route("/hub/api/v0.1/users/<int:user_id>/orgs/")
 @roles_required(Role.SUPERUSER, Role.ADMIN)
@@ -1517,5 +1509,4 @@
             "org": model_to_dict(org, recurse=False),
             "user_org": model_to_dict(uo, recurse=False),
             "status": ("CREATED" if created else "UPDATED"),
-        }), (201 if created else 200)
->>>>>>> f403cb39
+        }), (201 if created else 200)