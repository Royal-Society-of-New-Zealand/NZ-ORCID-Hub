--- conflicted
+++ resolved
@@ -6,16 +6,12 @@
 from collections import namedtuple
 from datetime import datetime
 
-<<<<<<< HEAD
 from flask import (abort, flash, jsonify, redirect, render_template, request, send_from_directory,
                    url_for)
 from flask_admin.actions import action
 from flask_admin.contrib.peewee import ModelView
 from flask_admin.form import SecureForm
 from flask_admin.model import typefmt
-=======
-from flask import (abort, flash, redirect, render_template, request, send_from_directory, url_for)
->>>>>>> f6d66bce
 from flask_login import current_user, login_required
 from jinja2 import Markup
 from werkzeug import secure_filename
@@ -415,8 +411,6 @@
     can_delete = True
 
 
-<<<<<<< HEAD
-=======
 class ExternalIdAdmin(AppModelView):
     """ExternalId model view."""
 
@@ -467,7 +461,6 @@
         return True
 
 
->>>>>>> f6d66bce
 class FundingRecordAdmin(AppModelView):
     """Funding record model view."""
 
@@ -476,15 +469,9 @@
     column_exclude_list = (
         "task",
         "organisation", )
-<<<<<<< HEAD
-    """column_searchable_list = (
-        "first_name",
-         )"""
-=======
     column_searchable_list = (
         "title",
          )
->>>>>>> f6d66bce
     column_export_exclude_list = (
         "task",
         "is_active", )
@@ -563,12 +550,9 @@
             count = self.model.update(processed_at=None).where(
                 self.model.is_active,
                 self.model.processed_at.is_null(False), self.model.id.in_(ids)).execute()
-<<<<<<< HEAD
-=======
             FundingContributor.update(
                 processed_at=None).where(FundingContributor.funding_record.in_(ids)
                                          and FundingContributor.processed_at.is_null(False)).execute()
->>>>>>> f6d66bce
         except Exception as ex:
             flash(f"Failed to activate the selected records: {ex}")
             app.logger.exception("Failed to activate the selected records")
@@ -713,11 +697,8 @@
 admin.add_view(TaskAdmin(Task))
 admin.add_view(AffiliationRecordAdmin())
 admin.add_view(FundingRecordAdmin())
-<<<<<<< HEAD
-=======
 admin.add_view(FundingContributorAdmin())
 admin.add_view(ExternalIdAdmin())
->>>>>>> f6d66bce
 admin.add_view(AppModelView(UserInvitation))
 admin.add_view(ViewMembersAdmin(name="viewmembers", endpoint="viewmembers"))
 
@@ -1097,54 +1078,8 @@
     if form.validate_on_submit():
         filename = secure_filename(form.file_.data.filename)
         task = FundingRecord.load_from_json(read_uploaded_file(form), filename=filename)
-<<<<<<< HEAD
-        flash(f"Successfully loaded {task.record_count} rows.")
-        return redirect(url_for("fundingrecord.index_view", task_id=task.id))
-
-    """
-        orcid_token = None
-        contributors_list = funding_data["contributors"]["contributor"]
-        funding_created_id = ""
-        for contributor in contributors_list:
-
-            # orcid_id = contributor["contributor-orcid"]["path"]
-            email = contributor["contributor-email"]["value"]
-            user = None
-
-            try:
-                user = User.get(email=email)
-                orcid_token = OrcidToken.get(
-                    user=user,
-                    org=current_user.organisation,
-                    scope=SCOPE_READ_LIMITED[0] + "," + SCOPE_ACTIVITIES_UPDATE[0])
-            except Exception:
-                # TODO: Send a mail to researcher asking him permissions
-                flash(f"The user {email} hasn't authorized you to add funding record", "warning")
-                continue
-
-            orcid_client.configuration.access_token = orcid_token.access_token
-            api_instance = orcid_client.MemberAPIV20Api()
-
-            try:
-                # Adding funding info
-                params = dict(orcid=user.orcid, body=funding_data, _preload_content=False)
-                api_instance.create_funding(**params)
-                funding_created_id += email + " ,"
-                app.logger.info("For %r funding record was created by %r", user.orcid, current_user)
-            except ApiException as e:
-                message = json.loads(e.body.replace("''", "\"")).get('user-messsage')
-                flash("Failed to create the entry: %s" % message, "danger")
-            except Exception as ex:
-                app.logger.error("For %r encountered exception: %r", user, ex)
-                abort(500, ex)
-        if funding_created_id:
-            flash(f"funding record for {funding_created_id} has been successfully created.", "success")
-
-    """
-=======
         flash(f"Successfully loaded {task.record_funding_count} rows.")
         return redirect(url_for("fundingrecord.index_view", task_id=task.id))
->>>>>>> f6d66bce
     return render_template("fileUpload.html", form=form, form_title="Funding")
 
 
