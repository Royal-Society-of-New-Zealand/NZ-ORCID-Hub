--- conflicted
+++ resolved
@@ -12,13 +12,8 @@
 
 import swagger_client
 from application import admin, app
-<<<<<<< HEAD
-from config import SCOPE_ACTIVITIES_UPDATE
-from forms import BitmapMultipleValueField, RecordForm, OrgInfoForm
-=======
 from config import ORCID_BASE_URL, SCOPE_ACTIVITIES_UPDATE
 from forms import BitmapMultipleValueField, EmploymentForm, OrgInfoForm
->>>>>>> 3fde2f8a
 from login_provider import roles_required
 from models import PartialDate as PD
 from models import (OrcidToken, Organisation, OrgInfo, Role, User, UserOrgAffiliation)
