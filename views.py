# -*- coding: utf-8 -*-
"""Application views."""

import json
import os
from collections import namedtuple
from datetime import datetime

from flask import (abort, flash, jsonify, redirect, render_template, request, send_from_directory,
                   url_for)
from flask_login import current_user, login_required
from jinja2 import Markup
from playhouse.shortcuts import model_to_dict
from werkzeug import secure_filename
from wtforms.fields import BooleanField

import models
import orcid_client
import utils
from application import admin, app
from config import ORCID_BASE_URL, SCOPE_ACTIVITIES_UPDATE, SCOPE_READ_LIMITED
from flask_admin.actions import action
from flask_admin.contrib.peewee import ModelView
from flask_admin.form import SecureForm
from flask_admin.model import typefmt
from forms import (BitmapMultipleValueField, FileUploadForm, JsonOrYamlFileUploadForm,
                   OrgRegistrationForm, PartialDateField, RecordForm, UserInvitationForm)
from login_provider import roles_required
<<<<<<< HEAD
from models import CharField  # noqa: F401
from models import (Affiliation, AffiliationRecord, FundingContributor, FundingRecord,
                    ModelException, OrcidApiCall, OrcidToken, Organisation, OrgInfo, OrgInvitation,
                    PartialDate, Role, Task, TextField, Url, User, UserInvitation, UserOrg,
                    UserOrgAffiliation, db)
=======
from models import AffiliationRecord, FundingContributor, ExternalId    # noqa: F401
from models import (Affiliation, CharField, FundingRecord, ModelException, OrcidApiCall,
                    OrcidToken, Organisation, OrgInfo, OrgInvitation, PartialDate, Role, Task,
                    TextField, Url, User, UserInvitation, UserOrg, UserOrgAffiliation, db)
>>>>>>> c2f78b25
# NB! Should be disabled in production
from pyinfo import info
from swagger_client.rest import ApiException
from utils import generate_confirmation_token, send_user_invitation

HEADERS = {"Accept": "application/vnd.orcid+json", "Content-type": "application/vnd.orcid+json"}


@app.route("/favicon.ico")
def favicon():
    """Support for the "favicon" legacy: faveicon location in the root directory."""
    return send_from_directory(
        os.path.join(app.root_path, "static", "images"),
        "favicon.ico",
        mimetype="image/vnd.microsoft.icon")


@app.route("/pyinfo")
@roles_required(Role.SUPERUSER)
def pyinfo():
    """Show Python and runtime environment and settings."""
    return render_template("pyinfo.html", **info)


@app.route("/u/<short_id>")
def short_url(short_id):
    """Redirect to the full URL."""
    try:
        u = Url.get(short_id=short_id)
        if request.args:
            return redirect(utils.append_qs(u.url, **request.args))
        return redirect(u.url)
    except Url.DoesNotExist:
        abort(404)


def read_uploaded_file(form):
    """Read up the whole content and deconde it and return the whole content."""
    raw = request.files[form.file_.name].read()
    for encoding in "utf-8", "utf-8-sig", "utf-16":
        try:
            return raw.decode(encoding)
        except UnicodeDecodeError:
            continue
    return raw.decode("latin-1")


class AppModelView(ModelView):
    """ModelView customization."""

    roles_required = Role.SUPERUSER
    export_types = [
        "csv",
        "xls",
        "tsv",
        "yaml",
        "json",
        "xlsx",
        "ods",
        "html",
    ]
    form_base_class = SecureForm
    column_type_formatters = dict(typefmt.BASE_FORMATTERS)
    column_type_formatters.update({
        datetime:
        lambda view, value: Markup(value.strftime("%Y‑%m‑%d&nbsp;%H:%M")),
    })
    column_type_formatters_export = dict(typefmt.EXPORT_FORMATTERS)
    column_type_formatters_export.update({PartialDate: lambda view, value: str(value)})
    column_exclude_list = (
        "updated_at",
        "updated_by",
    )
    form_overrides = dict(start_date=PartialDateField, end_date=PartialDateField)
    form_widget_args = {c: {"readonly": True} for c in column_exclude_list}

    def __init__(self, model=None, *args, **kwargs):
        """Pick the model based on the ModelView class name assuming it is ModelClass + "Admin"."""
        if model is None:
            if hasattr(self, "model"):
                model = self.model
            else:
                model_class_name = self.__class__.__name__.replace("Admin", '')
                model = globals().get(model_class_name)
            if model is None:
                if model_class_name not in dir(models):
                    raise Exception(f"Model class {model_class_name} doesn't exit.")
                model = models.__dict__.get(model_class_name)
        super().__init__(model, *args, **kwargs)

    # TODO: remove whent it gets merged into the upsteem repo (it's a workaround to make
    # joins LEFT OUTERE)
    def _handle_join(self, query, field, joins):
        if field.model_class != self.model:
            model_name = field.model_class.__name__

            if model_name not in joins:
                query = query.join(field.model_class, "LEFT OUTER")
                joins.add(model_name)

        return query

    def get_pk_value(self, model):
        """Get correct value for composite keys."""
        if self.model._meta.composite_key:
            return tuple([
                model._data[field_name] for field_name in self.model._meta.primary_key.field_names
            ])
        return super().get_pk_value(model)

    def get_one(self, id):
        """Fix for composite keys."""
        if self.model._meta.composite_key:
            return self.model.get(**dict(zip(self.model._meta.primary_key.field_names, id)))
        return super().get_one(id)

    def init_search(self):
        """Include linked columns in the search if they are defined with 'liked_table.column'."""
        if self.column_searchable_list:
            for p in self.column_searchable_list:
                if "." in p:
                    m, p = p.split('.')
                    m = getattr(self.model, m).rel_model
                    p = getattr(m, p)

                elif isinstance(p, str):
                    p = getattr(self.model, p)

                # Check type
                if not isinstance(p, (
                        CharField,
                        TextField,
                )):
                    raise Exception('Can only search on text columns. ' +
                                    'Failed to setup search for "%s"' % p)

                self._search_fields.append(p)

        return bool(self._search_fields)

    def is_accessible(self):
        """Verify if the view is accessible for the current user."""
        if not current_user.is_active or not current_user.is_authenticated:
            return False

        if current_user.has_role(self.roles_required):
            return True

        return False

    def inaccessible_callback(self, name, **kwargs):
        """Handle access denial. Redirect to login page if user doesn"t have access."""
        return redirect(url_for("login", next=request.url))

    def get_query(self):
        """Add URL query to the data select for foreign key and select data that user has access to."""
        query = super().get_query()

        if current_user and not current_user.has_role(Role.SUPERUSER) and current_user.has_role(
                Role.ADMIN):
            # Show only rows realted to the curretn organisation the user is admin for.
            # Skip this part for SUPERUSER.
            db_columns = [c.db_column for c in self.model._meta.fields.values()]
            if "org_id" in db_columns or "organisation_id" in db_columns:
                if "org_id" in db_columns:
                    query = query.where(self.model.org_id == current_user.organisation.id)
                else:
                    query = query.where(self.model.organisation_id == current_user.organisation.id)

        if request.args and any(a.endswith("_id") for a in request.args):
            for f in self.model._meta.fields.values():
                if f.db_column.endswith("_id") and f.db_column in request.args:
                    query = query.where(f == int(request.args[f.db_column]))
        return query

    def _get_list_extra_args(self):
        """Workaournd for https://github.com/flask-admin/flask-admin/issues/1512."""
        view_args = super()._get_list_extra_args()
        extra_args = {
            k: v
            for k, v in request.args.items()
            if k not in (
                'page',
                'page_size',
                'sort',
                'desc',
                'search',
            ) and not k.startswith('flt')
        }
        view_args.extra_args = extra_args
        return view_args


class UserAdmin(AppModelView):
    """User model view."""

    edit_template = "admin/user_edit.html"
    roles = {1: "Superuser", 2: "Administrator", 4: "Researcher", 8: "Technical Contact"}

    form_extra_fields = dict(is_superuser=BooleanField("Is Superuser"))
    form_excluded_columns = (
        "roles",
        "created_at",
        "updated_at",
        "created_by",
        "updated_by",
    )
    column_exclude_list = (
        "password",
        "username",
        "first_name",
        "last_name",
    )
    column_formatters = dict(
        roles=lambda v, c, m, p: ", ".join(n for r, n in v.roles.items() if r & m.roles),
        orcid=lambda v, c, m, p: m.orcid.replace("-", "\u2011") if m.orcid else "")
    column_searchable_list = (
        "name",
        "orcid",
        "email",
        "eppn",
        "organisation.name",
    )
    form_overrides = dict(roles=BitmapMultipleValueField)
    form_args = dict(roles=dict(choices=roles.items()))

    form_ajax_refs = {
        "organisation": {
            "fields": (Organisation.name, "name")
        },
    }
    can_export = True

    def update_model(self, form, model):
        """Added prevalidation of the form."""
        if "roles" not in self.form_excluded_columns and form.roles.data != model.roles:
            if bool(form.roles.data & Role.ADMIN) != UserOrg.select().where(
                (UserOrg.user_id == model.id) & UserOrg.is_admin).exists():  # noqa: E125
                if form.roles.data & Role.ADMIN:
                    flash(f"Cannot add ADMIN role to {model} "
                          "since there is no organisation the user is an administrator for.",
                          "danger")
                else:
                    flash(f"Cannot revoke ADMIN role from {model} "
                          "since there is an organisation the user is an administrator for.",
                          "danger")
                form.roles.data = model.roles
                return False
            if bool(form.roles.data & Role.TECHNICAL) != Organisation.select().where(
                    Organisation.tech_contact_id == model.id).exists():
                if model.has_role(Role.TECHNICAL):
                    flash(f"Cannot revoke TECHNICAL role from {model} "
                          "since there is an organisation the user is the technical contact for.",
                          "danger")
                else:
                    flash(f"Cannot add TECHNICAL role to {model} "
                          "since there is no organisation the user is the technical contact for.",
                          "danger")
                form.roles.data = model.roles
                return False

        return super().update_model(form, model)


class OrganisationAdmin(AppModelView):
    """Organisation model view."""

    column_exclude_list = ("orcid_client_id", "orcid_secret", "created_at")
    column_searchable_list = (
        "name",
        "tuakiri_name",
        "city",
    )
    edit_template = "admin/organisation_edit.html"
    form_widget_args = AppModelView.form_widget_args
    form_widget_args["api_credentials_requested_at"] = {"readonly": True}
    form_widget_args["api_credentials_entered_at"] = {"readonly": True}

    def update_model(self, form, model):
        """Handle change of the technical contact."""
        # Technical contact changed:
        if form.tech_contact.data.id != model.tech_contact_id:
            # Revoke the TECHNICAL role if thre is no org the user is tech.contact for.
            if model.tech_contact and model.tech_contact.has_role(
                    Role.TECHNICAL) and not Organisation.select().where(
                        Organisation.tech_contact_id == model.tech_contact_id).exists():
                app.logger.info(r"Revoked TECHNICAL from {model.tech_contact}")
                model.tech_contact.roles &= ~Role.TECHNICAL
                super(User, model.tech_contact).save()

        return super().update_model(form, model)


class OrgInfoAdmin(AppModelView):
    """OrgInfo model view."""

    can_export = True
    column_searchable_list = (
        "name",
        "tuakiri_name",
        "city",
        "first_name",
        "last_name",
        "email",
    )

    @action("invite", "Register Organisation",
            "Are you sure you want to register selected organisations?")
    def action_invite(self, ids):
        """Batch registraion of organisatons."""
        count = 0
        for oi in OrgInfo.select().where(OrgInfo.id.in_(ids)):
            try:
                register_org(
                    email=oi.name,
                    tech_contact=True,
                    via_orcid=(False if oi.tuakiri_name else True),
                    first_name=oi.first_name,
                    last_name=oi.last_name,
                    city=oi.city,
                    country=oi.country,
                    course_or_role=oi.role,
                    disambiguated_id=oi.disambiguated_id,
                    disambiguation_source=oi.disambiguation_source)
                count += 1
            except Exception as ex:
                flash(f"Failed to send an invitation to {oi.email}: {ex}")
                app.logger.exception(f"Failed to send registration invitation to {oi.email}.")

        flash("%d invitations were sent successfully." % count)


class OrcidTokenAdmin(AppModelView):
    """ORCID token model view."""

    column_labels = dict(org="Organisation")
    column_searchable_list = (
        "user.name",
        "user.email",
        "org.name",
    )
    can_export = True
    can_create = False


class OrcidApiCallAmin(AppModelView):
    """ORCID API calls."""

    can_export = True
    can_edit = False
    can_delete = False
    can_create = False
    column_searchable_list = (
        "url",
        "body",
        "response",
        "user.name",
    )


class UserOrgAmin(AppModelView):
    """User Organisations."""

    column_searchable_list = (
        "user.email",
        "org.name",
    )


class TaskAdmin(AppModelView):
    """Task model view."""

    roles_required = Role.SUPERUSER | Role.ADMIN
    list_template = "view_tasks.html"
<<<<<<< HEAD
    column_exclude_list = ("task_type", )
=======
    column_exclude_list = (
        "task_type",)
>>>>>>> c2f78b25
    can_edit = False
    can_create = False
    can_delete = True


class ExternalIdAdmin(AppModelView):
    """ExternalId model view."""

    roles_required = Role.SUPERUSER | Role.ADMIN
    list_template = "funding_externalid_list.html"
<<<<<<< HEAD
    column_exclude_list = ("funding_record", )
=======
    column_exclude_list = (
        "funding_record", )
>>>>>>> c2f78b25

    can_edit = True
    can_create = False
    can_delete = False
    can_view_details = True
    can_export = True

    form_widget_args = {"external_id": {"readonly": True}}

    def is_accessible(self):
        """Verify if the external id's view is accessible for the current user."""
        if not super().is_accessible():
            flash("Access denied! You cannot access this task.", "danger")
            return False

        return True


class FundingContributorAdmin(AppModelView):
    """Funding record model view."""

    roles_required = Role.SUPERUSER | Role.ADMIN
    list_template = "funding_contributor_list.html"
<<<<<<< HEAD
    column_exclude_list = ("funding_record", )
=======
    column_exclude_list = (
        "funding_record", )
>>>>>>> c2f78b25

    can_edit = True
    can_create = False
    can_delete = False
    can_view_details = True
    can_export = True

    form_widget_args = {"external_id": {"readonly": True}}

    def is_accessible(self):
        """Verify if the funding contributor view is accessible for the current user."""
        if not super().is_accessible():
            flash("Access denied! You cannot access this task.", "danger")
            return False

        return True


class FundingRecordAdmin(AppModelView):
    """Funding record model view."""

    roles_required = Role.SUPERUSER | Role.ADMIN
    list_template = "funding_record_list.html"
    column_exclude_list = (
        "task",
<<<<<<< HEAD
        "organisation",
    )
    column_searchable_list = ("title", )
    column_export_exclude_list = (
        "task",
        "is_active",
    )
=======
        "organisation", )
    column_searchable_list = (
        "title",
         )
    column_export_exclude_list = (
        "task",
        "is_active", )
>>>>>>> c2f78b25
    can_edit = True
    can_create = False
    can_delete = False
    can_view_details = True
    can_export = True

    form_widget_args = {"external_id": {"readonly": True}}

    def is_accessible(self):
        """Verify if the task view is accessible for the current user."""
        if not super().is_accessible():
            return False

<<<<<<< HEAD
=======
        # Added the feature for superuser to access task related to all research organiastion
        if current_user.is_superuser:
            return True

>>>>>>> c2f78b25
        if request.method == "POST" and request.form.get("rowid"):
            # get the first ROWID:
            rowid = int(request.form.get("rowid"))
            task_id = FundingRecord.get(id=rowid).task_id
        else:
            task_id = request.args.get("task_id")
            if not task_id:
                _id = request.args.get("id")
                if not _id:
                    flash("Cannot invoke the task view without task ID", "danger")
                    return False
                else:
                    task_id = FundingRecord.get(id=_id).task_id

        try:
            task = Task.get(id=task_id)
            if task.org.id != current_user.organisation.id:
                flash("Access denied! You cannot access this task.", "danger")
                return False

        except Task.DoesNotExist:
            flash("The task deesn't exist.", "danger")
            return False

        return True

    def get_export_name(self, export_type='csv'):
        """Get export file name using the original imported file name.

        :return: The exported csv file name.
        """
        task_id = request.args.get("task_id")
        if task_id:
            task = Task.get(id=task_id)
            if task:
                filename = os.path.splitext(task.filename)[0]
                return "%s_%s.%s" % (filename, datetime.now().strftime("%Y-%m-%d_%H-%M-%S"),
                                     export_type)
        return super().get_export_name(export_type=export_type)

    @action("activate", "Activate for processing",
            "Are you sure you want to activate the selected records for batch processing?")
    def action_activate(self, ids):
        """Batch registraion of users."""
        try:
            count = self.model.update(is_active=True).where(
                self.model.is_active == False,  # noqa: E712
                self.model.id.in_(ids)).execute()
        except Exception as ex:
            flash(f"Failed to activate the selected records: {ex}")
            app.logger.exception("Failed to activate the selected records")
        else:
            flash(f"{count} records were activated for batch processing.")

    @action("reset", "Reset for processing",
            "Are you sure you want to reset the selected records for batch processing?")
    def action_reset(self, ids):
        """Batch reset of users."""
        try:
            count = self.model.update(processed_at=None).where(
                self.model.is_active,
                self.model.processed_at.is_null(False), self.model.id.in_(ids)).execute()
<<<<<<< HEAD
            FundingContributor.update(processed_at=None).where(
                FundingContributor.funding_record.in_(ids)
                and FundingContributor.processed_at.is_null(False)).execute()
=======
            FundingContributor.update(
                processed_at=None).where(FundingContributor.funding_record.in_(ids)
                                         and FundingContributor.processed_at.is_null(False)).execute()
>>>>>>> c2f78b25
        except Exception as ex:
            flash(f"Failed to activate the selected records: {ex}")
            app.logger.exception("Failed to activate the selected records")

        else:
            flash(f"{count} records were activated for batch processing.")


class AffiliationRecordAdmin(AppModelView):
    """Affiliation record model view."""

    roles_required = Role.SUPERUSER | Role.ADMIN
    list_template = "affiliation_record_list.html"
    column_exclude_list = (
        "task",
        "organisation",
    )
    column_searchable_list = (
        "first_name",
        "last_name",
        "email",
        "role",
        "department",
        "state",
    )
    column_export_exclude_list = (
        "task",
        "is_active",
    )
    can_edit = True
    can_create = False
    can_delete = False
    can_view_details = True
    can_export = True

    form_widget_args = {"external_id": {"readonly": True}}

    def is_accessible(self):
        """Verify if the task view is accessible for the current user."""
        if not super().is_accessible():
            return False

        # Added the feature for superuser to access task related to all research organiastion
        if current_user.is_superuser:
            return True

        if request.method == "POST" and request.form.get("rowid"):
            # get the first ROWID:
            rowid = int(request.form.get("rowid"))
            task_id = AffiliationRecord.get(id=rowid).task_id
        else:
            task_id = request.args.get("task_id")
            if not task_id:
                _id = request.args.get("id")
                if not _id:
                    flash("Cannot invoke the task view without task ID", "danger")
                    return False
                else:
                    task_id = AffiliationRecord.get(id=_id).task_id

        try:
            task = Task.get(id=task_id)
            if task.org.id != current_user.organisation.id:
                flash("Access denied! You cannot access this task.", "danger")
                return False

        except Task.DoesNotExist:
            flash("The task deesn't exist.", "danger")
            return False

        return True

    def get_export_name(self, export_type='csv'):
        """Get export file name using the original imported file name.

        :return: The exported csv file name.
        """
        task_id = request.args.get("task_id")
        if task_id:
            task = Task.get(id=task_id)
            if task:
                filename = os.path.splitext(task.filename)[0]
                return "%s_%s.%s" % (filename, datetime.now().strftime("%Y-%m-%d_%H-%M-%S"),
                                     export_type)
        return super().get_export_name(export_type=export_type)

    @action(
        "activate", "Activate for processing",
        "Are you sure you want to activate the selected records for batch processing?\n\nBy clicking \"OK\" "
        +
        "you are affirming that the affiliations to be written are, to the\n best of your knowledge, correct!"
    )
    def action_activate(self, ids):
        """Batch registraion of users."""
        try:
            count = self.model.update(is_active=True).where(
                self.model.is_active == False,  # noqa: E712
                self.model.id.in_(ids)).execute()
        except Exception as ex:
            flash(f"Failed to activate the selected records: {ex}")
            app.logger.exception("Failed to activate the selected records")
        else:
            flash(f"{count} records were activated for batch processing.")

    @action("reset", "Reset for processing",
            "Are you sure you want to reset the selected records for batch processing?")
    def action_reset(self, ids):
        """Batch reset of users."""
        try:
            count = self.model.update(processed_at=None).where(
                self.model.is_active,
                self.model.processed_at.is_null(False), self.model.id.in_(ids)).execute()
        except Exception as ex:
            flash(f"Failed to activate the selected records: {ex}")
            app.logger.exception("Failed to activate the selected records")

        else:
            flash(f"{count} records were activated for batch processing.")


class ViewMembersAdmin(AppModelView):
    """Organisation member model (User beloging to the current org.admin oganisation) view."""

    roles_required = Role.SUPERUSER | Role.ADMIN
    list_template = "viewMembers.html"
    column_list = ("email", "orcid")
    column_searchable_list = (
        "email",
        "orcid",
        "name",
        "first_name",
        "last_name",
    )
    column_export_list = ("email", "eppn", "orcid")
    model = User
    can_edit = False
    can_create = False
    can_delete = False
    can_view_details = False
    can_export = True

    def get_query(self):
        """Get quiery for the user belonging to the organistation of the current user."""
        return current_user.organisation.users


admin.add_view(UserAdmin(User))
admin.add_view(OrganisationAdmin(Organisation))
admin.add_view(OrcidTokenAdmin(OrcidToken))
admin.add_view(OrgInfoAdmin(OrgInfo))
admin.add_view(OrcidApiCallAmin(OrcidApiCall))
admin.add_view(TaskAdmin(Task))
admin.add_view(AffiliationRecordAdmin())
admin.add_view(FundingRecordAdmin())
admin.add_view(FundingContributorAdmin())
admin.add_view(ExternalIdAdmin())
admin.add_view(AppModelView(UserInvitation))
admin.add_view(ViewMembersAdmin(name="viewmembers", endpoint="viewmembers"))

admin.add_view(UserOrgAmin(UserOrg))

SectionRecord = namedtuple(
    "SectionRecord",
    ["org_name", "city", "state", "country", "department", "role", "start_date", "end_date"])
SectionRecord.__new__.__defaults__ = (None, ) * len(SectionRecord._fields)


@app.template_filter("year_range")
def year_range(entry):
    """Show an interval of employment in years."""
    val = ""
    if entry.get("start_date") is None or entry["start_date"]["year"]["value"] is None:
        val = "unknown"
    else:
        val = entry["start_date"]["year"]["value"]

    val += "-"

    if entry.get("end_date") is None or entry["end_date"]["year"]["value"] is None:
        val += "present"
    else:
        val += entry["end_date"]["year"]["value"]
    return val


@app.template_filter("orcid")
def user_orcid_id_url(user):
    """Render user ORCID Id URL."""
    return ORCID_BASE_URL + user.orcid if user.orcid else ""


@app.template_filter("isodate")
def isodate(d, sep=' '):
    """Render date into format YYYY-mm-dd HH:MM."""
    return d.strftime("%Y‑%m‑%d" + sep + "%H:%M") if d and isinstance(d, (datetime, )) else ''


@app.template_filter("shorturl")
def shorturl(url):
    """Create and render short url."""
    u = Url.shorten(url)
    return url_for("short_url", short_id=u.short_id, _external=True)


@app.route("/activate_all", methods=["POST"])
@roles_required(Role.SUPERUSER, Role.ADMIN, Role.TECHNICAL)
def activate_all():
    """Batch registraion of users."""
    _url = request.args.get("url") or request.referrer
    task_id = request.form.get('task_id')
    task = Task.get(id=task_id)
    try:
        if task.task_type == 0:
<<<<<<< HEAD
            count = AffiliationRecord.update(is_active=True).where(
                AffiliationRecord.task_id == task_id,
                AffiliationRecord.is_active == False).execute()  # noqa: E712
        elif task.task_type == 1:
            count = FundingRecord.update(is_active=True).where(
                FundingRecord.task_id == task_id,
                FundingRecord.is_active == False).execute()  # noqa: E712
=======
            count = AffiliationRecord.update(
                is_active=True).where(AffiliationRecord.task_id == task_id,
                                      AffiliationRecord.is_active == False).execute()  # noqa: E712
        elif task.task_type == 1:
            count = FundingRecord.update(
                is_active=True).where(FundingRecord.task_id == task_id,
                                      FundingRecord.is_active == False).execute()  # noqa: E712
>>>>>>> c2f78b25
    except Exception as ex:
        flash(f"Failed to activate the selected records: {ex}")
        app.logger.exception("Failed to activate the selected records")
    else:
        flash(f"{count} records were activated for batch processing.")
    return redirect(_url)


@app.route("/<int:user_id>/emp/<int:put_code>/delete", methods=["POST"])
@roles_required(Role.ADMIN)
def delete_employment(user_id, put_code=None):
    """Delete an employment record."""
    _url = request.args.get("url") or request.referrer or url_for(
        "employment_list", user_id=user_id)
    if put_code is None and "put_code" in request.form:
        put_code = request.form.get("put_code")
    try:
        user = User.get(id=user_id, organisation_id=current_user.organisation_id)
    except Exception:
        flash("ORCID HUB doent have data related to this researcher", "warning")
        return redirect(url_for('viewmembers.index_view'))
    if not user.orcid:
        flash("The user hasn't yet linked their ORCID record", "danger")
        return redirect(_url)

    orcid_token = None

    try:
        orcid_token = OrcidToken.get(
            user=user,
            org=user.organisation,
            scope=SCOPE_READ_LIMITED[0] + "," + SCOPE_ACTIVITIES_UPDATE[0])
    except Exception:
        flash("The user hasn't authorized you to delete records", "warning")
        return redirect(_url)

    orcid_client.configuration.access_token = orcid_token.access_token
    api_instance = orcid_client.MemberAPIV20Api()

    try:
        # Delete an Employment
        api_instance.delete_employment(user.orcid, put_code)
        app.logger.info("For %r employment record was deleted by %r", user.orcid, current_user)
        flash("Employment record successfully deleted.", "success")
    except ApiException as e:
        message = json.loads(e.body.replace("''", "\"")).get('user-messsage')
        flash("Failed to delete the entry: %s" % message, "danger")
    except Exception as ex:
        app.logger.error("For %r encountered exception: %r", user, ex)
        abort(500, ex)
    return redirect(_url)


@app.route("/<int:user_id>/edu/<int:put_code>/edit", methods=["GET", "POST"])
@app.route("/<int:user_id>/edu/new", methods=["GET", "POST"])
@roles_required(Role.ADMIN)
def education(user_id, put_code=None):
    """Create a new or edit an existing employment record."""
    return edit_section_record(user_id, put_code, "EDU")


@app.route("/<int:user_id>/emp/<int:put_code>/edit", methods=["GET", "POST"])
@app.route("/<int:user_id>/emp/new", methods=["GET", "POST"])
@roles_required(Role.ADMIN)
def employment(user_id, put_code=None):
    """Create a new or edit an existing employment record."""
    return edit_section_record(user_id, put_code, "EMP")


def edit_section_record(user_id, put_code=None, section_type="EMP"):
    """Create a new or edit an existing profile section record."""
    section_type = section_type.upper()[:3]
    _url = (request.args.get("url") or url_for("employment_list", user_id=user_id)
            if section_type == "EMP" else url_for("edu_list", user_id=user_id))

    org = current_user.organisation
    try:
        # TODO: multiple orginisation support
        user = User.get(id=user_id, organisation=org.id)
    except User.DoesNotExist:
        flash("ORCID HUB doent have data related to this researcher", "warning")
        return redirect(_url)

    if not user.orcid:
        flash("The user hasn't yet linked their ORCID record", "danger")
        return redirect(_url)

    orcid_token = None
    try:
        orcid_token = OrcidToken.get(
            user=user, org=org, scope=SCOPE_READ_LIMITED[0] + "," + SCOPE_ACTIVITIES_UPDATE[0])
    except Exception:
        flash("The user hasn't authorized you to Add records", "warning")
        return redirect(_url)
    orcid_client.configuration.access_token = orcid_token.access_token
    api = orcid_client.MemberAPI(user=current_user)

    # TODO: handle "new"...
    if put_code:
        try:
            # Fetch an Employment
            if section_type == "EMP":
                api_response = api.view_employment(user.orcid, put_code)
            elif section_type == "EDU":
                api_response = api.view_education(user.orcid, put_code)

            _data = api_response.to_dict()
            data = SectionRecord(
                org_name=_data.get("organization").get("name"),
                city=_data.get("organization").get("address").get("city", ""),
                state=_data.get("organization").get("address").get("region", ""),
                country=_data.get("organization").get("address").get("country", ""),
                department=_data.get("department_name", ""),
                role=_data.get("role_title", ""),
                start_date=PartialDate.create(_data.get("start_date")),
                end_date=PartialDate.create(_data.get("end_date")))
        except ApiException as e:
            message = json.loads(e.body.replace("''", "\"")).get('user-messsage')
            app.logger.error(f"Exception when calling MemberAPIV20Api->view_employment: {message}")
        except Exception as ex:
            app.logger.exception(
                "Unhandler error occured while creating or editing a profile record.")
            abort(500, ex)
    else:
        data = SectionRecord(org_name=org.name, city=org.city, country=org.country)

    form = RecordForm.create_form(request.form, obj=data, form_type=section_type)
    if not form.org_name.data:
        form.org_name.data = org.name
    if not form.country.data or form.country.data == "None":
        form.country.data = org.country

    if form.validate_on_submit():
        try:
            put_code, orcid, created = api.create_or_update_affiliation(
                put_code=put_code,
                affiliation=Affiliation[section_type],
                **{f.name: f.data
                   for f in form})
            if put_code and created:
                flash("Record details has been added successfully!", "success")

            affiliation, _ = UserOrgAffiliation.get_or_create(
                user=user,
                organisation=org,
                put_code=put_code,
                department_name=form.department.data,
                department_city=form.city.data,
                role_title=form.role.data)

            form.populate_obj(affiliation)
            if put_code:
                affiliation.put_code = put_code
            else:
                pass
                # affiliation.path = resp.headers["Location"]
                # affiliation.put_code = int(resp.headers["Location"].rsplit("/", 1)[-1])
            affiliation.save()
            return redirect(_url)
        except ApiException as e:
            message = json.loads(e.body.replace("''", "\"")).get('user-messsage')
            flash("Failed to update the entry: %s." % message, "danger")
            app.logger.exception(f"For {user} exception encountered")
        except Exception as ex:
            app.logger.exception(
                "Unhandler error occured while creating or editing a profile record.")
            abort(500, ex)

    return render_template("profile_entry.html", section_type=section_type, form=form, _url=_url)


@app.route("/<int:user_id>/emp/list")
@app.route("/<int:user_id>/emp")
@login_required
def employment_list(user_id):
    """Show the employmen list of the selected user."""
    return show_record_section(user_id, "EMP")


@app.route("/<int:funding_record_id>/FundingContributor/list")
@app.route("/<int:funding_record_id>/FundingContributor")
@login_required
def funding_contributor_list(funding_record_id):
    """Show the funding contributors list of the selected user."""
    return redirect(url_for("fundingcontributor.index_view", funding_record_id=funding_record_id))


@app.route("/<int:funding_record_id>/ExternaId/list")
@app.route("/<int:funding_record_id>/ExternaId")
@login_required
def externalid_list(funding_record_id):
    """Show the External id list of the funding item."""
    return redirect(url_for("externalid.index_view", funding_record_id=funding_record_id))


@app.route("/<int:user_id>/edu/list")
@app.route("/<int:user_id>/edu")
@login_required
def edu_list(user_id):
    """Show the education list of the selected user."""
    return show_record_section(user_id, "EDU")


def show_record_section(user_id, section_type="EMP"):
    """Show all user profile section list."""
    _url = request.args.get("url") or request.referrer or url_for("viewmembers.index_view")

    section_type = section_type.upper()[:3]  # normalize the section type
    try:
        user = User.get(id=user_id, organisation_id=current_user.organisation_id)
    except Exception:
        flash("ORCID HUB doent have data related to this researcher", "warning")
        return redirect(_url)

    if not user.orcid:
        flash("The user hasn't yet linked their ORCID record", "danger")
        return redirect(_url)

    orcid_token = None
    try:
        orcid_token = OrcidToken.get(user=user, org=current_user.organisation)
    except Exception:
        flash("User didn't give permissions to update his/her records", "warning")
        return redirect(_url)

    orcid_client.configuration.access_token = orcid_token.access_token
    # create an instance of the API class
    api_instance = orcid_client.MemberAPIV20Api()
    try:
        # Fetch all entries
        if section_type == "EMP":
            api_response = api_instance.view_employments(user.orcid)
        elif section_type == "EDU":
            api_response = api_instance.view_educations(user.orcid)
    except ApiException as ex:
        message = json.loads(ex.body.replace("''", "\"")).get('user-messsage')
        if ex.status == 401:
            flash("User has revoked the permissions to update his/her records", "warning")
        else:
            flash("Exception when calling MemberAPIV20Api->view_employments: %s\n" % message,
                  "danger")
        return redirect(_url)
    except Exception as ex:
        abort(500, ex)

    # TODO: Organisation has read token
    # TODO: Organisation has access to the employment records
    # TODO: retrieve and tranform for presentation (order, etc)
    try:
        data = api_response.to_dict()
    except Exception as ex:
        flash("User didn't give permissions to update his/her records", "warning")
        flash("Unhandled exception occured while retrieving ORCID data: %s" % ex, "danger")
        app.logger.exception(f"For {user} encountered exception")
        return redirect(_url)
    # TODO: transform data for presentation:
    if section_type == "EMP":
        return render_template(
            "employments.html",
            url=_url,
            data=data,
            user_id=user_id,
            org_client_id=user.organisation.orcid_client_id)
    elif section_type == "EDU":
        return render_template(
            "educations.html",
            url=_url,
            data=data,
            user_id=user_id,
            org_client_id=user.organisation.orcid_client_id)


@app.route("/load/org", methods=["GET", "POST"])
@roles_required(Role.SUPERUSER)
def load_org():
    """Preload organisation data."""
    form = FileUploadForm()
    if form.validate_on_submit():
        row_count = OrgInfo.load_from_csv(read_uploaded_file(form))

        flash("Successfully loaded %d rows." % row_count, "success")
        return redirect(url_for("orginfo.index_view"))

    return render_template("fileUpload.html", form=form, form_title="Organisation")


@app.route("/load/researcher", methods=["GET", "POST"])
@roles_required(Role.ADMIN)
def load_researcher_affiliations():
    """Preload organisation data."""
    form = FileUploadForm()
    if form.validate_on_submit():
        filename = secure_filename(form.file_.data.filename)
        try:
            task = Task.load_from_csv(read_uploaded_file(form), filename=filename)
            flash(f"Successfully loaded {task.record_count} rows.")
            return redirect(url_for("affiliationrecord.index_view", task_id=task.id))
        except (
                ValueError,
                ModelException,
        ) as ex:
            flash(f"Failed to load affiliation record file: {ex}", "danger")
            app.logger.exception("Failed to load affiliation records.")

    return render_template("fileUpload.html", form=form, form_title="Researcher")


@app.route("/load/researcher/funding", methods=["GET", "POST"])
@roles_required(Role.ADMIN)
def load_researcher_funding():
    """Preload organisation data."""
    form = JsonOrYamlFileUploadForm()
    if form.validate_on_submit():
        filename = secure_filename(form.file_.data.filename)
<<<<<<< HEAD
        task = FundingRecord.load_from_json(read_uploaded_file(form), filename=filename)
        flash(f"Successfully loaded {task.record_funding_count} rows.")
        return redirect(url_for("fundingrecord.index_view", task_id=task.id))
=======
        try:
            task = FundingRecord.load_from_json(read_uploaded_file(form), filename=filename)
            flash(f"Successfully loaded {task.record_funding_count} rows.")
            return redirect(url_for("fundingrecord.index_view", task_id=task.id))
        except Exception as ex:
            flash(f"Failed to load funding record file: {ex}", "danger")
            app.logger.exception("Failed to load funding records.")

>>>>>>> c2f78b25
    return render_template("fileUpload.html", form=form, form_title="Funding")


@app.route("/orcid_api_rep", methods=["GET", "POST"])
@roles_required(Role.SUPERUSER)
def orcid_api_rep():
    """Show ORCID API invocation report."""
    data = db.execute_sql("""
    WITH rd AS (
        SELECT date_trunc("minute", call_datetime) AS d, count(*) AS c
        FROM orcid_api_call
        GROUP BY date_trunc("minute", call_datetime))
    SELECT date_trunc("day", d) AS d, max(c) AS c
    FROM rd GROUP BY DATE_TRUNC("day", d) ORDER BY 1
    """).fetchall()

    return render_template("orcid_api_call_report.html", data=data)


def register_org(org_name,
                 email=None,
                 org_email=None,
                 tech_contact=True,
                 via_orcid=False,
                 first_name=None,
                 last_name=None,
                 orcid_id=None,
                 city=None,
                 state=None,
                 country=None,
                 course_or_role=None,
                 disambiguated_id=None,
                 disambiguation_source=None,
                 **kwargs):
    """Register research organisaion."""
    email = (email or org_email).lower()
    try:
        User.get(User.email == email)
    except User.DoesNotExist:
        pass
    finally:
        try:
            org = Organisation.get(name=org_name)
        except Organisation.DoesNotExist:
            org = Organisation(name=org_name)
            if via_orcid:
                org.state = state
                org.city = city
                org.country = country
                org.disambiguated_id = disambiguated_id
                org.disambiguation_source = disambiguation_source

        try:
            org_info = OrgInfo.get(name=org.name)
        except OrgInfo.DoesNotExist:
            pass
        else:
            org.tuakiri_name = org_info.tuakiri_name

        try:
            org.save()
        except Exception as ex:
            app.logger.exception("Failed to save organisation data")
            raise

        try:
            user = User.get(email=email)
            user.organisation = org
            user.confirmed = True
        except User.DoesNotExist:
            user = User.create(
                email=email,
                confirmed=True,  # In order to let the user in...
                organisation=org)

        user.roles |= Role.ADMIN
        if via_orcid:
            if not user.orcid and orcid_id:
                user.orcid = orcid_id
            if not user.first_name and first_name:
                user.first_name = first_name
            if not user.last_name and last_name:
                user.last_name = last_name

        try:
            user.save()
        except Exception as ex:
            app.logger.exception("Failed to save user data")
            raise

        if tech_contact:
            user.roles |= Role.TECHNICAL
            org.tech_contact = user
            try:
                user.save()
                org.save()
            except Exception as ex:
                app.logger.exception(
                    "Failed to assign the user as the technical contact to the organisation")
                raise
        try:
            user_org = UserOrg.get(user=user, org=org)
            user_org.is_admin = True
            try:
                user_org.save()
            except Exception as ex:
                app.logger.exception(
                    "Failed to assign the user as an administrator to the organisation")
                raise
        except UserOrg.DoesNotExist:
            user_org = UserOrg.create(user=user, org=org, is_admin=True)

        app.logger.info(f"Ready to send an ivitation to '{org_name} <{email}>'.")
        token = generate_confirmation_token(email=email, org_name=org_name)
        # TODO: for via_orcid constact direct link to ORCID with callback like to HUB
        if via_orcid:
            short_id = Url.shorten(
                url_for("orcid_login", invitation_token=token,
                        _next=url_for("onboard_org"))).short_id
            invitation_url = url_for("short_url", short_id=short_id, _external=True)
        else:
            invitation_url = url_for("login", _external=True)

        utils.send_email(
            "email/org_invitation.html",
            recipient=(org_name, email),
            reply_to=(current_user.name, current_user.email),
            cc_email=(current_user.name, current_user.email),
            invitation_url=invitation_url,
            org_name=org_name,
            user=user)

        org.is_email_sent = True
        try:
            org.save()
        except Exception as ex:
            app.logger.exception("Failed to save organisation data")
            raise

        OrgInvitation.create(
            inviter_id=current_user.id, invitee_id=user.id, email=user.email, org=org, token=token)


# TODO: user can be admin for multiple org and org can have multiple admins:
# TODO: user shoud be assigned exclicitly organization
# TODO: OrgAdmin ...
# TODO: gracefully handle all exceptions (repeated infitation, user is
# already an admin for the organization etc.)
@app.route("/invite/organisation", methods=["GET", "POST"])
@roles_required(Role.SUPERUSER)
def invite_organisation():
    """Invite an organisation to register.

    Flow:
        * Hub administrort (super user) invokes the page,
        * Fills in the form with the organisation and organisation technica contatct data (including an email address);
        * Submits the form;
        * A secure registration token gets ceated;
        * An email message with confirmation link gets created and sent off to the technical contact.
    """
    form = OrgRegistrationForm()
    if form.validate_on_submit():
        params = {f.name: f.data for f in form}
        try:
            org_name = params.get("org_name")
            email = params.get("org_email").lower()

            if params.get("tech_contact"):
                try:
                    org = Organisation.get(name=org_name)
                    if org.tech_contact and org.tech_contact.email != email:
                        flash(f"The current tech.conact {org.tech_contact.name} "
                              f"({org.tech_contact.email}) will be revoked.", "warning")
                except Organisation.DoesNotExist:
                    pass

            register_org(**params)
            org = Organisation.get(name=org_name)
            user = User.get(email=email)
            if org.confirmed:
                if user.is_tech_contact_of(org):
                    flash("New Technical contact has been Invited Successfully! "
                          "An email has been sent to the Technical contact", "success")
                    app.logger.info(
                        f"For Organisation '{org_name}' , "
                        f"New Technical Contact '{email}' has been invited successfully.")
                else:
                    flash("New Organisation Admin has been Invited Successfully! "
                          "An email has been sent to the Organisation Admin", "success")
                    app.logger.info(
                        f"For Organisation '{org_name}' , "
                        f"New Organisation Admin '{email}' has been invited successfully.")
            else:
                flash("Organisation Invited Successfully! "
                      "An email has been sent to the organisation contact", "success")
                app.logger.info(f"Organisation '{org_name}' successfully invited. "
                                f"Invitation sent to '{email}'.")
        except Exception as ex:
            app.logger.exception(f"Failed to send registration invitation with {params}.")
            flash(f"Failed to send registration invitation: {ex}.", "danger")

    return render_template(
        "registration.html", form=form, org_info={r.name: r.to_dict()
                                                  for r in OrgInfo.select()})


@app.route("/user/<int:user_id>/organisations", methods=["GET", "POST"])
@roles_required(Role.SUPERUSER)
def user_organisations(user_id):
    """Manage user organisaions."""
    user_orgs = (Organisation.select(
        Organisation.id, Organisation.name,
        (Organisation.tech_contact_id == user_id).alias("is_tech_contact"), UserOrg.is_admin).join(
            UserOrg, on=((UserOrg.org_id == Organisation.id) & (UserOrg.user_id == user_id)))
                 .naive())
    return render_template("user_organisations.html", user_orgs=user_orgs)


@app.route("/invite/user", methods=["GET", "POST"])
@roles_required(Role.SUPERUSER, Role.ADMIN)
def invite_user():
    """Invite a researcher to join the hub."""
    form = UserInvitationForm()
    org = current_user.organisation
    if request.method == "GET":
        form.organisation.data = org.name
        form.disambiguated_id.data = org.disambiguated_id
        form.disambiguation_source.data = org.disambiguation_source
        form.city.data = org.city
        form.state.data = org.state
        form.country.data = org.country

    while form.validate_on_submit():
        resend = form.resend.data
        email = form.email_address.data.lower()
        affiliations = 0
        if form.is_student.data:
            affiliations = Affiliation.EDU
        if form.is_employee.data:
            affiliations |= Affiliation.EMP
        try:
            ui = UserInvitation.get(org=org, email=email)
            flash(
                f"An invitation to affiliate with {org} had been already sent to {email} earlier "
                f"at {isodate(ui.sent_at)}.", "warning" if resend else "danger")
            if not form.resend.data:
                break
        except UserInvitation.DoesNotExist:
            pass

        ui = send_user_invitation(
            current_user,
            org,
            email=email,
            affiliations=affiliations,
            **{f.name: f.data
               for f in form})
        flash(f"An invitation to {ui.email} was {'resent' if resend else 'sent'} successfully.",
              "success")
        break

    return render_template("user_invitation.html", form=form)


@app.route("/hub/api/v0.1/users/<int:user_id>/orgs/<int:org_id>")
@app.route("/hub/api/v0.1/users/<int:user_id>/orgs/")
@roles_required(Role.SUPERUSER, Role.ADMIN)
def user_orgs(user_id, org_id=None):
    """Retrive all linked to the user organisations."""
    try:
        u = User.get(id=user_id)
        if org_id:
            org = u.organisations.where(Organisation.id == org_id).first()
            if org:
                return jsonify(model_to_dict(org))
            return jsonify({"error": f"Not Found Organisation with ID: {org_id}"}), 404
        return jsonify({"user-orgs": list(u.organisations.dicts())})
    except User.DoesNotExist:
        return jsonify({"error": f"Not Found user with ID: {user_id}"}), 404
    except Exception as ex:
        app.logger.exception(f"Failed to retrieve user (ID: {user_id}) organisations.")
        return jsonify({
            "error": f"Failed to retrieve user (ID: {user_id}) organisations: {ex}."
        }), 500


@app.route(
    "/hub/api/v0.1/users/<int:user_id>/orgs/<int:org_id>",
    methods=[
        "DELETE",
        "PATCH",
        "POST",
        "PUT",
    ])
@app.route(
    "/hub/api/v0.1/users/<int:user_id>/orgs/", methods=[
        "DELETE",
        "PATCH",
        "POST",
        "PUT",
    ])
@roles_required(Role.SUPERUSER, Role.ADMIN)
def user_orgs_org(user_id, org_id=None):
    """Add an organisation to the user.

    Recieves:
    {"id": N, "is_admin": true/false, "is_tech_contact": true/false, ...}

    Where: id - the organisation ID.

    If the user is already linked to the organisation, the entry gets only updated.

    If another user is the tech.contact of the organisation, the existing user
    should be demoted.

    Returns: user_org entry

    """
    data = request.json
    if not org_id and not (data and data.get("id")):
        return jsonify({"error": "NOT DATA"}), 400
    if not org_id:
        org_id = data.get("id")
    if request.method == "DELETE":
        UserOrg.delete().where((UserOrg.user_id == user_id) & (UserOrg.org_id == org_id)).execute()
        user = User.get(id=user_id)
        if user.organisation_id == org_id:
            user.organisation_id = None
            user.save()
        return jsonify({
            "user-org": data,
            "status": "DELETED",
        })
    else:
        org = Organisation.get(id=org_id)
        uo, created = UserOrg.get_or_create(user_id=user_id, org_id=org_id)
        if "is_admin" in data and uo.is_admin != data["is_admin"]:
            uo.is_admin = data["is_admin"]
            uo.save()
        if "is_tech_contact" in data:
            user = User.get(id=user_id)
            if data["is_tech_contact"]:
                org.tech_contact = user
            elif org.tech_contact == user:
                org.tech_contact_id = None
            org.save()
        return jsonify({
            "org": model_to_dict(org, recurse=False),
            "user_org": model_to_dict(uo, recurse=False),
            "status": ("CREATED" if created else "UPDATED"),
        }), (201 if created else 200)<|MERGE_RESOLUTION|>--- conflicted
+++ resolved
@@ -26,18 +26,11 @@
 from forms import (BitmapMultipleValueField, FileUploadForm, JsonOrYamlFileUploadForm,
                    OrgRegistrationForm, PartialDateField, RecordForm, UserInvitationForm)
 from login_provider import roles_required
-<<<<<<< HEAD
 from models import CharField  # noqa: F401
 from models import (Affiliation, AffiliationRecord, FundingContributor, FundingRecord,
                     ModelException, OrcidApiCall, OrcidToken, Organisation, OrgInfo, OrgInvitation,
                     PartialDate, Role, Task, TextField, Url, User, UserInvitation, UserOrg,
                     UserOrgAffiliation, db)
-=======
-from models import AffiliationRecord, FundingContributor, ExternalId    # noqa: F401
-from models import (Affiliation, CharField, FundingRecord, ModelException, OrcidApiCall,
-                    OrcidToken, Organisation, OrgInfo, OrgInvitation, PartialDate, Role, Task,
-                    TextField, Url, User, UserInvitation, UserOrg, UserOrgAffiliation, db)
->>>>>>> c2f78b25
 # NB! Should be disabled in production
 from pyinfo import info
 from swagger_client.rest import ApiException
@@ -412,12 +405,7 @@
 
     roles_required = Role.SUPERUSER | Role.ADMIN
     list_template = "view_tasks.html"
-<<<<<<< HEAD
     column_exclude_list = ("task_type", )
-=======
-    column_exclude_list = (
-        "task_type",)
->>>>>>> c2f78b25
     can_edit = False
     can_create = False
     can_delete = True
@@ -428,12 +416,7 @@
 
     roles_required = Role.SUPERUSER | Role.ADMIN
     list_template = "funding_externalid_list.html"
-<<<<<<< HEAD
     column_exclude_list = ("funding_record", )
-=======
-    column_exclude_list = (
-        "funding_record", )
->>>>>>> c2f78b25
 
     can_edit = True
     can_create = False
@@ -457,12 +440,7 @@
 
     roles_required = Role.SUPERUSER | Role.ADMIN
     list_template = "funding_contributor_list.html"
-<<<<<<< HEAD
     column_exclude_list = ("funding_record", )
-=======
-    column_exclude_list = (
-        "funding_record", )
->>>>>>> c2f78b25
 
     can_edit = True
     can_create = False
@@ -488,7 +466,6 @@
     list_template = "funding_record_list.html"
     column_exclude_list = (
         "task",
-<<<<<<< HEAD
         "organisation",
     )
     column_searchable_list = ("title", )
@@ -496,15 +473,6 @@
         "task",
         "is_active",
     )
-=======
-        "organisation", )
-    column_searchable_list = (
-        "title",
-         )
-    column_export_exclude_list = (
-        "task",
-        "is_active", )
->>>>>>> c2f78b25
     can_edit = True
     can_create = False
     can_delete = False
@@ -518,13 +486,10 @@
         if not super().is_accessible():
             return False
 
-<<<<<<< HEAD
-=======
         # Added the feature for superuser to access task related to all research organiastion
         if current_user.is_superuser:
             return True
 
->>>>>>> c2f78b25
         if request.method == "POST" and request.form.get("rowid"):
             # get the first ROWID:
             rowid = int(request.form.get("rowid"))
@@ -587,15 +552,9 @@
             count = self.model.update(processed_at=None).where(
                 self.model.is_active,
                 self.model.processed_at.is_null(False), self.model.id.in_(ids)).execute()
-<<<<<<< HEAD
             FundingContributor.update(processed_at=None).where(
                 FundingContributor.funding_record.in_(ids)
                 and FundingContributor.processed_at.is_null(False)).execute()
-=======
-            FundingContributor.update(
-                processed_at=None).where(FundingContributor.funding_record.in_(ids)
-                                         and FundingContributor.processed_at.is_null(False)).execute()
->>>>>>> c2f78b25
         except Exception as ex:
             flash(f"Failed to activate the selected records: {ex}")
             app.logger.exception("Failed to activate the selected records")
@@ -809,7 +768,6 @@
     task = Task.get(id=task_id)
     try:
         if task.task_type == 0:
-<<<<<<< HEAD
             count = AffiliationRecord.update(is_active=True).where(
                 AffiliationRecord.task_id == task_id,
                 AffiliationRecord.is_active == False).execute()  # noqa: E712
@@ -817,15 +775,6 @@
             count = FundingRecord.update(is_active=True).where(
                 FundingRecord.task_id == task_id,
                 FundingRecord.is_active == False).execute()  # noqa: E712
-=======
-            count = AffiliationRecord.update(
-                is_active=True).where(AffiliationRecord.task_id == task_id,
-                                      AffiliationRecord.is_active == False).execute()  # noqa: E712
-        elif task.task_type == 1:
-            count = FundingRecord.update(
-                is_active=True).where(FundingRecord.task_id == task_id,
-                                      FundingRecord.is_active == False).execute()  # noqa: E712
->>>>>>> c2f78b25
     except Exception as ex:
         flash(f"Failed to activate the selected records: {ex}")
         app.logger.exception("Failed to activate the selected records")
@@ -1140,11 +1089,6 @@
     form = JsonOrYamlFileUploadForm()
     if form.validate_on_submit():
         filename = secure_filename(form.file_.data.filename)
-<<<<<<< HEAD
-        task = FundingRecord.load_from_json(read_uploaded_file(form), filename=filename)
-        flash(f"Successfully loaded {task.record_funding_count} rows.")
-        return redirect(url_for("fundingrecord.index_view", task_id=task.id))
-=======
         try:
             task = FundingRecord.load_from_json(read_uploaded_file(form), filename=filename)
             flash(f"Successfully loaded {task.record_funding_count} rows.")
@@ -1153,7 +1097,6 @@
             flash(f"Failed to load funding record file: {ex}", "danger")
             app.logger.exception("Failed to load funding records.")
 
->>>>>>> c2f78b25
     return render_template("fileUpload.html", form=form, form_title="Funding")
 
 
