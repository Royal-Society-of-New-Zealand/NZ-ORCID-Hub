# -*- coding: utf-8 -*-
"""Application views."""

import json
import os
from collections import namedtuple
from datetime import datetime
from urllib.parse import urlparse

from flask import (abort, flash, redirect, render_template, request, send_from_directory, url_for)
from flask_admin.actions import action
from flask_admin.contrib.peewee import ModelView
from flask_admin.form import SecureForm
from flask_admin.model import typefmt
from flask_login import current_user, login_required
from jinja2 import Markup
from werkzeug import secure_filename

import orcid_client
import utils
from application import admin, app
from config import ORCID_BASE_URL, SCOPE_ACTIVITIES_UPDATE, SCOPE_READ_LIMITED
<<<<<<< HEAD
from forms import (BitmapMultipleValueField, FileUploadForm, OrgRegistrationForm, RecordForm,
                   UserInvitationForm)
=======
from forms import (BitmapMultipleValueField, FileUploadForm, OrgRegistrationForm, PartialDateField,
                   RecordForm)
>>>>>>> ecb1ad3a
from login_provider import roles_required
from models import PartialDate as PD
from models import AffiliationRecord  # noqa: F401
from models import (CharField, OrcidApiCall, OrcidToken, Organisation, OrgInfo, OrgInvitation,
                    Role, Task, TextField, User, UserOrg, UserOrgAffiliation, db)
# NB! Should be disabled in production
from pyinfo import info
from swagger_client.rest import ApiException
from utils import generate_confirmation_token

HEADERS = {"Accept": "application/vnd.orcid+json", "Content-type": "application/vnd.orcid+json"}


@app.route("/favicon.ico")
def favicon():
    """Support for the "favicon" legacy: faveicon location in the root directory."""
    return send_from_directory(
        os.path.join(app.root_path, "static", "images"),
        "favicon.ico",
        mimetype="image/vnd.microsoft.icon")


@app.route("/pyinfo")
@roles_required(Role.SUPERUSER)
def pyinfo():
    """Show Python and runtime environment and settings."""
    return render_template("pyinfo.html", **info)


@app.route("/about")
def about():
    """Show "about" page."""
    return render_template("about.html")


class AppModelView(ModelView):
    """ModelView customization."""

    roles_required = Role.SUPERUSER
    form_base_class = SecureForm
    column_type_formatters = dict(typefmt.BASE_FORMATTERS)
    column_type_formatters.update({
        datetime:
        lambda view, value: Markup(value.strftime("%Y‑%m‑%d&nbsp;%H:%M")),
    })
    column_exclude_list = ("created_at", "updated_at", "created_by", "updated_by", )
    form_overrides = dict(start_date=PartialDateField, end_date=PartialDateField)

    def __init__(self, model=None, *args, **kwargs):
        """Picks the model based on the ModelView class name assuming it is ModelClass + "Admin"."""
        if model is None:
            if hasattr(self, "model"):
                model = self.model
            else:
                model_class_name = self.__class__.__name__.replace("Admin", '')
                model = globals().get(model_class_name)
            if model is None:
                raise Exception(f"Model class {model_class_name} doesn't exit.")
        super().__init__(model, *args, **kwargs)

    def init_search(self):
        if self.column_searchable_list:
            for p in self.column_searchable_list:
                if "." in p:
                    m, p = p.split('.')
                    m = getattr(self.model, m).rel_model
                    p = getattr(m, p)

                elif isinstance(p, str):
                    p = getattr(self.model, p)

                field_type = type(p)

                # Check type
                if (field_type != CharField and field_type != TextField):
                    raise Exception('Can only search on text columns. ' +
                                    'Failed to setup search for "%s"' % p)

                self._search_fields.append(p)

        return bool(self._search_fields)

    def is_accessible(self):
        """Verify if the view is accessible for the current user."""
        if not current_user.is_active or not current_user.is_authenticated:
            return False

        if current_user.has_role(self.roles_required):
            return True

        return False

    def inaccessible_callback(self, name, **kwargs):
        """Handle access denial. Redirect to login page if user doesn"t have access."""
        return redirect(url_for("login", next=request.url))

    def get_query(self):
        """Add URL query to the data select for foreign key and select data
        that user has access to."""
        query = super().get_query()

        if current_user and not current_user.has_role(Role.SUPERUSER) and current_user.has_role(
                Role.ADMIN):
            # Show only rows realted to the organisation the user is admin for.
            # Skip this part for SUPERUSER.
            db_columns = [c.db_column for c in self.model._meta.fields.values()]
            if "org_id" in db_columns or "organisation_id" in db_columns:
                admin_for_org_ids = [o.id for o in current_user.admin_for.select(Organisation.id)]
                if "org_id" in db_columns:
                    query.where(self.model.org_id << admin_for_org_ids)
                else:
                    query.where(self.model.organisation_id << admin_for_org_ids)

        if request.args and any(a.endswith("_id") for a in request.args):
            for f in self.model._meta.fields.values():
                if f.db_column.endswith("_id") and f.db_column in request.args:
                    query = query.where(f == int(request.args[f.db_column]))
        return query

    def _get_list_extra_args(self):
        """Workaournd for https://github.com/flask-admin/flask-admin/issues/1512."""
        view_args = super()._get_list_extra_args()
        extra_args = {
            k: v
            for k, v in request.args.items()
            if k not in ('page', 'page_size', 'sort', 'desc',
                         'search', ) and not k.startswith('flt')
        }
        view_args.extra_args = extra_args
        return view_args


class UserAdmin(AppModelView):
    """User model view."""
    roles = {1: "Superuser", 2: "Administrator", 4: "Researcher", 8: "Technical Contact"}

    column_exclude_list = ("password", "username", "first_name", "last_name", )
    column_formatters = dict(
        roles=lambda v, c, m, p: ", ".join(n for r, n in v.roles.items() if r & m.roles),
        orcid=lambda v, c, m, p: m.orcid.replace("-", "\u2011") if m.orcid else "")
    column_searchable_list = ("name", "orcid", "email", "eppn", "organisation.name", )
    form_overrides = dict(roles=BitmapMultipleValueField)
    form_args = dict(roles=dict(choices=roles.items()))

    form_ajax_refs = {"organisation": {"fields": (Organisation.name, "name")}}
    can_export = True


class OrganisationAdmin(AppModelView):
    """Organisation model view."""
    column_exclude_list = ("orcid_client_id", "orcid_secret", )
    column_searchable_list = ("name", "tuakiri_name", "city", )


class OrgInfoAdmin(AppModelView):
    """OrgInfo model view."""

    can_export = True
    column_searchable_list = ("name", "tuakiri_name", "city", "first_name", "last_name", "email", )

    @action("invite", "Register Organisation",
            "Are you sure you want to register selected organisations?")
    def action_invite(self, ids):
        """Batch registraion of organisatons."""
        count = 0
        for oi in OrgInfo.select(OrgInfo.name, OrgInfo.email).where(OrgInfo.id.in_(ids)):
            try:
                register_org(oi.name, oi.email)
                count += 1
            except Exception as ex:
                flash("Failed to send an invitation to %s: %s" % (oi.email, ex))
                app.logger.error("Exception Occured: %r", str(ex))

        flash("%d invitations were sent successfully." % count)


class OrcidTokenAdmin(AppModelView):
    """ORCID token model view."""

    column_labels = dict(org="Organisation")
    column_searchable_list = ("user.name", "user.email", "org.name", )
    can_export = True
    can_create = False


class OrcidApiCallAmin(AppModelView):
    """ORCID API calls."""

    can_export = True
    can_edit = False
    can_delete = False
    can_create = False
    column_searchable_list = ("url", "body", "response", "user.name", )


class TaskAdmin(AppModelView):
    roles_required = Role.SUPERUSER | Role.ADMIN
    can_edit = False
    can_create = False
    can_delete = False
    can_view_details = True


class AffiliationRecordAdmin(AppModelView):
    roles_required = Role.SUPERUSER | Role.ADMIN
    list_template = "affiliation_record_list.html"
    column_exclude_list = ("task", "organisation", )
    column_searchable_list = ("first_name", "last_name", "identifier", "role", "department",
                              "state", )
    can_edit = False
    can_create = False
    can_delete = False
    can_view_details = True

    @action("activate", "Activate for processing",
            "Are you sure you want to activate the selected records for batch processing?")
    def action_activate(self, ids):
        """Batch registraion of users."""
        count = 0
        try:
            with db.atomic():
                for ar in self.model.select().where(self.model.id.in_(ids)):
                    if not ar.is_active:
                        ar.is_active = True
                        ar.save()
                        count += 1
        except Exception as ex:
            flash(f"Failed to activate the selected records: {ex}")
            app.logger.error(f"Exception Occured: {ex}")

        flash(f"{count} records were activated for batch processing.")


admin.add_view(UserAdmin(User))
admin.add_view(OrganisationAdmin(Organisation))
admin.add_view(OrcidTokenAdmin(OrcidToken))
admin.add_view(OrgInfoAdmin(OrgInfo))
admin.add_view(OrcidApiCallAmin(OrcidApiCall))
admin.add_view(TaskAdmin(Task))
admin.add_view(AffiliationRecordAdmin())

SectionRecord = namedtuple("SectionRecord", [
    "name", "city", "state", "country", "department", "role", "start_date", "end_date"
])
SectionRecord.__new__.__defaults__ = (None, ) * len(SectionRecord._fields)


@app.template_filter("year_range")
def year_range(entry):
    """Show an interval of employment in years."""
    val = ""
    if entry.get("start_date") is None or entry["start_date"]["year"]["value"] is None:
        val = "unknown"
    else:
        val = entry["start_date"]["year"]["value"]

    val += "-"

    if entry.get("end_date") is None or entry["end_date"]["year"]["value"] is None:
        val += "present"
    else:
        val += entry["end_date"]["year"]["value"]
    return val


@app.template_filter("orcid")
def user_orcid_id_url(user):
    """Render user ORCID Id URL."""
    return ORCID_BASE_URL + user.orcid if user.orcid else ""


@app.template_filter("isodate")
def isodate(d, sep=' '):
    """Render date into format YYYY-mm-dd HH:MM."""
    return d.strftime("%Y‑%m‑%d" + sep + "%H:%M") if d and isinstance(d, (datetime, )) else d


@app.route("/<int:user_id>/emp/<int:put_code>/delete", methods=["POST"])
@roles_required(Role.ADMIN)
def delete_employment(user_id, put_code=None):
    """Delete an employment record."""
    _url = request.args.get("url") or request.referrer or url_for(
        "employment_list", user_id=user_id)
    if put_code is None and "put_code" in request.form:
        put_code = request.form.get("put_code")
    try:
        user = User.get(id=user_id, organisation_id=current_user.organisation_id)
    except:
        flash("ORCID HUB doent have data related to this researcher", "warning")
        return redirect(url_for("viewmembers"))
    if not user.orcid:
        flash("The user hasn't yet linked their ORCID record", "danger")
        return redirect(_url)

    orcid_token = None

    try:
        orcid_token = OrcidToken.get(
            user=user,
            org=user.organisation,
            scope=SCOPE_READ_LIMITED[0] + "," + SCOPE_ACTIVITIES_UPDATE[0])
    except:
        flash("The user hasn't authorized you to delete records", "warning")
        return redirect(_url)

    orcid_client.configuration.access_token = orcid_token.access_token
    api_instance = orcid_client.MemberAPIV20Api()

    try:
        # Delete an Employment
        api_instance.delete_employment(user.orcid, put_code)
        app.logger.info("For %r employment record was deleted by %r", user.orcid, current_user)
        flash("Employment record successfully deleted.", "success")
    except ApiException as e:
        message = json.loads(e.body.replace("''", "\"")).get('user-messsage')
        flash("Failed to delete the entry: %s" % message, "danger")
    except Exception as ex:
        app.logger.error("For %r encountered exception: %r", user, ex)
        abort(500, ex)
    return redirect(_url)


@app.route("/<int:user_id>/edu/<int:put_code>/edit", methods=["GET", "POST"])
@app.route("/<int:user_id>/edu/new", methods=["GET", "POST"])
@roles_required(Role.ADMIN)
def education(user_id, put_code=None):
    """Create a new or edit an existing employment record."""

    return edit_section_record(user_id, put_code, "EDU")


@app.route("/<int:user_id>/emp/<int:put_code>/edit", methods=["GET", "POST"])
@app.route("/<int:user_id>/emp/new", methods=["GET", "POST"])
@roles_required(Role.ADMIN)
def employment(user_id, put_code=None):
    """Create a new or edit an existing employment record."""

    return edit_section_record(user_id, put_code, "EMP")


def edit_section_record(user_id, put_code=None, section_type="EMP"):
    """Create a new or edit an existing profile section record."""

    section_type = section_type.upper()[:3]
    _url = (request.args.get("url") or url_for("employment_list", user_id=user_id)
            if section_type == "EMP" else url_for("edu_list", user_id=user_id))

    org = current_user.organisation
    try:
        # TODO: multiple orginisation support
        user = User.get(id=user_id, organisation=org.id)
    except User.DoesNotExist:
        flash("ORCID HUB doent have data related to this researcher", "warning")
        return redirect(_url)

    if not user.orcid:
        flash("The user hasn't yet linked their ORCID record", "danger")
        return redirect(_url)

    orcid_token = None
    try:
        orcid_token = OrcidToken.get(
            user=user, org=org, scope=SCOPE_READ_LIMITED[0] + "," + SCOPE_ACTIVITIES_UPDATE[0])
    except:
        flash("The user hasn't authorized you to Add records", "warning")
        return redirect(_url)
    orcid_client.configuration.access_token = orcid_token.access_token
    api_instance = orcid_client.MemberAPIV20Api()

    # TODO: handle "new"...
    if put_code:
        try:
            # Fetch an Employment
            if section_type == "EMP":
                api_response = api_instance.view_employment(user.orcid, put_code)
            elif section_type == "EDU":
                api_response = api_instance.view_education(user.orcid, put_code)

            _data = api_response.to_dict()
            data = SectionRecord(
                name=_data.get("organization").get("name"),
                city=_data.get("organization").get("address").get("city", ""),
                state=_data.get("organization").get("address").get("region", ""),
                country=_data.get("organization").get("address").get("country", ""),
                department=_data.get("department_name", ""),
                role=_data.get("role_title", ""),
                start_date=PD.create(_data.get("start_date")),
                end_date=PD.create(_data.get("end_date")))
        except ApiException as e:
            message = json.loads(e.body.replace("''", "\"")).get('user-messsage')
            print("Exception when calling MemberAPIV20Api->view_employment: %s\n" % message)
        except Exception as ex:
            app.logger.error("For %r encountered exception: %r", user, ex)
            abort(500, ex)
    else:
        data = SectionRecord(name=org.name, city=org.city, country=org.country)

    form = RecordForm.create_form(request.form, obj=data, form_type=section_type)
    if not form.name.data:
        form.name.data = org.name
    if not form.country.data or form.country.data == "None":
        form.country.data = org.country

    if form.validate_on_submit():
        # TODO: Audit trail
        # TODO: If it"s guarantee that the record will be editited solely by a sigle token we can
        # cache the record in the local DB

        rec = orcid_client.Employment() if section_type == "EMP" else orcid_client.Education()
        rec.start_date = form.start_date.data.as_orcid_dict()
        rec.end_date = form.end_date.data.as_orcid_dict()
        rec.path = ""
        rec.department_name = form.department.data
        rec.role_title = form.role.data

        url = urlparse(ORCID_BASE_URL)
        source_clientid = orcid_client.SourceClientId(
            host=url.hostname,
            path=org.orcid_client_id,
            uri="http://" + url.hostname + "/client/" + org.orcid_client_id)
        rec.source = orcid_client.Source(
            source_orcid=None, source_client_id=source_clientid, source_name=org.name)

        organisation_address = orcid_client.OrganizationAddress(
            city=form.city.data, region=form.state.data, country=form.country.data)

        rec.organization = orcid_client.Organization(
            name=form.name.data, address=organisation_address, disambiguated_organization=None)

        if org.name != form.name.data:
            orcid_client.DisambiguatedOrganization(
                disambiguated_organization_identifier=org.name, disambiguation_source=org.name)
        try:
            if put_code:
                rec.put_code = int(put_code)
                if section_type == "EMP":
                    api_response = api_instance.update_employment(user.orcid, put_code, body=rec)
                    app.logger.info("For %r employment record updated by %r", user.orcid,
                                    current_user)
                else:
                    api_response = api_instance.update_education(user.orcid, put_code, body=rec)
                    app.logger.info("For %r education record updated by %r", user.orcid,
                                    current_user)
            else:
                if section_type == "EMP":
                    api_response = api_instance.create_employment(user.orcid, body=rec)
                    app.logger.info("For %r employment record created by %r", user.orcid,
                                    current_user)
                else:
                    api_response = api_instance.create_education(user.orcid, body=rec)
                    app.logger.info("For %r education record created by %r", user.orcid,
                                    current_user)

                flash("Record details has been added successfully!", "success")

            affiliation, _ = UserOrgAffiliation.get_or_create(
                user=user,
                organisation=org,
                put_code=put_code,
                department_name=form.department.data,
                department_city=form.city.data,
                role_title=form.role.data)

            form.populate_obj(affiliation)
            if put_code:
                affiliation.put_code = put_code
            else:
                pass
                # affiliation.path = resp.headers["Location"]
                # affiliation.put_code = int(resp.headers["Location"].rsplit("/", 1)[-1])
            affiliation.save()
            return redirect(_url)
        except ApiException as e:
            message = json.loads(e.body.replace("''", "\"")).get('user-messsage')
            flash("Failed to update the entry: %s." % message, "danger")
            app.logger.error("For %r Exception encountered: %r", user, e)
        except Exception as ex:
            app.logger.error("For %r encountered exception: %r", user, ex)
            abort(500, ex)

    return render_template(
        "employment.html" if section_type == "EMP" else "education.html", form=form, _url=_url)


@app.route("/<int:user_id>/emp/list")
@app.route("/<int:user_id>/emp")
@login_required
def employment_list(user_id):
    return show_record_section(user_id, "EMP")


@app.route("/<int:user_id>/edu/list")
@app.route("/<int:user_id>/edu")
@login_required
def edu_list(user_id):
    return show_record_section(user_id, "EDU")


def show_record_section(user_id, section_type="EMP"):
    """Show all user profile section list."""

    section_type = section_type.upper()[:3]  # normalize the section type
    try:
        user = User.get(id=user_id, organisation_id=current_user.organisation_id)
    except:
        flash("ORCID HUB doent have data related to this researcher", "warning")
        return redirect(url_for("viewmembers"))

    if not user.orcid:
        flash("The user hasn't yet linked their ORCID record", "danger")
        return redirect(url_for("viewmembers"))

    orcid_token = None
    try:
        orcid_token = OrcidToken.get(user=user, org=current_user.organisation)
    except:
        flash("User didn't give permissions to update his/her records", "warning")
        return redirect(url_for("viewmembers"))

    orcid_client.configuration.access_token = orcid_token.access_token
    # create an instance of the API class
    api_instance = orcid_client.MemberAPIV20Api()
    try:
        # Fetch all entries
        if section_type == "EMP":
            api_response = api_instance.view_employments(user.orcid)
        elif section_type == "EDU":
            api_response = api_instance.view_educations(user.orcid)
    except ApiException as ex:
        message = json.loads(ex.body.replace("''", "\"")).get('user-messsage')
        flash("Exception when calling MemberAPIV20Api->view_employments: %s\n" % message, "danger")
        return redirect(url_for("viewmembers"))
    except Exception as ex:
        app.logger.error("For %r encountered exception: %r", user, ex)
        abort(500, ex)

    # TODO: Organisation has read token
    # TODO: Organisation has access to the employment records
    # TODO: retrieve and tranform for presentation (order, etc)
    try:
        data = api_response.to_dict()
    except Exception as ex:
        flash("User didn't give permissions to update his/her records", "warning")
        flash("Unhandled exception occured while retrieving ORCID data: %s" % ex, "danger")
        app.logger.error("For %r encountered exception: %r", user, ex)
        return redirect(url_for("viewmembers"))
    # TODO: transform data for presentation:
    if section_type == "EMP":
        return render_template(
            "employments.html",
            data=data,
            user_id=user_id,
            org_client_id=user.organisation.orcid_client_id)
    elif section_type == "EDU":
        return render_template(
            "educations.html",
            data=data,
            user_id=user_id,
            org_client_id=user.organisation.orcid_client_id)


@app.route("/load/org", methods=["GET", "POST"])
@roles_required(Role.SUPERUSER)
def load_org():
    """Preload organisation data."""

    form = FileUploadForm()
    if form.validate_on_submit():
        data = request.files[form.file_.name].read().decode("utf-8")
        row_count = OrgInfo.load_from_csv(data)

        flash("Successfully loaded %d rows." % row_count, "success")
        return redirect(url_for("orginfo.index_view"))

    return render_template("fileUpload.html", form=form, form_title="Organisation")


@app.route("/load/researcher", methods=["GET", "POST"])
@roles_required(Role.ADMIN)
def load_researcher_affiliations():
    """Preload organisation data."""

    form = FileUploadForm()
    if form.validate_on_submit():
        filename = secure_filename(form.file_.data.filename)
        data = request.files[form.file_.name].read().decode("utf-8")
        task = Task.load_from_csv(data, filename=filename)

        flash(f"Successfully loaded {task.record_count} rows.")
        return redirect(url_for("affiliationrecord.index_view", task_id=task.id))

    return render_template("fileUpload.html", form=form, form_title="Researcher")


@app.route("/orcid_api_rep", methods=["GET", "POST"])
@roles_required(Role.SUPERUSER)
def orcid_api_rep():
    """Show ORCID API invocation report."""

    data = db.execute_sql("""
    WITH rd AS (
        SELECT date_trunc("minute", call_datetime) AS d, count(*) AS c
        FROM orcid_api_call
        GROUP BY date_trunc("minute", call_datetime))
    SELECT date_trunc("day", d) AS d, max(c) AS c
    FROM rd GROUP BY DATE_TRUNC("day", d) ORDER BY 1
    """).fetchall()

    return render_template("orcid_api_call_report.html", data=data)


def register_org(org_name, email, tech_contact=True):
    """Register research organisaion."""

    email = email.lower()
    try:
        User.get(User.email == email)
    except User.DoesNotExist:
        pass
    finally:
        try:
            org = Organisation.get(name=org_name)
        except Organisation.DoesNotExist:
            org = Organisation(name=org_name)

        try:
            org_info = OrgInfo.get(name=org.name)
        except OrgInfo.DoesNotExist:
            pass
        else:
            org.tuakiri_name = org_info.tuakiri_name

        try:
            org.save()
        except Exception as ex:
            app.logger.error("Encountered exception: %r", ex)
            raise Exception("Failed to save organisation data: %s" % str(ex), ex)

        try:
            user = User.get(email=email)
            user.roles |= Role.ADMIN
            user.organisation = org
            user.confirmed = True
        except User.DoesNotExist:
            user = User.create(
                email=email,
                confirmed=True,  # In order to let the user in...
                roles=Role.ADMIN,
                organisation=org)
        try:
            user.save()
        except Exception as ex:
            app.logger.error("Encountered exception: %r", ex)
            raise Exception("Failed to save user data: %s" % str(ex), ex)

        if tech_contact:
            user.roles |= Role.TECHNICAL
            org.tech_contact = user
            try:
                user.save()
                org.save()
            except Exception as ex:
                app.logger.error("Encountered exception: %r", ex)
                raise Exception(
                    "Failed to assign the user as the technical contact to the organisation: %s" %
                    str(ex), ex)

        user_org, _ = UserOrg.get_or_create(user=user, org=org)
        user_org.is_admin = True
        try:
            user_org.save()
        except Exception as ex:
            app.logger.error("Encountered exception: %r", ex)
            raise Exception(
                "Failed to assign the user as an administrator to the organisation: %s" % str(ex),
                ex)

        # Note: Using app context due to issue:
        # https://github.com/mattupstate/flask-mail/issues/63
        with app.app_context():
            app.logger.info(f"Ready to send an ivitation to '{org_name} <{email}>.")
            token = generate_confirmation_token(email)
            utils.send_email(
                "email/org_invitation.html",
                recipient=(org_name, email),
                reply_to=(current_user.name, current_user.email),
                cc_email=(current_user.name, current_user.email),
                token=token,
                org_name=org_name,
                user=user)

        OrgInvitation.create(
            inviter_id=current_user.id, invitee_id=user.id, email=user.email, org=org, token=token)


# TODO: user can be admin for multiple org and org can have multiple admins:
# TODO: user shoud be assigned exclicitly organization
# TODO: OrgAdmin ...
# TODO: gracefully handle all exceptions (repeated infitation, user is
# already an admin for the organization etc.)
@app.route("/invite/organisation", methods=["GET", "POST"])
@roles_required(Role.SUPERUSER)
def invite_organisation():
    """Invite an organisation to register.

    Flow:
        * Hub administrort (super user) invokes the page,
        * Fills in the form with the organisation and organisation technica contatct data (including an email address);
        * Submits the form;
        * A secure registration token gets ceated;
        * An email message with confirmation link gets created and sent off to the technical contact.
    """
    form = OrgRegistrationForm()
    if request.method == "POST":
        if not form.validate():
            flash("Please fill in all fields and try again.", "danger")
        else:
            try:
                register_org(form.orgName.data,
                             form.orgEmailid.data.lower(), request.form.get("tech_contact"))
                flash("Organisation Invited Successfully! "
                      "An email has been sent to the organisation contact", "success")
                app.logger.info(
                    "Organisation '%s' successfully invited. Invitation sent to '%s'." %
                    (form.orgName.data, form.orgEmailid.data))
            except Exception as ex:
                app.logger.error("Encountered exception: %r", ex)
                flash(str(ex), "danger")

    return render_template(
        "registration.html",
        form=form,
        org_info={r.name: r.email
                  for r in OrgInfo.select(OrgInfo.name, OrgInfo.email)})


@app.route("/invite/user", methods=["GET", "POST"])
@roles_required(Role.SUPERUSER, Role.ADMIN)
def invite_user():
    """Invite a researcher to join the hub."""
    form = UserInvitationForm()
    if request.method == "GET":
        org = current_user.organisation
        form.organisation.data = org.name
        form.disambiguation_org_id.data = org.disambiguation_org_id
        form.disambiguation_org_source.data = org.disambiguation_org_source
        form.city.data = org.city
        form.state.data = org.state
        form.country.data = org.country

    if form.validate_on_submit():
        pass  # TODO: handle a single inviation:
        # 1. create token;
        # 2. save the invitation parametes into DB (UserInvitaiton);
        # 3. dispatch invitation email;
    return render_template("user_invitation.html", form=form)<|MERGE_RESOLUTION|>--- conflicted
+++ resolved
@@ -20,13 +20,8 @@
 import utils
 from application import admin, app
 from config import ORCID_BASE_URL, SCOPE_ACTIVITIES_UPDATE, SCOPE_READ_LIMITED
-<<<<<<< HEAD
-from forms import (BitmapMultipleValueField, FileUploadForm, OrgRegistrationForm, RecordForm,
+from forms import (BitmapMultipleValueField, FileUploadForm, OrgRegistrationForm, PartialDateField, RecordForm,
                    UserInvitationForm)
-=======
-from forms import (BitmapMultipleValueField, FileUploadForm, OrgRegistrationForm, PartialDateField,
-                   RecordForm)
->>>>>>> ecb1ad3a
 from login_provider import roles_required
 from models import PartialDate as PD
 from models import AffiliationRecord  # noqa: F401
