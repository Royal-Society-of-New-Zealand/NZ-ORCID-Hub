# -*- coding: utf-8 -*-
"""Application views."""

import json
import os
from collections import namedtuple
from datetime import datetime
from urllib.parse import urlparse

from flask import (abort, flash, redirect, render_template, request, send_from_directory, url_for)
from flask_admin.actions import action
from flask_admin.contrib.peewee import ModelView
from flask_admin.form import SecureForm
from flask_admin.model import typefmt
from flask_login import current_user, login_required
from jinja2 import Markup
from werkzeug import secure_filename

import orcid_client
import utils
from application import admin, app
from config import ORCID_BASE_URL, SCOPE_ACTIVITIES_UPDATE, SCOPE_READ_LIMITED
from forms import (BitmapMultipleValueField, FileUploadForm, OrgRegistrationForm, PartialDateField,
                   RecordForm, UserInvitationForm)
from login_provider import roles_required
from models import PartialDate as PD
from models import AffiliationRecord  # noqa: F401
from models import (Affiliation, CharField, OrcidApiCall, OrcidToken, Organisation, OrgInfo,
                    OrgInvitation, Role, Task, TextField, Url, User, UserInvitation, UserOrg,
                    UserOrgAffiliation, db)
# NB! Should be disabled in production
from pyinfo import info
from swagger_client.rest import ApiException
from utils import generate_confirmation_token, send_user_initation

HEADERS = {"Accept": "application/vnd.orcid+json", "Content-type": "application/vnd.orcid+json"}


@app.route("/favicon.ico")
def favicon():
    """Support for the "favicon" legacy: faveicon location in the root directory."""
    return send_from_directory(
        os.path.join(app.root_path, "static", "images"),
        "favicon.ico",
        mimetype="image/vnd.microsoft.icon")


@app.route("/pyinfo")
@roles_required(Role.SUPERUSER)
def pyinfo():
    """Show Python and runtime environment and settings."""
    return render_template("pyinfo.html", **info)


@app.route("/about")
def about():
    """Show "about" page."""
    return render_template("about.html")


@app.route("/u/<short_id>")
def short_url(short_id):
    try:
        u = Url.get(short_id=short_id)
        return redirect(u.url)
    except Url.DoesNotExist:
        abort(404)


class AppModelView(ModelView):
    """ModelView customization."""

    roles_required = Role.SUPERUSER
    form_base_class = SecureForm
    column_type_formatters = dict(typefmt.BASE_FORMATTERS)
    column_type_formatters.update({
        datetime:
        lambda view, value: Markup(value.strftime("%Y‑%m‑%d&nbsp;%H:%M")),
    })
    column_exclude_list = ("created_at", "updated_at", "created_by", "updated_by", )
    form_overrides = dict(start_date=PartialDateField, end_date=PartialDateField)

    def __init__(self, model=None, *args, **kwargs):
        """Picks the model based on the ModelView class name assuming it is ModelClass + "Admin"."""
        if model is None:
            if hasattr(self, "model"):
                model = self.model
            else:
                model_class_name = self.__class__.__name__.replace("Admin", '')
                model = globals().get(model_class_name)
            if model is None:
                raise Exception(f"Model class {model_class_name} doesn't exit.")
        super().__init__(model, *args, **kwargs)

    def get_pk_value(self, model):
        """Fix for composite keys."""
        if self.model._meta.composite_key:
            return tuple([
                model._data[field_name] for field_name in self.model._meta.primary_key.field_names
            ])
        return super().get_pk_value(model)

    def get_one(self, id):
        """Fix for composite keys."""
        if self.model._meta.composite_key:
            return self.model.get(**dict(zip(self.model._meta.primary_key.field_names, id)))
        return super().get_one(id)

    def init_search(self):
        if self.column_searchable_list:
            for p in self.column_searchable_list:
                if "." in p:
                    m, p = p.split('.')
                    m = getattr(self.model, m).rel_model
                    p = getattr(m, p)

                elif isinstance(p, str):
                    p = getattr(self.model, p)

                field_type = type(p)

                # Check type
                if (field_type != CharField and field_type != TextField):
                    raise Exception('Can only search on text columns. ' +
                                    'Failed to setup search for "%s"' % p)

                self._search_fields.append(p)

        return bool(self._search_fields)

    def is_accessible(self):
        """Verify if the view is accessible for the current user."""
        if not current_user.is_active or not current_user.is_authenticated:
            return False

        if current_user.has_role(self.roles_required):
            return True

        return False

    def inaccessible_callback(self, name, **kwargs):
        """Handle access denial. Redirect to login page if user doesn"t have access."""
        return redirect(url_for("login", next=request.url))

    def get_query(self):
        """Add URL query to the data select for foreign key and select data
        that user has access to."""
        query = super().get_query()

        if current_user and not current_user.has_role(Role.SUPERUSER) and current_user.has_role(
                Role.ADMIN):
            # Show only rows realted to the organisation the user is admin for.
            # Skip this part for SUPERUSER.
            db_columns = [c.db_column for c in self.model._meta.fields.values()]
            if "org_id" in db_columns or "organisation_id" in db_columns:
                admin_for_org_ids = [o.id for o in current_user.admin_for.select(Organisation.id)]
                if "org_id" in db_columns:
                    query.where(self.model.org_id << admin_for_org_ids)
                else:
                    query.where(self.model.organisation_id << admin_for_org_ids)

        if request.args and any(a.endswith("_id") for a in request.args):
            for f in self.model._meta.fields.values():
                if f.db_column.endswith("_id") and f.db_column in request.args:
                    query = query.where(f == int(request.args[f.db_column]))
        return query

    def _get_list_extra_args(self):
        """Workaournd for https://github.com/flask-admin/flask-admin/issues/1512."""
        view_args = super()._get_list_extra_args()
        extra_args = {
            k: v
            for k, v in request.args.items()
            if k not in ('page', 'page_size', 'sort', 'desc',
                         'search', ) and not k.startswith('flt')
        }
        view_args.extra_args = extra_args
        return view_args


class UserAdmin(AppModelView):
    """User model view."""
    roles = {1: "Superuser", 2: "Administrator", 4: "Researcher", 8: "Technical Contact"}

    column_exclude_list = ("password", "username", "first_name", "last_name", )
    column_formatters = dict(
        roles=lambda v, c, m, p: ", ".join(n for r, n in v.roles.items() if r & m.roles),
        orcid=lambda v, c, m, p: m.orcid.replace("-", "\u2011") if m.orcid else "")
    column_searchable_list = ("name", "orcid", "email", "eppn", "organisation.name", )
    form_overrides = dict(roles=BitmapMultipleValueField)
    form_args = dict(roles=dict(choices=roles.items()))

    form_ajax_refs = {"organisation": {"fields": (Organisation.name, "name")}}
    can_export = True

    def update_model(self, form, model):
        """Added prevalidation of the form."""
        if form.roles.data != model.roles:
            if bool(form.roles.data & Role.ADMIN) != UserOrg.select().where(
                (UserOrg.user_id == model.id) & UserOrg.is_admin).exists():  # noqa: E125
                if form.roles.data & Role.ADMIN:
                    flash(f"Cannot add ADMIN role to {model} "
                          "since there is no organisation the user is an administrator for.",
                          "danger")
                else:
                    flash(f"Cannot revoke ADMIN role from {model} "
                          "since there is an organisation the user is an administrator for.",
                          "danger")
                form.roles.data = model.roles
                return False
            if bool(form.roles.data & Role.TECHNICAL) != Organisation.select().where(
                    Organisation.tech_contact_id == model.id).exists():
                if model.has_role(Role.TECHNICAL):
                    flash(f"Cannot revoke TECHNICAL role from {model} "
                          "since there is an organisation the user is the technical contact for.",
                          "danger")
                else:
                    flash(f"Cannot add TECHNICAL role to {model} "
                          "since there is no organisation the user is the technical contact for.",
                          "danger")
                form.roles.data = model.roles
                return False

        return super().update_model(form, model)


class OrganisationAdmin(AppModelView):
    """Organisation model view."""
    column_exclude_list = ("orcid_client_id", "orcid_secret", "created_at")
    column_searchable_list = ("name", "tuakiri_name", "city", )

    def update_model(self, form, model):
        """Handle change of the technical contact."""
        # Technical contact changed:
        if form.tech_contact.data.id != model.tech_contact_id:
            # Revoke the TECHNICAL role if thre is no org the user is tech.contact for.
            if model.tech_contact.has_role(Role.TECHNICAL) and not Organisation.select().where(
                    Organisation.tech_contact_id == model.tech_contact_id).exists():
                app.logger.info(r"Revoked TECHNICAL from {model.tech_contact}")
                model.tech_contact.roles &= ~Role.TECHNICAL
                super(User, model.tech_contact).save()

        return super().update_model(form, model)


class OrgInfoAdmin(AppModelView):
    """OrgInfo model view."""

    can_export = True
    column_searchable_list = ("name", "tuakiri_name", "city", "first_name", "last_name", "email", )

    @action("invite", "Register Organisation",
            "Are you sure you want to register selected organisations?")
    def action_invite(self, ids):
        """Batch registraion of organisatons."""
        count = 0
        for oi in OrgInfo.select().where(OrgInfo.id.in_(ids)):
            try:
                register_org(
                    email=oi.name,
                    tech_contact=True,
                    via_orcid=(False if oi.tuakiri_name else True),
                    first_name=oi.first_name,
                    last_name=oi.last_name,
                    city=oi.city,
                    country=oi.country,
                    course_or_role=oi.role,
                    disambiguation_org_id=oi.disambiguation_org_id,
                    disambiguation_org_source=oi.disambiguation_source)
                count += 1
            except Exception as ex:
                flash("Failed to send an invitation to %s: %s" % (oi.email, ex))
                app.logger.error("Exception Occured: %r", str(ex))

        flash("%d invitations were sent successfully." % count)


class OrcidTokenAdmin(AppModelView):
    """ORCID token model view."""

    column_labels = dict(org="Organisation")
    column_searchable_list = ("user.name", "user.email", "org.name", )
    can_export = True
    can_create = False


class OrcidApiCallAmin(AppModelView):
    """ORCID API calls."""

    can_export = True
    can_edit = False
    can_delete = False
    can_create = False
    column_searchable_list = ("url", "body", "response", "user.name", )


class UserOrgAmin(AppModelView):
    """User Organisations."""

    column_searchable_list = ("user.email", "org.name", )


class TaskAdmin(AppModelView):
    roles_required = Role.SUPERUSER | Role.ADMIN
    can_edit = False
    can_create = False
    can_delete = True
    can_view_details = True


class AffiliationRecordAdmin(AppModelView):
    roles_required = Role.SUPERUSER | Role.ADMIN
    list_template = "affiliation_record_list.html"
    column_exclude_list = ("task", "organisation", )
    column_searchable_list = ("first_name", "last_name", "identifier", "role", "department",
                              "state", )
    can_edit = False
    can_create = False
    can_delete = False
    can_view_details = True

    @action("activate", "Activate for processing",
            "Are you sure you want to activate the selected records for batch processing?")
    def action_activate(self, ids):
        """Batch registraion of users."""
        count = 0
        try:
            with db.atomic():
                for ar in self.model.select().where(self.model.id.in_(ids)):
                    if not ar.is_active:
                        ar.is_active = True
                        ar.save()
                        count += 1
        except Exception as ex:
            flash(f"Failed to activate the selected records: {ex}")
            app.logger.error(f"Exception Occured: {ex}")

        flash(f"{count} records were activated for batch processing.")


class ViewMembersAdmin(AppModelView):
    roles_required = Role.SUPERUSER | Role.ADMIN
    list_template = "viewMembers.html"
    column_list = ("email", "orcid")
    column_searchable_list = ("email", "orcid")
    column_export_list = ("email", "eppn", "orcid")
    model = User
    can_edit = False
    can_create = False
    can_delete = False
    can_view_details = False
    can_export = True

    def get_query(self):
        query = current_user.organisation.users
        return query

admin.add_view(UserAdmin(User))
admin.add_view(OrganisationAdmin(Organisation))
admin.add_view(OrcidTokenAdmin(OrcidToken))
admin.add_view(OrgInfoAdmin(OrgInfo))
admin.add_view(OrcidApiCallAmin(OrcidApiCall))
admin.add_view(TaskAdmin(Task))
admin.add_view(AffiliationRecordAdmin())
admin.add_view(AppModelView(UserInvitation))
admin.add_view(ViewMembersAdmin(name="viewmembers", endpoint="viewmembers"))

admin.add_view(UserOrgAmin(UserOrg))

SectionRecord = namedtuple("SectionRecord", [
    "name", "city", "state", "country", "department", "role", "start_date", "end_date"
])
SectionRecord.__new__.__defaults__ = (None, ) * len(SectionRecord._fields)


@app.template_filter("year_range")
def year_range(entry):
    """Show an interval of employment in years."""
    val = ""
    if entry.get("start_date") is None or entry["start_date"]["year"]["value"] is None:
        val = "unknown"
    else:
        val = entry["start_date"]["year"]["value"]

    val += "-"

    if entry.get("end_date") is None or entry["end_date"]["year"]["value"] is None:
        val += "present"
    else:
        val += entry["end_date"]["year"]["value"]
    return val


@app.template_filter("orcid")
def user_orcid_id_url(user):
    """Render user ORCID Id URL."""
    return ORCID_BASE_URL + user.orcid if user.orcid else ""


@app.template_filter("isodate")
def isodate(d, sep=' '):
    """Render date into format YYYY-mm-dd HH:MM."""
    return d.strftime("%Y‑%m‑%d" + sep + "%H:%M") if d and isinstance(d, (datetime, )) else d


@app.template_filter("shorturl")
def shorturl(url):
    """Create and render short url"""
    u = Url.shorten(url)
    return url_for("short_url", short_id=u.short_id, _external=True)


@app.route("/<int:user_id>/emp/<int:put_code>/delete", methods=["POST"])
@roles_required(Role.ADMIN)
def delete_employment(user_id, put_code=None):
    """Delete an employment record."""
    _url = request.args.get("url") or request.referrer or url_for(
        "employment_list", user_id=user_id)
    if put_code is None and "put_code" in request.form:
        put_code = request.form.get("put_code")
    try:
        user = User.get(id=user_id, organisation_id=current_user.organisation_id)
    except:
        flash("ORCID HUB doent have data related to this researcher", "warning")
        return redirect(url_for('viewmembers.index_view'))
    if not user.orcid:
        flash("The user hasn't yet linked their ORCID record", "danger")
        return redirect(_url)

    orcid_token = None

    try:
        orcid_token = OrcidToken.get(
            user=user,
            org=user.organisation,
            scope=SCOPE_READ_LIMITED[0] + "," + SCOPE_ACTIVITIES_UPDATE[0])
    except:
        flash("The user hasn't authorized you to delete records", "warning")
        return redirect(_url)

    orcid_client.configuration.access_token = orcid_token.access_token
    api_instance = orcid_client.MemberAPIV20Api()

    try:
        # Delete an Employment
        api_instance.delete_employment(user.orcid, put_code)
        app.logger.info("For %r employment record was deleted by %r", user.orcid, current_user)
        flash("Employment record successfully deleted.", "success")
    except ApiException as e:
        message = json.loads(e.body.replace("''", "\"")).get('user-messsage')
        flash("Failed to delete the entry: %s" % message, "danger")
    except Exception as ex:
        app.logger.error("For %r encountered exception: %r", user, ex)
        abort(500, ex)
    return redirect(_url)


@app.route("/<int:user_id>/edu/<int:put_code>/edit", methods=["GET", "POST"])
@app.route("/<int:user_id>/edu/new", methods=["GET", "POST"])
@roles_required(Role.ADMIN)
def education(user_id, put_code=None):
    """Create a new or edit an existing employment record."""

    return edit_section_record(user_id, put_code, "EDU")


@app.route("/<int:user_id>/emp/<int:put_code>/edit", methods=["GET", "POST"])
@app.route("/<int:user_id>/emp/new", methods=["GET", "POST"])
@roles_required(Role.ADMIN)
def employment(user_id, put_code=None):
    """Create a new or edit an existing employment record."""

    return edit_section_record(user_id, put_code, "EMP")


def edit_section_record(user_id, put_code=None, section_type="EMP"):
    """Create a new or edit an existing profile section record."""

    section_type = section_type.upper()[:3]
    _url = (request.args.get("url") or url_for("employment_list", user_id=user_id)
            if section_type == "EMP" else url_for("edu_list", user_id=user_id))

    org = current_user.organisation
    try:
        # TODO: multiple orginisation support
        user = User.get(id=user_id, organisation=org.id)
    except User.DoesNotExist:
        flash("ORCID HUB doent have data related to this researcher", "warning")
        return redirect(_url)

    if not user.orcid:
        flash("The user hasn't yet linked their ORCID record", "danger")
        return redirect(_url)

    orcid_token = None
    try:
        orcid_token = OrcidToken.get(
            user=user, org=org, scope=SCOPE_READ_LIMITED[0] + "," + SCOPE_ACTIVITIES_UPDATE[0])
    except:
        flash("The user hasn't authorized you to Add records", "warning")
        return redirect(_url)
    orcid_client.configuration.access_token = orcid_token.access_token
    api_instance = orcid_client.MemberAPIV20Api()

    # TODO: handle "new"...
    if put_code:
        try:
            # Fetch an Employment
            if section_type == "EMP":
                api_response = api_instance.view_employment(user.orcid, put_code)
            elif section_type == "EDU":
                api_response = api_instance.view_education(user.orcid, put_code)

            _data = api_response.to_dict()
            data = SectionRecord(
                name=_data.get("organization").get("name"),
                city=_data.get("organization").get("address").get("city", ""),
                state=_data.get("organization").get("address").get("region", ""),
                country=_data.get("organization").get("address").get("country", ""),
                department=_data.get("department_name", ""),
                role=_data.get("role_title", ""),
                start_date=PD.create(_data.get("start_date")),
                end_date=PD.create(_data.get("end_date")))
        except ApiException as e:
            message = json.loads(e.body.replace("''", "\"")).get('user-messsage')
            print("Exception when calling MemberAPIV20Api->view_employment: %s\n" % message)
        except Exception as ex:
            app.logger.error("For %r encountered exception: %r", user, ex)
            abort(500, ex)
    else:
        data = SectionRecord(name=org.name, city=org.city, country=org.country)

    form = RecordForm.create_form(request.form, obj=data, form_type=section_type)
    if not form.name.data:
        form.name.data = org.name
    if not form.country.data or form.country.data == "None":
        form.country.data = org.country

    if form.validate_on_submit():
        # TODO: Audit trail
        # TODO: If it"s guarantee that the record will be editited solely by a sigle token we can
        # cache the record in the local DB

        rec = orcid_client.Employment() if section_type == "EMP" else orcid_client.Education()
        rec.start_date = form.start_date.data.as_orcid_dict()
        rec.end_date = form.end_date.data.as_orcid_dict()
        rec.path = ""
        rec.department_name = form.department.data
        rec.role_title = form.role.data

        url = urlparse(ORCID_BASE_URL)
        source_clientid = orcid_client.SourceClientId(
            host=url.hostname,
            path=org.orcid_client_id,
            uri="http://" + url.hostname + "/client/" + org.orcid_client_id)
        rec.source = orcid_client.Source(
            source_orcid=None, source_client_id=source_clientid, source_name=org.name)

        organisation_address = orcid_client.OrganizationAddress(
            city=form.city.data, region=form.state.data, country=form.country.data)

        rec.organization = orcid_client.Organization(
            name=form.name.data, address=organisation_address, disambiguated_organization=None)

        if org.name != form.name.data:
            orcid_client.DisambiguatedOrganization(
                disambiguated_organization_identifier=org.name, disambiguation_source=org.name)
        try:
            if put_code:
                rec.put_code = int(put_code)
                if section_type == "EMP":
                    api_response = api_instance.update_employment(user.orcid, put_code, body=rec)
                    app.logger.info("For %r employment record updated by %r", user.orcid,
                                    current_user)
                else:
                    api_response = api_instance.update_education(user.orcid, put_code, body=rec)
                    app.logger.info("For %r education record updated by %r", user.orcid,
                                    current_user)
            else:
                if section_type == "EMP":
                    api_response = api_instance.create_employment(user.orcid, body=rec)
                    app.logger.info("For %r employment record created by %r", user.orcid,
                                    current_user)
                else:
                    api_response = api_instance.create_education(user.orcid, body=rec)
                    app.logger.info("For %r education record created by %r", user.orcid,
                                    current_user)

                flash("Record details has been added successfully!", "success")

            affiliation, _ = UserOrgAffiliation.get_or_create(
                user=user,
                organisation=org,
                put_code=put_code,
                department_name=form.department.data,
                department_city=form.city.data,
                role_title=form.role.data)

            form.populate_obj(affiliation)
            if put_code:
                affiliation.put_code = put_code
            else:
                pass
                # affiliation.path = resp.headers["Location"]
                # affiliation.put_code = int(resp.headers["Location"].rsplit("/", 1)[-1])
            affiliation.save()
            return redirect(_url)
        except ApiException as e:
            message = json.loads(e.body.replace("''", "\"")).get('user-messsage')
            flash("Failed to update the entry: %s." % message, "danger")
            app.logger.error("For %r Exception encountered: %r", user, e)
        except Exception as ex:
            app.logger.error("For %r encountered exception: %r", user, ex)
            abort(500, ex)

    return render_template(
        "employment.html" if section_type == "EMP" else "education.html", form=form, _url=_url)


@app.route("/<int:user_id>/emp/list")
@app.route("/<int:user_id>/emp")
@login_required
def employment_list(user_id):
    return show_record_section(user_id, "EMP")


@app.route("/<int:user_id>/edu/list")
@app.route("/<int:user_id>/edu")
@login_required
def edu_list(user_id):
    return show_record_section(user_id, "EDU")


def show_record_section(user_id, section_type="EMP"):
    """Show all user profile section list."""

    section_type = section_type.upper()[:3]  # normalize the section type
    try:
        user = User.get(id=user_id, organisation_id=current_user.organisation_id)
    except:
        flash("ORCID HUB doent have data related to this researcher", "warning")
        return redirect(url_for('viewmembers.index_view'))

    if not user.orcid:
        flash("The user hasn't yet linked their ORCID record", "danger")
        return redirect(url_for('viewmembers.index_view'))

    orcid_token = None
    try:
        orcid_token = OrcidToken.get(user=user, org=current_user.organisation)
    except:
        flash("User didn't give permissions to update his/her records", "warning")
        return redirect(url_for('viewmembers.index_view'))

    orcid_client.configuration.access_token = orcid_token.access_token
    # create an instance of the API class
    api_instance = orcid_client.MemberAPIV20Api()
    try:
        # Fetch all entries
        if section_type == "EMP":
            api_response = api_instance.view_employments(user.orcid)
        elif section_type == "EDU":
            api_response = api_instance.view_educations(user.orcid)
    except ApiException as ex:
        message = json.loads(ex.body.replace("''", "\"")).get('user-messsage')
        if ex.status == 401:
            flash("User has revoked the permissions to update his/her records", "warning")
        else:
            flash("Exception when calling MemberAPIV20Api->view_employments: %s\n" % message, "danger")
        return redirect(url_for('viewmembers.index_view'))
    except Exception as ex:
        app.logger.error("For %r encountered exception: %r", user, ex)
        abort(500, ex)

    # TODO: Organisation has read token
    # TODO: Organisation has access to the employment records
    # TODO: retrieve and tranform for presentation (order, etc)
    try:
        data = api_response.to_dict()
    except Exception as ex:
        flash("User didn't give permissions to update his/her records", "warning")
        flash("Unhandled exception occured while retrieving ORCID data: %s" % ex, "danger")
        app.logger.error("For %r encountered exception: %r", user, ex)
        return redirect(url_for('viewmembers.index_view'))
    # TODO: transform data for presentation:
    if section_type == "EMP":
        return render_template(
            "employments.html",
            data=data,
            user_id=user_id,
            org_client_id=user.organisation.orcid_client_id)
    elif section_type == "EDU":
        return render_template(
            "educations.html",
            data=data,
            user_id=user_id,
            org_client_id=user.organisation.orcid_client_id)


@app.route("/load/org", methods=["GET", "POST"])
@roles_required(Role.SUPERUSER)
def load_org():
    """Preload organisation data."""

    form = FileUploadForm()
    if form.validate_on_submit():
        data = request.files[form.file_.name].read().decode("utf-8")
        row_count = OrgInfo.load_from_csv(data)

        flash("Successfully loaded %d rows." % row_count, "success")
        return redirect(url_for("orginfo.index_view"))

    return render_template("fileUpload.html", form=form, form_title="Organisation")


@app.route("/load/researcher", methods=["GET", "POST"])
@roles_required(Role.ADMIN)
def load_researcher_affiliations():
    """Preload organisation data."""

    form = FileUploadForm()
    if form.validate_on_submit():
        filename = secure_filename(form.file_.data.filename)
        data = request.files[form.file_.name].read().decode("utf-8")
        task = Task.load_from_csv(data, filename=filename)

        flash(f"Successfully loaded {task.record_count} rows.")
        return redirect(url_for("affiliationrecord.index_view", task_id=task.id))

    return render_template("fileUpload.html", form=form, form_title="Researcher")


@app.route("/orcid_api_rep", methods=["GET", "POST"])
@roles_required(Role.SUPERUSER)
def orcid_api_rep():
    """Show ORCID API invocation report."""

    data = db.execute_sql("""
    WITH rd AS (
        SELECT date_trunc("minute", call_datetime) AS d, count(*) AS c
        FROM orcid_api_call
        GROUP BY date_trunc("minute", call_datetime))
    SELECT date_trunc("day", d) AS d, max(c) AS c
    FROM rd GROUP BY DATE_TRUNC("day", d) ORDER BY 1
    """).fetchall()

    return render_template("orcid_api_call_report.html", data=data)


def register_org(org_name,
                 email=None,
                 org_email=None,
                 tech_contact=True,
                 via_orcid=False,
                 first_name=None,
                 last_name=None,
                 orcid_id=None,
                 city=None,
                 state=None,
                 country=None,
                 course_or_role=None,
                 disambiguation_org_id=None,
                 disambiguation_org_source=None,
                 **kwargs):
    """Register research organisaion."""

    email = (email or org_email).lower()
    try:
        User.get(User.email == email)
    except User.DoesNotExist:
        pass
    finally:
        try:
            org = Organisation.get(name=org_name)
        except Organisation.DoesNotExist:
            org = Organisation(name=org_name)
            if via_orcid:
                org.state = state
                org.city = city
                org.country = country
                org.disambiguation_org_id = disambiguation_org_id
                org.disambiguation_org_source = disambiguation_org_source

        try:
            org_info = OrgInfo.get(name=org.name)
        except OrgInfo.DoesNotExist:
            pass
        else:
            org.tuakiri_name = org_info.tuakiri_name

        try:
            org.save()
        except Exception as ex:
            app.logger.error("Encountered exception: %r", ex)
            raise Exception("Failed to save organisation data: %s" % str(ex), ex)

        try:
            user = User.get(email=email)
            user.organisation = org
            user.confirmed = True
        except User.DoesNotExist:
            user = User.create(
                email=email,
                confirmed=True,  # In order to let the user in...
                organisation=org)
<<<<<<< HEAD

        if via_orcid:
            if not user.orcid and orcid_id:
                user.orcid = orcid_id
            if not user.first_name and first_name:
                user.first_name = first_name
            if not user.last_name and last_name:
                user.last_name = last_name

        try:
            user.save()
        except Exception as ex:
            app.logger.error("Encountered exception: %r", ex)
            raise Exception("Failed to save user data: %s" % str(ex), ex)
=======
        user.roles |= Role.ADMIN
>>>>>>> bd1bb171

        if tech_contact:
            user.roles |= Role.TECHNICAL
            org.tech_contact = user
            try:
<<<<<<< HEAD
                super(User, user).save()
=======
>>>>>>> bd1bb171
                super(Organisation, org).save()
            except Exception as ex:
                app.logger.error("Encountered exception: %r", ex)
                raise Exception(
                    "Failed to assign the user as the technical contact to the organisation: %s" %
                    str(ex), ex)

        try:
<<<<<<< HEAD
            super(UserOrg, user_org).save()
=======
            super(User, user).save()
>>>>>>> bd1bb171
        except Exception as ex:
            app.logger.error("Encountered exception: %r", ex)
            raise Exception("Failed to save user data: %s" % str(ex), ex)

        try:
            user_org = UserOrg.get(user=user, org=org)
            user_org.is_admin = True
            try:
                user_org.save()
            except Exception as ex:
                app.logger.error("Encountered exception: %r", ex)
                raise Exception(
                    "Failed to assign the user as an administrator to the organisation: %s" %
                    str(ex), ex)
        except UserOrg.DoesNotExist:
            user_org = UserOrg.create(user=user, org=org, is_admin=True)

<<<<<<< HEAD
        app.logger.info(f"Ready to send an ivitation to '{org_name} <{email}>.")
        token = generate_confirmation_token(email)
        # TODO: for via_orcid constact direct link to ORCID with callback like to HUB
        if via_orcid:
            short_id = Url.shorten(
                url_for(
                    "orcid_login",
                    _next=url_for(
                        "confirm_organisation",
                        token=  # noqa: E251
                        token))).short_id  # noqa: E251
        else:
            short_id = Url.shorten(url_for("confirm_organisation", token=token)).short_id

        utils.send_email(
            "email/org_invitation.html",
            recipient=(org_name, email),
            reply_to=(current_user.name, current_user.email),
            cc_email=(current_user.name, current_user.email),
            invitation_url=url_for("short_url", short_id=short_id, _external=True),
            org_name=org_name,
            user=user)
=======
        # Note: Using app context due to issue:
        # https://github.com/mattupstate/flask-mail/issues/63
        with app.app_context():
            app.logger.info(f"Ready to send an ivitation to '{org_name}' <{email}>.")
            token = generate_confirmation_token(email)
            utils.send_email(
                "email/org_invitation.html",
                recipient=(org_name, email),
                reply_to=(current_user.name, current_user.email),
                cc_email=(current_user.name, current_user.email),
                token=token,
                org_name=org_name,
                user=user)
>>>>>>> bd1bb171

        org.is_email_sent = True
        try:
            org.save()
        except Exception as ex:
            app.logger.error("Encountered exception: %r", ex)
            raise Exception("Failed to save organisation data: %s" % str(ex), ex)

        OrgInvitation.create(
            inviter_id=current_user.id, invitee_id=user.id, email=user.email, org=org, token=token)


# TODO: user can be admin for multiple org and org can have multiple admins:
# TODO: user shoud be assigned exclicitly organization
# TODO: OrgAdmin ...
# TODO: gracefully handle all exceptions (repeated infitation, user is
# already an admin for the organization etc.)
@app.route("/invite/organisation", methods=["GET", "POST"])
@roles_required(Role.SUPERUSER)
def invite_organisation():
    """Invite an organisation to register.

    Flow:
        * Hub administrort (super user) invokes the page,
        * Fills in the form with the organisation and organisation technica contatct data (including an email address);
        * Submits the form;
        * A secure registration token gets ceated;
        * An email message with confirmation link gets created and sent off to the technical contact.
    """
    form = OrgRegistrationForm()
    if form.validate_on_submit():
        try:
            register_org(**{f.name: f.data for f in form})
            flash("Organisation Invited Successfully! "
                  "An email has been sent to the organisation contact", "success")
            app.logger.info("Organisation '%s' successfully invited. Invitation sent to '%s'." %
                            (form.org_name.data, form.org_email.data))
        except Exception as ex:
            app.logger.error("Encountered exception: %r", ex)
            flash(str(ex), "danger")

    return render_template(
        "registration.html", form=form, org_info={r.name: r.to_dict()
                                                  for r in OrgInfo.select()})


@app.route("/invite/user", methods=["GET", "POST"])
@roles_required(Role.SUPERUSER, Role.ADMIN)
def invite_user():
    """Invite a researcher to join the hub."""
    form = UserInvitationForm()
    org = current_user.organisation
    if request.method == "GET":
        form.organisation.data = org.name
        form.disambiguation_org_id.data = org.disambiguation_org_id
        form.disambiguation_org_source.data = org.disambiguation_org_source
        form.city.data = org.city
        form.state.data = org.state
        form.country.data = org.country

    if form.validate_on_submit():
        affiliations = 0
        if form.is_student.data:
            affiliations = Affiliation.EDU
        if form.is_employee.data:
            affiliations |= Affiliation.EMP
        send_user_initation(
            current_user,
            org,
            email=form.email_address.data,
            affiliations=affiliations,
            **{f.name: f.data
               for f in form})
    return render_template("user_invitation.html", form=form)<|MERGE_RESOLUTION|>--- conflicted
+++ resolved
@@ -803,8 +803,8 @@
                 email=email,
                 confirmed=True,  # In order to let the user in...
                 organisation=org)
-<<<<<<< HEAD
-
+
+        user.roles |= Role.ADMIN
         if via_orcid:
             if not user.orcid and orcid_id:
                 user.orcid = orcid_id
@@ -818,34 +818,18 @@
         except Exception as ex:
             app.logger.error("Encountered exception: %r", ex)
             raise Exception("Failed to save user data: %s" % str(ex), ex)
-=======
-        user.roles |= Role.ADMIN
->>>>>>> bd1bb171
 
         if tech_contact:
             user.roles |= Role.TECHNICAL
             org.tech_contact = user
             try:
-<<<<<<< HEAD
-                super(User, user).save()
-=======
->>>>>>> bd1bb171
-                super(Organisation, org).save()
+                user.save()
+                org.save()
             except Exception as ex:
                 app.logger.error("Encountered exception: %r", ex)
                 raise Exception(
                     "Failed to assign the user as the technical contact to the organisation: %s" %
                     str(ex), ex)
-
-        try:
-<<<<<<< HEAD
-            super(UserOrg, user_org).save()
-=======
-            super(User, user).save()
->>>>>>> bd1bb171
-        except Exception as ex:
-            app.logger.error("Encountered exception: %r", ex)
-            raise Exception("Failed to save user data: %s" % str(ex), ex)
 
         try:
             user_org = UserOrg.get(user=user, org=org)
@@ -860,8 +844,7 @@
         except UserOrg.DoesNotExist:
             user_org = UserOrg.create(user=user, org=org, is_admin=True)
 
-<<<<<<< HEAD
-        app.logger.info(f"Ready to send an ivitation to '{org_name} <{email}>.")
+        app.logger.info(f"Ready to send an ivitation to '{org_name} <{email}>'.")
         token = generate_confirmation_token(email)
         # TODO: for via_orcid constact direct link to ORCID with callback like to HUB
         if via_orcid:
@@ -883,21 +866,6 @@
             invitation_url=url_for("short_url", short_id=short_id, _external=True),
             org_name=org_name,
             user=user)
-=======
-        # Note: Using app context due to issue:
-        # https://github.com/mattupstate/flask-mail/issues/63
-        with app.app_context():
-            app.logger.info(f"Ready to send an ivitation to '{org_name}' <{email}>.")
-            token = generate_confirmation_token(email)
-            utils.send_email(
-                "email/org_invitation.html",
-                recipient=(org_name, email),
-                reply_to=(current_user.name, current_user.email),
-                cc_email=(current_user.name, current_user.email),
-                token=token,
-                org_name=org_name,
-                user=user)
->>>>>>> bd1bb171
 
         org.is_email_sent = True
         try:
