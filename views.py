--- conflicted
+++ resolved
@@ -16,15 +16,11 @@
 import utils
 from application import admin, app
 from config import ORCID_BASE_URL, SCOPE_ACTIVITIES_UPDATE, SCOPE_READ_LIMITED
-<<<<<<< HEAD
-from forms import (BitmapMultipleValueField, FileUploadForm, JsonOrYamlFileUploadForm,
-=======
 from flask_admin.actions import action
 from flask_admin.contrib.peewee import ModelView
 from flask_admin.form import SecureForm
 from flask_admin.model import typefmt
-from forms import (BitmapMultipleValueField, FileUploadForm, JsonFileUploadForm,
->>>>>>> e8bcc63b
+from forms import (BitmapMultipleValueField, FileUploadForm, JsonOrYamlFileUploadForm,
                    OrgRegistrationForm, PartialDateField, RecordForm, UserInvitationForm)
 from login_provider import roles_required
 from models import AffiliationRecord, FundingContributor, ExternalId    # noqa: F401
@@ -741,7 +737,6 @@
     task_id = request.form.get('task_id')
     task = Task.get(id=task_id)
     try:
-<<<<<<< HEAD
         if task.task_type == 0:
             count = AffiliationRecord.update(
                 is_active=True).where(AffiliationRecord.task_id == task_id,
@@ -750,11 +745,6 @@
             count = FundingRecord.update(
                 is_active=True).where(FundingRecord.task_id == task_id,
                                       FundingRecord.is_active == False).execute()  # noqa: E712
-=======
-        count = AffiliationRecord.update(is_active=True).where(
-            AffiliationRecord.task_id == task_id,
-            AffiliationRecord.is_active == False).execute()  # noqa: E712
->>>>>>> e8bcc63b
     except Exception as ex:
         flash(f"Failed to activate the selected records: {ex}")
         app.logger.exception("Failed to activate the selected records")
