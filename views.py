# -*- coding: utf-8 -*-
"""Application views."""

import json
import os
from collections import namedtuple
from datetime import datetime

from flask import (abort, flash, redirect, render_template, request, send_from_directory, url_for)
from flask_admin.actions import action
from flask_admin.contrib.peewee import ModelView
from flask_admin.form import SecureForm
from flask_admin.model import typefmt
from flask_login import current_user, login_required
from jinja2 import Markup
from werkzeug import secure_filename
from wtforms.fields import BooleanField

import orcid_client
import utils
from application import admin, app
from config import ORCID_BASE_URL, SCOPE_ACTIVITIES_UPDATE, SCOPE_READ_LIMITED
from forms import (BitmapMultipleValueField, FileUploadForm, JsonOrYamlFileUploadForm,
                   OrgRegistrationForm, PartialDateField, RecordForm, UserInvitationForm)
from login_provider import roles_required
from models import AffiliationRecord, FundingContributor, ExternalId    # noqa: F401
from models import (Affiliation, CharField, FundingRecord, ModelException, OrcidApiCall,
                    OrcidToken, Organisation, OrgInfo, OrgInvitation, PartialDate, Role, Task,
                    TextField, Url, User, UserInvitation, UserOrg, UserOrgAffiliation, db)
# NB! Should be disabled in production
from pyinfo import info
from swagger_client.rest import ApiException
from utils import generate_confirmation_token, send_user_invitation

HEADERS = {"Accept": "application/vnd.orcid+json", "Content-type": "application/vnd.orcid+json"}


@app.route("/favicon.ico")
def favicon():
    """Support for the "favicon" legacy: faveicon location in the root directory."""
    return send_from_directory(
        os.path.join(app.root_path, "static", "images"),
        "favicon.ico",
        mimetype="image/vnd.microsoft.icon")


@app.route("/pyinfo")
@roles_required(Role.SUPERUSER)
def pyinfo():
    """Show Python and runtime environment and settings."""
    return render_template("pyinfo.html", **info)


@app.route("/u/<short_id>")
def short_url(short_id):
    """Redirect to the full URL."""
    try:
        u = Url.get(short_id=short_id)
        if request.args:
            return redirect(utils.append_qs(u.url, **request.args))
        return redirect(u.url)
    except Url.DoesNotExist:
        abort(404)


def read_uploaded_file(form):
    """Read up the whole content and deconde it and return the whole content."""
    raw = request.files[form.file_.name].read()
    for encoding in "utf-8", "utf-8-sig", "utf-16":
        try:
            return raw.decode(encoding)
        except UnicodeDecodeError:
            continue
    return raw.decode("latin-1")


class AppModelView(ModelView):
    """ModelView customization."""

    roles_required = Role.SUPERUSER
    export_types = [
        "csv",
        "xls",
        "tsv",
        "yaml",
        "json",
        "xlsx",
        "ods",
        "html",
    ]
    form_base_class = SecureForm
    column_type_formatters = dict(typefmt.BASE_FORMATTERS)
    column_type_formatters.update({
        datetime:
        lambda view, value: Markup(value.strftime("%Y‑%m‑%d&nbsp;%H:%M")),
    })
    column_type_formatters_export = dict(typefmt.EXPORT_FORMATTERS)
    column_type_formatters_export.update({PartialDate: lambda view, value: str(value)})
    column_exclude_list = (
        "updated_at",
        "updated_by", )
    form_overrides = dict(start_date=PartialDateField, end_date=PartialDateField)
    form_widget_args = {c: {"readonly": True} for c in column_exclude_list}

    def __init__(self, model=None, *args, **kwargs):
        """Pick the model based on the ModelView class name assuming it is ModelClass + "Admin"."""
        if model is None:
            if hasattr(self, "model"):
                model = self.model
            else:
                model_class_name = self.__class__.__name__.replace("Admin", '')
                model = globals().get(model_class_name)
            if model is None:
                raise Exception(f"Model class {model_class_name} doesn't exit.")
        super().__init__(model, *args, **kwargs)

    def get_pk_value(self, model):
        """Get correct value for composite keys."""
        if self.model._meta.composite_key:
            return tuple([
                model._data[field_name] for field_name in self.model._meta.primary_key.field_names
            ])
        return super().get_pk_value(model)

    def get_one(self, id):
        """Fix for composite keys."""
        if self.model._meta.composite_key:
            return self.model.get(**dict(zip(self.model._meta.primary_key.field_names, id)))
        return super().get_one(id)

    def init_search(self):
        """Include linked columns in the search if they are defined with 'liked_table.column'."""
        if self.column_searchable_list:
            for p in self.column_searchable_list:
                if "." in p:
                    m, p = p.split('.')
                    m = getattr(self.model, m).rel_model
                    p = getattr(m, p)

                elif isinstance(p, str):
                    p = getattr(self.model, p)

                # Check type
                if not isinstance(p, (
                        CharField,
                        TextField, )):
                    raise Exception('Can only search on text columns. ' +
                                    'Failed to setup search for "%s"' % p)

                self._search_fields.append(p)

        return bool(self._search_fields)

    def is_accessible(self):
        """Verify if the view is accessible for the current user."""
        if not current_user.is_active or not current_user.is_authenticated:
            return False

        if current_user.has_role(self.roles_required):
            return True

        return False

    def inaccessible_callback(self, name, **kwargs):
        """Handle access denial. Redirect to login page if user doesn"t have access."""
        return redirect(url_for("login", next=request.url))

    def get_query(self):
        """Add URL query to the data select for foreign key and select data that user has access to."""
        query = super().get_query()

        if current_user and not current_user.has_role(Role.SUPERUSER) and current_user.has_role(
                Role.ADMIN):
            # Show only rows realted to the curretn organisation the user is admin for.
            # Skip this part for SUPERUSER.
            db_columns = [c.db_column for c in self.model._meta.fields.values()]
            if "org_id" in db_columns or "organisation_id" in db_columns:
                if "org_id" in db_columns:
                    query = query.where(self.model.org_id == current_user.organisation.id)
                else:
                    query = query.where(self.model.organisation_id == current_user.organisation.id)

        if request.args and any(a.endswith("_id") for a in request.args):
            for f in self.model._meta.fields.values():
                if f.db_column.endswith("_id") and f.db_column in request.args:
                    query = query.where(f == int(request.args[f.db_column]))
        return query

    def _get_list_extra_args(self):
        """Workaournd for https://github.com/flask-admin/flask-admin/issues/1512."""
        view_args = super()._get_list_extra_args()
        extra_args = {
            k: v
            for k, v in request.args.items()
            if k not in (
                'page',
                'page_size',
                'sort',
                'desc',
                'search', ) and not k.startswith('flt')
        }
        view_args.extra_args = extra_args
        return view_args


class UserAdmin(AppModelView):
    """User model view."""

    roles = {1: "Superuser", 2: "Administrator", 4: "Researcher", 8: "Technical Contact"}

    # column_list = (User.
    form_extra_fields = dict(is_superuser=BooleanField("Is Superuser"))
    form_excluded_columns = ("roles", )
    column_exclude_list = (
        "password",
        "username",
        "first_name",
        "last_name", )
    column_formatters = dict(
        roles=lambda v, c, m, p: ", ".join(n for r, n in v.roles.items() if r & m.roles),
        orcid=lambda v, c, m, p: m.orcid.replace("-", "\u2011") if m.orcid else "")
    column_searchable_list = (
        "name",
        "orcid",
        "email",
        "eppn",
        "organisation.name", )
    form_overrides = dict(roles=BitmapMultipleValueField)
    form_args = dict(roles=dict(choices=roles.items()))

    form_ajax_refs = {"organisation": {"fields": (Organisation.name, "name")}}
    can_export = True

    def update_model(self, form, model):
        """Added prevalidation of the form."""
        if "roles" not in self.form_excluded_columns and form.roles.data != model.roles:
            if bool(form.roles.data & Role.ADMIN) != UserOrg.select().where(
                (UserOrg.user_id == model.id) & UserOrg.is_admin).exists():  # noqa: E125
                if form.roles.data & Role.ADMIN:
                    flash(f"Cannot add ADMIN role to {model} "
                          "since there is no organisation the user is an administrator for.",
                          "danger")
                else:
                    flash(f"Cannot revoke ADMIN role from {model} "
                          "since there is an organisation the user is an administrator for.",
                          "danger")
                form.roles.data = model.roles
                return False
            if bool(form.roles.data & Role.TECHNICAL) != Organisation.select().where(
                    Organisation.tech_contact_id == model.id).exists():
                if model.has_role(Role.TECHNICAL):
                    flash(f"Cannot revoke TECHNICAL role from {model} "
                          "since there is an organisation the user is the technical contact for.",
                          "danger")
                else:
                    flash(f"Cannot add TECHNICAL role to {model} "
                          "since there is no organisation the user is the technical contact for.",
                          "danger")
                form.roles.data = model.roles
                return False

        return super().update_model(form, model)


class OrganisationAdmin(AppModelView):
    """Organisation model view."""

    column_exclude_list = ("orcid_client_id", "orcid_secret", "created_at")
    column_searchable_list = (
        "name",
        "tuakiri_name",
        "city", )
    edit_template = "admin/organisation_edit.html"
    form_widget_args = AppModelView.form_widget_args
    form_widget_args["api_credentials_requested_at"] = {"readonly": True}
    form_widget_args["api_credentials_entered_at"] = {"readonly": True}

    def update_model(self, form, model):
        """Handle change of the technical contact."""
        # Technical contact changed:
        if form.tech_contact.data.id != model.tech_contact_id:
            # Revoke the TECHNICAL role if thre is no org the user is tech.contact for.
            if model.tech_contact and model.tech_contact.has_role(
                    Role.TECHNICAL) and not Organisation.select().where(
                        Organisation.tech_contact_id == model.tech_contact_id).exists():
                app.logger.info(r"Revoked TECHNICAL from {model.tech_contact}")
                model.tech_contact.roles &= ~Role.TECHNICAL
                super(User, model.tech_contact).save()

        return super().update_model(form, model)


class OrgInfoAdmin(AppModelView):
    """OrgInfo model view."""

    can_export = True
    column_searchable_list = (
        "name",
        "tuakiri_name",
        "city",
        "first_name",
        "last_name",
        "email", )

    @action("invite", "Register Organisation",
            "Are you sure you want to register selected organisations?")
    def action_invite(self, ids):
        """Batch registraion of organisatons."""
        count = 0
        for oi in OrgInfo.select().where(OrgInfo.id.in_(ids)):
            try:
                register_org(
                    email=oi.name,
                    tech_contact=True,
                    via_orcid=(False if oi.tuakiri_name else True),
                    first_name=oi.first_name,
                    last_name=oi.last_name,
                    city=oi.city,
                    country=oi.country,
                    course_or_role=oi.role,
                    disambiguated_id=oi.disambiguated_id,
                    disambiguation_source=oi.disambiguation_source)
                count += 1
            except Exception as ex:
                flash(f"Failed to send an invitation to {oi.email}: {ex}")
                app.logger.exception(f"Failed to send registration invitation to {oi.email}.")

        flash("%d invitations were sent successfully." % count)


class OrcidTokenAdmin(AppModelView):
    """ORCID token model view."""

    column_labels = dict(org="Organisation")
    column_searchable_list = (
        "user.name",
        "user.email",
        "org.name", )
    can_export = True
    can_create = False


class OrcidApiCallAmin(AppModelView):
    """ORCID API calls."""

    can_export = True
    can_edit = False
    can_delete = False
    can_create = False
    column_searchable_list = (
        "url",
        "body",
        "response",
        "user.name", )


class UserOrgAmin(AppModelView):
    """User Organisations."""

    column_searchable_list = (
        "user.email",
        "org.name", )


class TaskAdmin(AppModelView):
    """Task model view."""

    roles_required = Role.SUPERUSER | Role.ADMIN
    list_template = "view_tasks.html"
    column_exclude_list = (
        "task_type",)
    can_edit = False
    can_create = False
    can_delete = True


class ExternalIdAdmin(AppModelView):
    """ExternalId model view."""

    roles_required = Role.SUPERUSER | Role.ADMIN
    list_template = "funding_externalid_list.html"
    column_exclude_list = (
        "funding_record", )

    can_edit = True
    can_create = False
    can_delete = False
    can_view_details = True
    can_export = True

    form_widget_args = {"external_id": {"readonly": True}}

    def is_accessible(self):
        """Verify if the external id's view is accessible for the current user."""
        if not super().is_accessible():
            flash("Access denied! You cannot access this task.", "danger")
            return False

        return True


class FundingContributorAdmin(AppModelView):
    """Funding record model view."""

    roles_required = Role.SUPERUSER | Role.ADMIN
    list_template = "funding_contributor_list.html"
    column_exclude_list = (
        "funding_record", )

    can_edit = True
    can_create = False
    can_delete = False
    can_view_details = True
    can_export = True

    form_widget_args = {"external_id": {"readonly": True}}

    def is_accessible(self):
        """Verify if the funding contributor view is accessible for the current user."""
        if not super().is_accessible():
            flash("Access denied! You cannot access this task.", "danger")
            return False

        return True


class FundingRecordAdmin(AppModelView):
    """Funding record model view."""

    roles_required = Role.SUPERUSER | Role.ADMIN
    list_template = "funding_record_list.html"
    column_exclude_list = (
        "task",
        "organisation", )
    column_searchable_list = (
        "title",
         )
    column_export_exclude_list = (
        "task",
        "is_active", )
    can_edit = True
    can_create = False
    can_delete = False
    can_view_details = True
    can_export = True

    form_widget_args = {"external_id": {"readonly": True}}

    def is_accessible(self):
        """Verify if the task view is accessible for the current user."""
        if not super().is_accessible():
            return False

        if request.method == "POST" and request.form.get("rowid"):
            # get the first ROWID:
            rowid = int(request.form.get("rowid"))
            task_id = FundingRecord.get(id=rowid).task_id
        else:
            task_id = request.args.get("task_id")
            if not task_id:
                _id = request.args.get("id")
                if not _id:
                    flash("Cannot invoke the task view without task ID", "danger")
                    return False
                else:
                    task_id = FundingRecord.get(id=_id).task_id

        try:
            task = Task.get(id=task_id)
            if task.org.id != current_user.organisation.id:
                flash("Access denied! You cannot access this task.", "danger")
                return False

        except Task.DoesNotExist:
            flash("The task deesn't exist.", "danger")
            return False

        return True

    def get_export_name(self, export_type='csv'):
        """Get export file name using the original imported file name.

        :return: The exported csv file name.
        """
        task_id = request.args.get("task_id")
        if task_id:
            task = Task.get(id=task_id)
            if task:
                filename = os.path.splitext(task.filename)[0]
                return "%s_%s.%s" % (filename, datetime.now().strftime("%Y-%m-%d_%H-%M-%S"),
                                     export_type)
        return super().get_export_name(export_type=export_type)

    @action("activate", "Activate for processing",
            "Are you sure you want to activate the selected records for batch processing?")
    def action_activate(self, ids):
        """Batch registraion of users."""
        try:
            count = self.model.update(is_active=True).where(
                self.model.is_active == False,  # noqa: E712
                self.model.id.in_(ids)).execute()
        except Exception as ex:
            flash(f"Failed to activate the selected records: {ex}")
            app.logger.exception("Failed to activate the selected records")
        else:
            flash(f"{count} records were activated for batch processing.")

    @action("reset", "Reset for processing",
            "Are you sure you want to reset the selected records for batch processing?")
    def action_reset(self, ids):
        """Batch reset of users."""
        try:
            count = self.model.update(processed_at=None).where(
                self.model.is_active,
                self.model.processed_at.is_null(False), self.model.id.in_(ids)).execute()
        except Exception as ex:
            flash(f"Failed to activate the selected records: {ex}")
            app.logger.exception("Failed to activate the selected records")

        else:
            flash(f"{count} records were activated for batch processing.")


class AffiliationRecordAdmin(AppModelView):
    """Affiliation record model view."""

    roles_required = Role.SUPERUSER | Role.ADMIN
    list_template = "affiliation_record_list.html"
    column_exclude_list = (
        "task",
        "organisation", )
    column_searchable_list = (
        "first_name",
        "last_name",
        "email",
        "role",
        "department",
        "state", )
    column_export_exclude_list = (
        "task",
        "is_active", )
    can_edit = True
    can_create = False
    can_delete = False
    can_view_details = True
    can_export = True

    form_widget_args = {"external_id": {"readonly": True}}

    def is_accessible(self):
        """Verify if the task view is accessible for the current user."""
        if not super().is_accessible():
            return False

        if request.method == "POST" and request.form.get("rowid"):
            # get the first ROWID:
            rowid = int(request.form.get("rowid"))
            task_id = AffiliationRecord.get(id=rowid).task_id
        else:
            task_id = request.args.get("task_id")
            if not task_id:
                _id = request.args.get("id")
                if not _id:
                    flash("Cannot invoke the task view without task ID", "danger")
                    return False
                else:
                    task_id = AffiliationRecord.get(id=_id).task_id

        try:
            task = Task.get(id=task_id)
            if task.org.id != current_user.organisation.id:
                flash("Access denied! You cannot access this task.", "danger")
                return False

        except Task.DoesNotExist:
            flash("The task deesn't exist.", "danger")
            return False

        return True

    def get_export_name(self, export_type='csv'):
        """Get export file name using the original imported file name.

        :return: The exported csv file name.
        """
        task_id = request.args.get("task_id")
        if task_id:
            task = Task.get(id=task_id)
            if task:
                filename = os.path.splitext(task.filename)[0]
                return "%s_%s.%s" % (filename, datetime.now().strftime("%Y-%m-%d_%H-%M-%S"),
                                     export_type)
        return super().get_export_name(export_type=export_type)

    @action(
        "activate", "Activate for processing",
        "Are you sure you want to activate the selected records for batch processing?\n\nBy clicking \"OK\" "
        +
        "you are affirming that the affiliations to be written are, to the\n best of your knowledge, correct!"
    )
    def action_activate(self, ids):
        """Batch registraion of users."""
        try:
            count = self.model.update(is_active=True).where(
                self.model.is_active == False,  # noqa: E712
                self.model.id.in_(ids)).execute()
        except Exception as ex:
            flash(f"Failed to activate the selected records: {ex}")
            app.logger.exception("Failed to activate the selected records")
        else:
            flash(f"{count} records were activated for batch processing.")

    @action("reset", "Reset for processing",
            "Are you sure you want to reset the selected records for batch processing?")
    def action_reset(self, ids):
        """Batch reset of users."""
        try:
            count = self.model.update(processed_at=None).where(
                self.model.is_active,
                self.model.processed_at.is_null(False), self.model.id.in_(ids)).execute()
        except Exception as ex:
            flash(f"Failed to activate the selected records: {ex}")
            app.logger.exception("Failed to activate the selected records")

        else:
            flash(f"{count} records were activated for batch processing.")


class ViewMembersAdmin(AppModelView):
    """Organisation member model (User beloging to the current org.admin oganisation) view."""

    roles_required = Role.SUPERUSER | Role.ADMIN
    list_template = "viewMembers.html"
    column_list = ("email", "orcid")
    column_searchable_list = ("email", "orcid")
    column_export_list = ("email", "eppn", "orcid")
    model = User
    can_edit = False
    can_create = False
    can_delete = False
    can_view_details = False
    can_export = True

    def get_query(self):
        """Get quiery for the user belonging to the organistation of the current user."""
        return current_user.organisation.users


admin.add_view(UserAdmin(User))
admin.add_view(OrganisationAdmin(Organisation))
admin.add_view(OrcidTokenAdmin(OrcidToken))
admin.add_view(OrgInfoAdmin(OrgInfo))
admin.add_view(OrcidApiCallAmin(OrcidApiCall))
admin.add_view(TaskAdmin(Task))
admin.add_view(AffiliationRecordAdmin())
admin.add_view(FundingRecordAdmin())
admin.add_view(FundingContributorAdmin())
admin.add_view(ExternalIdAdmin())
admin.add_view(AppModelView(UserInvitation))
admin.add_view(ViewMembersAdmin(name="viewmembers", endpoint="viewmembers"))

admin.add_view(UserOrgAmin(UserOrg))

SectionRecord = namedtuple("SectionRecord", [
    "org_name", "city", "state", "country", "department", "role", "start_date", "end_date"
])
SectionRecord.__new__.__defaults__ = (None, ) * len(SectionRecord._fields)


@app.template_filter("year_range")
def year_range(entry):
    """Show an interval of employment in years."""
    val = ""
    if entry.get("start_date") is None or entry["start_date"]["year"]["value"] is None:
        val = "unknown"
    else:
        val = entry["start_date"]["year"]["value"]

    val += "-"

    if entry.get("end_date") is None or entry["end_date"]["year"]["value"] is None:
        val += "present"
    else:
        val += entry["end_date"]["year"]["value"]
    return val


@app.template_filter("orcid")
def user_orcid_id_url(user):
    """Render user ORCID Id URL."""
    return ORCID_BASE_URL + user.orcid if user.orcid else ""


@app.template_filter("isodate")
def isodate(d, sep=' '):
    """Render date into format YYYY-mm-dd HH:MM."""
    return d.strftime("%Y‑%m‑%d" + sep + "%H:%M") if d and isinstance(d, (datetime, )) else ''


@app.template_filter("shorturl")
def shorturl(url):
    """Create and render short url."""
    u = Url.shorten(url)
    return url_for("short_url", short_id=u.short_id, _external=True)


@app.route("/activate_all", methods=["POST"])
@roles_required(Role.SUPERUSER, Role.ADMIN, Role.TECHNICAL)
def activate_all():
    """Batch registraion of users."""
    _url = request.args.get("url") or request.referrer
    task_id = request.form.get('task_id')
    task = Task.get(id=task_id)
    try:
        if task.task_type == 0:
            count = AffiliationRecord.update(
                is_active=True).where(AffiliationRecord.task_id == task_id,
                                      AffiliationRecord.is_active == False).execute()  # noqa: E712
        elif task.task_type == 1:
            count = FundingRecord.update(
                is_active=True).where(FundingRecord.task_id == task_id,
                                      FundingRecord.is_active == False).execute()  # noqa: E712
    except Exception as ex:
        flash(f"Failed to activate the selected records: {ex}")
        app.logger.exception("Failed to activate the selected records")
    else:
        flash(f"{count} records were activated for batch processing.")
    return redirect(_url)


@app.route("/<int:user_id>/emp/<int:put_code>/delete", methods=["POST"])
@roles_required(Role.ADMIN)
def delete_employment(user_id, put_code=None):
    """Delete an employment record."""
    _url = request.args.get("url") or request.referrer or url_for(
        "employment_list", user_id=user_id)
    if put_code is None and "put_code" in request.form:
        put_code = request.form.get("put_code")
    try:
        user = User.get(id=user_id, organisation_id=current_user.organisation_id)
    except Exception:
        flash("ORCID HUB doent have data related to this researcher", "warning")
        return redirect(url_for('viewmembers.index_view'))
    if not user.orcid:
        flash("The user hasn't yet linked their ORCID record", "danger")
        return redirect(_url)

    orcid_token = None

    try:
        orcid_token = OrcidToken.get(
            user=user,
            org=user.organisation,
            scope=SCOPE_READ_LIMITED[0] + "," + SCOPE_ACTIVITIES_UPDATE[0])
    except Exception:
        flash("The user hasn't authorized you to delete records", "warning")
        return redirect(_url)

    orcid_client.configuration.access_token = orcid_token.access_token
    api_instance = orcid_client.MemberAPIV20Api()

    try:
        # Delete an Employment
        api_instance.delete_employment(user.orcid, put_code)
        app.logger.info("For %r employment record was deleted by %r", user.orcid, current_user)
        flash("Employment record successfully deleted.", "success")
    except ApiException as e:
        message = json.loads(e.body.replace("''", "\"")).get('user-messsage')
        flash("Failed to delete the entry: %s" % message, "danger")
    except Exception as ex:
        app.logger.error("For %r encountered exception: %r", user, ex)
        abort(500, ex)
    return redirect(_url)


@app.route("/<int:user_id>/edu/<int:put_code>/edit", methods=["GET", "POST"])
@app.route("/<int:user_id>/edu/new", methods=["GET", "POST"])
@roles_required(Role.ADMIN)
def education(user_id, put_code=None):
    """Create a new or edit an existing employment record."""
    return edit_section_record(user_id, put_code, "EDU")


@app.route("/<int:user_id>/emp/<int:put_code>/edit", methods=["GET", "POST"])
@app.route("/<int:user_id>/emp/new", methods=["GET", "POST"])
@roles_required(Role.ADMIN)
def employment(user_id, put_code=None):
    """Create a new or edit an existing employment record."""
    return edit_section_record(user_id, put_code, "EMP")


def edit_section_record(user_id, put_code=None, section_type="EMP"):
    """Create a new or edit an existing profile section record."""
    section_type = section_type.upper()[:3]
    _url = (request.args.get("url") or url_for("employment_list", user_id=user_id)
            if section_type == "EMP" else url_for("edu_list", user_id=user_id))

    org = current_user.organisation
    try:
        # TODO: multiple orginisation support
        user = User.get(id=user_id, organisation=org.id)
    except User.DoesNotExist:
        flash("ORCID HUB doent have data related to this researcher", "warning")
        return redirect(_url)

    if not user.orcid:
        flash("The user hasn't yet linked their ORCID record", "danger")
        return redirect(_url)

    orcid_token = None
    try:
        orcid_token = OrcidToken.get(
            user=user, org=org, scope=SCOPE_READ_LIMITED[0] + "," + SCOPE_ACTIVITIES_UPDATE[0])
    except Exception:
        flash("The user hasn't authorized you to Add records", "warning")
        return redirect(_url)
    orcid_client.configuration.access_token = orcid_token.access_token
    api = orcid_client.MemberAPI(user=current_user)

    # TODO: handle "new"...
    if put_code:
        try:
            # Fetch an Employment
            if section_type == "EMP":
                api_response = api.view_employment(user.orcid, put_code)
            elif section_type == "EDU":
                api_response = api.view_education(user.orcid, put_code)

            _data = api_response.to_dict()
            data = SectionRecord(
                org_name=_data.get("organization").get("name"),
                city=_data.get("organization").get("address").get("city", ""),
                state=_data.get("organization").get("address").get("region", ""),
                country=_data.get("organization").get("address").get("country", ""),
                department=_data.get("department_name", ""),
                role=_data.get("role_title", ""),
                start_date=PartialDate.create(_data.get("start_date")),
                end_date=PartialDate.create(_data.get("end_date")))
        except ApiException as e:
            message = json.loads(e.body.replace("''", "\"")).get('user-messsage')
            app.logger.error(f"Exception when calling MemberAPIV20Api->view_employment: {message}")
        except Exception as ex:
            app.logger.exception(
                "Unhandler error occured while creating or editing a profile record.")
            abort(500, ex)
    else:
        data = SectionRecord(org_name=org.name, city=org.city, country=org.country)

    form = RecordForm.create_form(request.form, obj=data, form_type=section_type)
    if not form.org_name.data:
        form.org_name.data = org.name
    if not form.country.data or form.country.data == "None":
        form.country.data = org.country

    if form.validate_on_submit():
        try:
            put_code, orcid, created = api.create_or_update_affiliation(
                put_code=put_code,
                affiliation=Affiliation[section_type],
                **{f.name: f.data
                   for f in form})
            if put_code and created:
                flash("Record details has been added successfully!", "success")

            affiliation, _ = UserOrgAffiliation.get_or_create(
                user=user,
                organisation=org,
                put_code=put_code,
                department_name=form.department.data,
                department_city=form.city.data,
                role_title=form.role.data)

            form.populate_obj(affiliation)
            if put_code:
                affiliation.put_code = put_code
            else:
                pass
                # affiliation.path = resp.headers["Location"]
                # affiliation.put_code = int(resp.headers["Location"].rsplit("/", 1)[-1])
            affiliation.save()
            return redirect(_url)
        except ApiException as e:
            message = json.loads(e.body.replace("''", "\"")).get('user-messsage')
            flash("Failed to update the entry: %s." % message, "danger")
            app.logger.exception(f"For {user} exception encountered")
        except Exception as ex:
            app.logger.exception(
                "Unhandler error occured while creating or editing a profile record.")
            abort(500, ex)

    return render_template("profile_entry.html", section_type=section_type, form=form, _url=_url)


@app.route("/<int:user_id>/emp/list")
@app.route("/<int:user_id>/emp")
@login_required
def employment_list(user_id):
    """Show the employmen list of the selected user."""
    return show_record_section(user_id, "EMP")


@app.route("/<int:funding_record_id>/FundingContributor/list")
@app.route("/<int:funding_record_id>/FundingContributor")
@login_required
def funding_contributor_list(funding_record_id):
    """Show the funding contributors list of the selected user."""
    return redirect(url_for("fundingcontributor.index_view", funding_record_id=funding_record_id))


@app.route("/<int:funding_record_id>/ExternaId/list")
@app.route("/<int:funding_record_id>/ExternaId")
@login_required
def externalid_list(funding_record_id):
    """Show the External id list of the funding item."""
    return redirect(url_for("externalid.index_view", funding_record_id=funding_record_id))


@app.route("/<int:user_id>/edu/list")
@app.route("/<int:user_id>/edu")
@login_required
def edu_list(user_id):
    """Show the education list of the selected user."""
    return show_record_section(user_id, "EDU")


def show_record_section(user_id, section_type="EMP"):
    """Show all user profile section list."""
    _url = request.args.get("url") or request.referrer or url_for("viewmembers.index_view")

    section_type = section_type.upper()[:3]  # normalize the section type
    try:
        user = User.get(id=user_id, organisation_id=current_user.organisation_id)
    except Exception:
        flash("ORCID HUB doent have data related to this researcher", "warning")
        return redirect(_url)

    if not user.orcid:
        flash("The user hasn't yet linked their ORCID record", "danger")
        return redirect(_url)

    orcid_token = None
    try:
        orcid_token = OrcidToken.get(user=user, org=current_user.organisation)
    except Exception:
        flash("User didn't give permissions to update his/her records", "warning")
        return redirect(_url)

    orcid_client.configuration.access_token = orcid_token.access_token
    # create an instance of the API class
    api_instance = orcid_client.MemberAPIV20Api()
    try:
        # Fetch all entries
        if section_type == "EMP":
            api_response = api_instance.view_employments(user.orcid)
        elif section_type == "EDU":
            api_response = api_instance.view_educations(user.orcid)
    except ApiException as ex:
        message = json.loads(ex.body.replace("''", "\"")).get('user-messsage')
        if ex.status == 401:
            flash("User has revoked the permissions to update his/her records", "warning")
        else:
            flash("Exception when calling MemberAPIV20Api->view_employments: %s\n" % message,
                  "danger")
        return redirect(_url)
    except Exception as ex:
        abort(500, ex)

    # TODO: Organisation has read token
    # TODO: Organisation has access to the employment records
    # TODO: retrieve and tranform for presentation (order, etc)
    try:
        data = api_response.to_dict()
    except Exception as ex:
        flash("User didn't give permissions to update his/her records", "warning")
        flash("Unhandled exception occured while retrieving ORCID data: %s" % ex, "danger")
        app.logger.exception(f"For {user} encountered exception")
        return redirect(_url)
    # TODO: transform data for presentation:
    if section_type == "EMP":
        return render_template(
            "employments.html",
            url=_url,
            data=data,
            user_id=user_id,
            org_client_id=user.organisation.orcid_client_id)
    elif section_type == "EDU":
        return render_template(
            "educations.html",
            url=_url,
            data=data,
            user_id=user_id,
            org_client_id=user.organisation.orcid_client_id)


@app.route("/load/org", methods=["GET", "POST"])
@roles_required(Role.SUPERUSER)
def load_org():
    """Preload organisation data."""
    form = FileUploadForm()
    if form.validate_on_submit():
        row_count = OrgInfo.load_from_csv(read_uploaded_file(form))

        flash("Successfully loaded %d rows." % row_count, "success")
        return redirect(url_for("orginfo.index_view"))

    return render_template("fileUpload.html", form=form, form_title="Organisation")


@app.route("/load/researcher", methods=["GET", "POST"])
@roles_required(Role.ADMIN)
def load_researcher_affiliations():
    """Preload organisation data."""
    form = FileUploadForm()
    if form.validate_on_submit():
        filename = secure_filename(form.file_.data.filename)
        try:
            task = Task.load_from_csv(read_uploaded_file(form), filename=filename)
            flash(f"Successfully loaded {task.record_count} rows.")
            return redirect(url_for("affiliationrecord.index_view", task_id=task.id))
        except (
                ValueError,
                ModelException, ) as ex:
            flash(f"Failed to load affiliation record file: {ex}", "danger")
            app.logger.exception("Failed to load affiliation records.")

    return render_template("fileUpload.html", form=form, form_title="Researcher")


@app.route("/load/researcher/funding", methods=["GET", "POST"])
@roles_required(Role.ADMIN)
def load_researcher_funding():
    """Preload organisation data."""
    form = JsonOrYamlFileUploadForm()
    if form.validate_on_submit():
        filename = secure_filename(form.file_.data.filename)
<<<<<<< HEAD
        task = FundingRecord.load_from_json(read_uploaded_file(form), filename=filename)
        flash(f"Successfully loaded {task.record_funding_count} rows.")
        return redirect(url_for("fundingrecord.index_view", task_id=task.id))
=======
        funding_data = FundingRecord.load_from_json(read_uploaded_file(form), filename=filename)

        orcid_token = None
        contributors_list = funding_data["contributors"]["contributor"]
        funding_created_id = ""
        for contributor in contributors_list:

            # orcid_id = contributor["contributor-orcid"]["path"]
            email = contributor["contributor-email"]["value"]
            user = None

            try:
                user = User.get(email=email)
                orcid_token = OrcidToken.get(
                    user=user,
                    org=current_user.organisation,
                    scope=SCOPE_READ_LIMITED[0] + "," + SCOPE_ACTIVITIES_UPDATE[0])
            except Exception:
                # TODO: Send a mail to researcher asking him permissions
                flash(f"The user {email} hasn't authorized you to add funding record", "warning")
                continue

            orcid_client.configuration.access_token = orcid_token.access_token
            api_instance = orcid_client.MemberAPIV20Api()

            try:
                # Adding funding info
                params = dict(orcid=user.orcid, body=funding_data, _preload_content=False)
                api_instance.create_funding(**params)
                funding_created_id += email + " ,"
                app.logger.info("For %r funding record was created by %r", user.orcid,
                                current_user)
            except ApiException as e:
                message = json.loads(e.body.replace("''", "\"")).get('user-messsage')
                flash("Failed to create the entry: %s" % message, "danger")
            except Exception as ex:
                app.logger.error("For %r encountered exception: %r", user, ex)
                abort(500, ex)
        if funding_created_id:
            flash(f"funding record for {funding_created_id} has been successfully created.",
                  "success")

>>>>>>> d920b6dd
    return render_template("fileUpload.html", form=form, form_title="Funding")


@app.route("/orcid_api_rep", methods=["GET", "POST"])
@roles_required(Role.SUPERUSER)
def orcid_api_rep():
    """Show ORCID API invocation report."""
    data = db.execute_sql("""
    WITH rd AS (
        SELECT date_trunc("minute", call_datetime) AS d, count(*) AS c
        FROM orcid_api_call
        GROUP BY date_trunc("minute", call_datetime))
    SELECT date_trunc("day", d) AS d, max(c) AS c
    FROM rd GROUP BY DATE_TRUNC("day", d) ORDER BY 1
    """).fetchall()

    return render_template("orcid_api_call_report.html", data=data)


def register_org(org_name,
                 email=None,
                 org_email=None,
                 tech_contact=True,
                 via_orcid=False,
                 first_name=None,
                 last_name=None,
                 orcid_id=None,
                 city=None,
                 state=None,
                 country=None,
                 course_or_role=None,
                 disambiguated_id=None,
                 disambiguation_source=None,
                 **kwargs):
    """Register research organisaion."""
    email = (email or org_email).lower()
    try:
        User.get(User.email == email)
    except User.DoesNotExist:
        pass
    finally:
        try:
            org = Organisation.get(name=org_name)
        except Organisation.DoesNotExist:
            org = Organisation(name=org_name)
            if via_orcid:
                org.state = state
                org.city = city
                org.country = country
                org.disambiguated_id = disambiguated_id
                org.disambiguation_source = disambiguation_source

        try:
            org_info = OrgInfo.get(name=org.name)
        except OrgInfo.DoesNotExist:
            pass
        else:
            org.tuakiri_name = org_info.tuakiri_name

        try:
            org.save()
        except Exception as ex:
            app.logger.exception("Failed to save organisation data")
            raise

        try:
            user = User.get(email=email)
            user.organisation = org
            user.confirmed = True
        except User.DoesNotExist:
            user = User.create(
                email=email,
                confirmed=True,  # In order to let the user in...
                organisation=org)

        user.roles |= Role.ADMIN
        if via_orcid:
            if not user.orcid and orcid_id:
                user.orcid = orcid_id
            if not user.first_name and first_name:
                user.first_name = first_name
            if not user.last_name and last_name:
                user.last_name = last_name

        try:
            user.save()
        except Exception as ex:
            app.logger.exception("Failed to save user data")
            raise

        if tech_contact:
            user.roles |= Role.TECHNICAL
            org.tech_contact = user
            try:
                user.save()
                org.save()
            except Exception as ex:
                app.logger.exception(
                    "Failed to assign the user as the technical contact to the organisation")
                raise
        try:
            user_org = UserOrg.get(user=user, org=org)
            user_org.is_admin = True
            try:
                user_org.save()
            except Exception as ex:
                app.logger.exception(
                    "Failed to assign the user as an administrator to the organisation")
                raise
        except UserOrg.DoesNotExist:
            user_org = UserOrg.create(user=user, org=org, is_admin=True)

        app.logger.info(f"Ready to send an ivitation to '{org_name} <{email}>'.")
        token = generate_confirmation_token(email=email, org_name=org_name)
        # TODO: for via_orcid constact direct link to ORCID with callback like to HUB
        if via_orcid:
            short_id = Url.shorten(
                url_for("orcid_login", invitation_token=token, _next=url_for(
                    "onboard_org"))).short_id
            invitation_url = url_for("short_url", short_id=short_id, _external=True)
        else:
            invitation_url = url_for("login", _external=True)

        utils.send_email(
            "email/org_invitation.html",
            recipient=(org_name, email),
            reply_to=(current_user.name, current_user.email),
            cc_email=(current_user.name, current_user.email),
            invitation_url=invitation_url,
            org_name=org_name,
            user=user)

        org.is_email_sent = True
        try:
            org.save()
        except Exception as ex:
            app.logger.exception("Failed to save organisation data")
            raise

        OrgInvitation.create(
            inviter_id=current_user.id, invitee_id=user.id, email=user.email, org=org, token=token)


# TODO: user can be admin for multiple org and org can have multiple admins:
# TODO: user shoud be assigned exclicitly organization
# TODO: OrgAdmin ...
# TODO: gracefully handle all exceptions (repeated infitation, user is
# already an admin for the organization etc.)
@app.route("/invite/organisation", methods=["GET", "POST"])
@roles_required(Role.SUPERUSER)
def invite_organisation():
    """Invite an organisation to register.

    Flow:
        * Hub administrort (super user) invokes the page,
        * Fills in the form with the organisation and organisation technica contatct data (including an email address);
        * Submits the form;
        * A secure registration token gets ceated;
        * An email message with confirmation link gets created and sent off to the technical contact.
    """
    form = OrgRegistrationForm()
    if form.validate_on_submit():
        params = {f.name: f.data for f in form}
        try:
            org_name = params.get("org_name")
            email = params.get("org_email").lower()

            if params.get("tech_contact"):
                try:
                    org = Organisation.get(name=org_name)
                    if org.tech_contact and org.tech_contact.email != email:
                        flash(f"The current tech.conact {org.tech_contact.name} "
                              f"({org.tech_contact.email}) will be revoked.", "warning")
                except Organisation.DoesNotExist:
                    pass

            register_org(**params)
            org = Organisation.get(name=org_name)
            user = User.get(email=email)
            if org.confirmed:
                if user.is_tech_contact_of(org):
                    flash("New Technical contact has been Invited Successfully! "
                          "An email has been sent to the Technical contact", "success")
                    app.logger.info(
                        f"For Organisation '{org_name}' , "
                        f"New Technical Contact '{email}' has been invited successfully.")
                else:
                    flash("New Organisation Admin has been Invited Successfully! "
                          "An email has been sent to the Organisation Admin", "success")
                    app.logger.info(
                        f"For Organisation '{org_name}' , "
                        f"New Organisation Admin '{email}' has been invited successfully.")
            else:
                flash("Organisation Invited Successfully! "
                      "An email has been sent to the organisation contact", "success")
                app.logger.info(f"Organisation '{org_name}' successfully invited. "
                                f"Invitation sent to '{email}'.")
        except Exception as ex:
            app.logger.exception(f"Failed to send registration invitation with {params}.")
            flash(f"Failed to send registration invitation: {ex}.", "danger")

    return render_template(
        "registration.html", form=form, org_info={r.name: r.to_dict()
                                                  for r in OrgInfo.select()})


@app.route("/invite/user", methods=["GET", "POST"])
@roles_required(Role.SUPERUSER, Role.ADMIN)
def invite_user():
    """Invite a researcher to join the hub."""
    form = UserInvitationForm()
    org = current_user.organisation
    if request.method == "GET":
        form.organisation.data = org.name
        form.disambiguated_id.data = org.disambiguated_id
        form.disambiguation_source.data = org.disambiguation_source
        form.city.data = org.city
        form.state.data = org.state
        form.country.data = org.country

    while form.validate_on_submit():
        resend = form.resend.data
        email = form.email_address.data.lower()
        affiliations = 0
        if form.is_student.data:
            affiliations = Affiliation.EDU
        if form.is_employee.data:
            affiliations |= Affiliation.EMP
        try:
            ui = UserInvitation.get(org=org, email=email)
            flash(
                f"An invitation to affiliate with {org} had been already sent to {email} earlier "
                f"at {isodate(ui.sent_at)}.", "warning" if resend else "danger")
            if not form.resend.data:
                break
        except UserInvitation.DoesNotExist:
            pass

        ui = send_user_invitation(
            current_user,
            org,
            email=email,
            affiliations=affiliations,
            **{f.name: f.data
               for f in form})
        flash(f"An invitation to {ui.email} was {'resent' if resend else 'sent'} successfully.",
              "success")
        break

    return render_template("user_invitation.html", form=form)<|MERGE_RESOLUTION|>--- conflicted
+++ resolved
@@ -1033,54 +1033,9 @@
     form = JsonOrYamlFileUploadForm()
     if form.validate_on_submit():
         filename = secure_filename(form.file_.data.filename)
-<<<<<<< HEAD
         task = FundingRecord.load_from_json(read_uploaded_file(form), filename=filename)
         flash(f"Successfully loaded {task.record_funding_count} rows.")
         return redirect(url_for("fundingrecord.index_view", task_id=task.id))
-=======
-        funding_data = FundingRecord.load_from_json(read_uploaded_file(form), filename=filename)
-
-        orcid_token = None
-        contributors_list = funding_data["contributors"]["contributor"]
-        funding_created_id = ""
-        for contributor in contributors_list:
-
-            # orcid_id = contributor["contributor-orcid"]["path"]
-            email = contributor["contributor-email"]["value"]
-            user = None
-
-            try:
-                user = User.get(email=email)
-                orcid_token = OrcidToken.get(
-                    user=user,
-                    org=current_user.organisation,
-                    scope=SCOPE_READ_LIMITED[0] + "," + SCOPE_ACTIVITIES_UPDATE[0])
-            except Exception:
-                # TODO: Send a mail to researcher asking him permissions
-                flash(f"The user {email} hasn't authorized you to add funding record", "warning")
-                continue
-
-            orcid_client.configuration.access_token = orcid_token.access_token
-            api_instance = orcid_client.MemberAPIV20Api()
-
-            try:
-                # Adding funding info
-                params = dict(orcid=user.orcid, body=funding_data, _preload_content=False)
-                api_instance.create_funding(**params)
-                funding_created_id += email + " ,"
-                app.logger.info("For %r funding record was created by %r", user.orcid,
-                                current_user)
-            except ApiException as e:
-                message = json.loads(e.body.replace("''", "\"")).get('user-messsage')
-                flash("Failed to create the entry: %s" % message, "danger")
-            except Exception as ex:
-                app.logger.error("For %r encountered exception: %r", user, ex)
-                abort(500, ex)
-        if funding_created_id:
-            flash(f"funding record for {funding_created_id} has been successfully created.",
-                  "success")
-
->>>>>>> d920b6dd
     return render_template("fileUpload.html", form=form, form_title="Funding")
 
 
