--- conflicted
+++ resolved
@@ -868,12 +868,8 @@
                     invitation_token=token,
                     _next=url_for(
                         "confirm_organisation",
-<<<<<<< HEAD
                         invitation_token=  # noqa: E251
                         token))).short_id  # noqa: E251
-=======
-                        invitation_token=token))).short_id  # noqa: E251
->>>>>>> d5a0e51b
         else:
             short_id = Url.shorten(url_for("confirm_organisation", invitation_token=token)).short_id
 
