# -*- coding: utf-8 -*-
"""Application models."""

import csv
import random
import re
import string
import uuid
from collections import namedtuple
from datetime import datetime
from hashlib import md5
from io import StringIO
from itertools import zip_longest
from urllib.parse import urlencode

from flask_login import UserMixin, current_user
from peewee import (BooleanField, CharField, CompositeKey, DateTimeField, DeferredRelation, Field,
                    ForeignKeyField, IntegerField, Model, OperationalError, SmallIntegerField,
                    TextField)
from pycountry import countries

<<<<<<< HEAD
from application import app, db
from config import DEFAULT_COUNTRY

ENV = environ.get("ENV", "test")
=======
from application import db
from config import DEFAULT_COUNTRY, ENV
>>>>>>> b857914f

try:
    from enum import IntFlag
except ImportError:
    from enum import IntEnum as IntFlag


class ModelException(Exception):
    """Applicaton model exception."""
    pass


class PartialDate(namedtuple("PartialDate", ["year", "month", "day"])):
    """Partial date (without month day or both moth and month day."""

    def as_orcid_dict(self):
        """Return ORCID dictionry representation of the partial date."""
        if self.year is None and self.month is None and self.day is None:
            return None
        return dict(((f, None if v is None else {
            "value": ("%04d" if f == "year" else "%02d") % v
        }) for (f, v) in zip(self._fields, self)))

    @classmethod
    def create(cls, value):
        """Create a partial date form ORCID dictionary representation or string.

        >>> PartialDate.create({"year": {"value": "2003"}}).as_orcid_dict()
        {'year': {'value': '2003'}, 'month': None, 'day': None}

        >>> PartialDate.create({"year": {"value": "2003"}}).year
        2003

        >>> PartialDate.create("2003").year
        2003

        >>> PartialDate.create("2003-03")
        2003-03

        >>> PartialDate.create("2003-07-14")
        2003-07-13
        """
        if value is None or value == {}:
            return None
        if isinstance(value, str):
            try:
                return cls(* [int(v) for v in value.split('-')])
            except Exception as ex:
                raise ModelException(f"Wrong partial date value '{value}': {ex}")

        return cls(**{k: int(v.get("value")) if v else None for k, v in value.items()})

    def as_datetime(self):
        return datetime(self.year, self.month, self.day)

    def __str__(self):
        if self.year is None:
            return ''
        else:
            res = "%04d" % int(self.year)
            if self.month:
                res += "-%02d" % int(self.month)
            return res + "-%02d" % int(self.day) if self.day else res


PartialDate.__new__.__defaults__ = (None, ) * len(PartialDate._fields)


class PartialDateField(Field):
    """Partial date custom DB data field mapped to varchar(10)."""

    db_field = 'varchar(10)'

    def db_value(self, value):
        """Convert into partial ISO date textual representation: YYYY-**-**, YYYY-MM-**, or YYYY-MM-DD."""
        if value is None or not value.year:
            return None
        else:
            res = "%04d" % int(value.year)
            if value.month:
                res += "-%02d" % int(value.month)
            else:
                return res + "-**-**"
            return res + "-%02d" % int(value.day) if value.day else res + "-**"

    def python_value(self, value):
        """Parse partial ISO date textual representation."""
        if value is None:
            return None

        parts = [int(p) for p in value.split("-") if "*" not in p]
        return PartialDate(**dict(zip_longest(("year", "month", "day", ), parts)))


class Role(IntFlag):
    """
    Enum used to represent user role.

    The model provide multi role support representing role sets as bitmaps.
    """

    NONE = 0  # NONE
    SUPERUSER = 1  # SuperUser
    ADMIN = 2  # Admin
    RESEARCHER = 4  # Researcher
    TECHNICAL = 8  # Technical contact
    ANY = 255  # ANY

    def __eq__(self, other):
        if isinstance(other, Role):
            return self.value == other.value
        return (self.name == other or self.name == getattr(other, 'name', None))

    def __hash__(self):
        return hash(self.name)


class Affiliation(IntFlag):
    """
    Enum used to represent user affiliation (type) to the organisation.

    The model provide multiple affiliations support representing role sets as bitmaps.
    """

    NONE = 0  # NONE
    EDU = 1  # Education
    EMP = 2  # Employment

    def __eq__(self, other):
        if isinstance(other, Affiliation):
            return self.value == other.value
        return (self.name == other or self.name == getattr(other, 'name', None))

    def __hash__(self):
        return hash(self.name)

    def __str__(self):
        return ", ".join({
            self.EDU: "Education",
            self.EMP: "Employment"
        }[a] for a in Affiliation if a & self)


class BaseModel(Model):
<<<<<<< HEAD
    def field_is_updated(self, field_name):
        """Test if field is 'dirty'."""
        return any(field_name == f.name for f in self.dirty_fields)
=======
    @classmethod
    def model_class_name(cls):
        return cls._meta.name
>>>>>>> b857914f

    class Meta:
        database = db


class ModelDeferredRelation(DeferredRelation):
    def set_model(self, rel_model):
        # include model in the generated "related_name" to make it unique:
        for model, field, name in self.fields:
            if isinstance(field, ForeignKeyField) and not field._related_name:
                field._related_name = "%s_%s_set" % (model.model_class_name(), name)

        super().set_model(rel_model)


DeferredUser = ModelDeferredRelation()


class AuditMixin(Model):

    created_at = DateTimeField(default=datetime.now)
    updated_at = DateTimeField(null=True)

    # created_by = ForeignKeyField(DeferredUser, on_delete="SET NULL", null=True)
    # updated_by = ForeignKeyField(DeferredUser, on_delete="SET NULL", null=True)

    def save(self, *args, **kwargs):
<<<<<<< HEAD
        if self.is_dirty():
            self.updated_at = datetime.datetime.now()
=======
        self.updated_at = datetime.now()
        if current_user and hasattr(current_user, "id"):
            if hasattr(self, "created_by") and self.created_by and hasattr(self, "updated_by"):
                self.updated_by_id = current_user.id
            elif hasattr(self, "created_by"):
                self.created_by_id = current_user.id
>>>>>>> b857914f
        return super().save(*args, **kwargs)


class Organisation(BaseModel, AuditMixin):
    """
    Research oranisation
    """
    country_choices = [(c.alpha_2, c.name) for c in countries]
    country_choices.sort(key=lambda e: e[1])
    country_choices.insert(0, ("", "Country"))

    name = CharField(max_length=100, unique=True, null=True)
    tuakiri_name = CharField(max_length=80, unique=True, null=True)
    if ENV != "prod":
        orcid_client_id = CharField(max_length=80, null=True)
        orcid_secret = CharField(max_length=80, null=True)
    else:
        orcid_client_id = CharField(max_length=80, unique=True, null=True)
        orcid_secret = CharField(max_length=80, unique=True, null=True)
    confirmed = BooleanField(default=False)
    city = CharField(null=True)
    state = CharField(null=True, verbose_name="State/Region", max_length=100)
    country = CharField(null=True, choices=country_choices, default=DEFAULT_COUNTRY)
    disambiguation_org_id = CharField(null=True)
    disambiguation_org_source = CharField(null=True)
    is_email_confirmed = BooleanField(default=False)
    tech_contact = ForeignKeyField(
        DeferredUser,
        related_name="tech_contact_for",
        on_delete="SET NULL",
        null=True,
        help_text="Organisation technical contact")
    created_by = ForeignKeyField(DeferredUser, on_delete="SET NULL", null=True)
    updated_by = ForeignKeyField(DeferredUser, on_delete="SET NULL", null=True)

    @property
    def users(self):
        """
        Organisation's users (query)
        """
        return User.select().join(
            self.userorg_set.alias("sq"), on=(self.userorg_set.c.user_id == User.id))

    @property
    def admins(self):
        """Organisation's adminstrators (query)."""
        return User.select().join(
            self.userorg_set.where(self.userorg_set.c.is_admin).alias("sq"),
            on=(self.userorg_set.c.user_id == User.id))

    def __repr__(self):
        return self.name or self.tuakiri_name

    def save(self, *args, **kwargs):
        """Handle data saving."""
        if self.is_dirty():

            if self.name is None:
                self.name = self.tuakiri_name

            if self.field_is_updated("tech_contact"):
                if not self.tech_contact.has_role(Role.TECHNICAL):
                    self.tech_contact.roles |= Role.TECHNICAL
                    super(User, self.tech_contact).save()
                    app.logger.info(f"Added TECHNICAL role to user {self.tech_contact}")

        super().save(*args, **kwargs)


class OrgInfo(BaseModel):
    """Preloaded organisation data."""

    name = CharField(max_length=100, unique=True, verbose_name="Organisation")
    tuakiri_name = CharField(max_length=100, unique=True, null=True, verbose_name="TUAKIRI Name")
    title = CharField(null=True, verbose_name="Contact person tile")
    first_name = CharField(null=True, verbose_name="Contact person's first name")
    last_name = CharField(null=True, verbose_name="Contact person's last name")
    role = CharField(null=True, verbose_name="Contact person's role")
    email = CharField(null=True, verbose_name="Contact person's email")
    phone = CharField(null=True, verbose_name="Contact person's phone")
    is_public = BooleanField(
        null=True, default=False, verbose_name="Permission to post contact information to WEB")
    country = CharField(null=True, verbose_name="Country Code", default=DEFAULT_COUNTRY)
    city = CharField(null=True, verbose_name="City of home campus")
    disambiguation_org_id = CharField(
        null=True, verbose_name="common:disambiguated-organization-identifier")
    disambiguation_source = CharField(null=True, verbose_name="common:disambiguation-source")

    def __repr__(self):
        """String representation of the model."""
        return self.name or self.disambiguation_org_id or super().__repr__()

    class Meta:
        db_table = "org_info"
        table_alias = "oi"

    @classmethod
    def load_from_csv(cls, source):
        """Load data from CSV file or a string."""
        if isinstance(source, str):
            if '\n' in source:
                source = StringIO(source)
            else:
                source = open(source)
        reader = csv.reader(source)
        header = next(reader)

        assert len(header) >= 3, \
            "Wrong number of fields. Expected at least 3 fields " \
            "(name, disambiguated organisation ID, and disambiguation source). " \
            "Read header: %s" % header
        header_rexs = [
            re.compile(ex, re.I)
            for ex in ("organisation|name", "title", r"first\s*(name)?", r"last\s*(name)?", "role",
                       "email", "phone", "public|permission to post to web", r"country\s*(code)?",
                       "city", "(common:)?disambiguated.*identifier",
                       "(common:)?disambiguation.*source", r"tuakiri\s*(name)?")
        ]

        def index(rex):
            """Return first header column index matching the given regex."""
            for i, column in enumerate(header):
                if rex.match(column):
                    return i
            else:
                return None

        idxs = [index(rex) for rex in header_rexs]

        def val(row, i):
            if idxs[i] is None:
                return None
            else:
                v = row[idxs[i]].strip()
                return None if v == '' else v

        for row in reader:
            name = val(row, 0)
            oi, _ = cls.get_or_create(name=name)

            oi.title = val(row, 1)
            oi.first_name = val(row, 2)
            oi.last_name = val(row, 3)
            oi.role = val(row, 4)
            oi.email = val(row, 5)
            oi.phone = val(row, 6)
            oi.is_public = val(row, 7) and val(row, 7).upper() == "YES"
            oi.country = val(row, 8) or DEFAULT_COUNTRY
            oi.city = val(row, 9)
            oi.disambiguation_org_id = val(row, 10)
            oi.disambiguation_source = val(row, 11)
            oi.tuakiri_name = val(row, 12)

            oi.save()

        return reader.line_num - 1


class User(BaseModel, UserMixin, AuditMixin):
    """
    ORCiD Hub user.

    It's a gneric user including researchers, organisation administrators, hub administrators, etc.
    """

    name = CharField(max_length=64, null=True)
    first_name = CharField(null=True, verbose_name="Firs Name")
    last_name = CharField(null=True, verbose_name="Last Name")
    email = CharField(max_length=120, unique=True, null=True)
    eppn = CharField(max_length=120, unique=True, null=True)
    # ORCiD:
    orcid = CharField(max_length=120, verbose_name="ORCID", null=True)
    confirmed = BooleanField(default=False)
    # Role bit-map:
    roles = SmallIntegerField(default=0)

    is_locked = BooleanField(default=False)

    # TODO: many-to-many
    # NB! depricated!
    # TODO: we still need to rememeber the rognanistiaon that last authenticated the user
    organisation = ForeignKeyField(
        Organisation, related_name="members", on_delete="CASCADE", null=True)
    created_by = ForeignKeyField(DeferredUser, on_delete="SET NULL", null=True)
    updated_by = ForeignKeyField(DeferredUser, on_delete="SET NULL", null=True)

    def __repr__(self):
        if self.name and (self.eppn or self.email):
            return "%s (%s)" % (self.name, self.email or self.eppn)
        return self.name or self.email or self.orcid or super().__repr__()

    def save(self, *args, **kwargs):
        """Consolidate user roles with the linke organisations before saving data."""
        if self.id and self.field_is_updated("roles"):
            if self.is_admin != UserOrg.select().where(
                (UserOrg.user_id == self.id) & UserOrg.is_admin).exists():  # noqa: E125
                if self.is_admin:
                    self.roles &= ~Role.ADMIN
                    app.logger.warning(
                        f"ADMIN role revoked from {self}. "
                        "There is no organisation the user is an administrator for.")
                else:
                    self.roles |= Role.ADMIN
                    app.logger.warning(
                        f"ADMIN role was addeed to {self}. "
                        "There is an organisation the user is an administrator for.")
            if self.has_role(Role.TECHNICAL) != Organisation.select().where(
                    Organisation.tech_contact_id == self.id).exists():
                if self.has_role(Role.TECHNICAL):
                    self.roles &= ~Role.TECHNICAL
                    app.logger.warning(
                        f"TECHNICAL role revoked from {self}. "
                        "There is no organisation the user is the technical contact for.")
                else:
                    self.roles |= Role.TECHNICAL
                    app.logger.warning(
                        f"TECHNICAL role was added to {self}. "
                        "There is an organisation the user is the technical contact for.")
        return super().save(*args, **kwargs)

    @property
    def organisations(self):
        """
        All linked to the user organisation query
        """
        return Organisation.select().join(
            self.userorg_set.alias("sq"), on=Organisation.id == self.userorg_set.c.org_id)

    @property
    def admin_for(self):
        """
        Organisations the user is admin for (query)
        """
        return Organisation.select().join(
            self.userorg_set.where(self.userorg_set.c.is_admin).alias("sq"),
            on=Organisation.id == self.userorg_set.c.org_id)

    @property
    def is_active(self):
        # TODO: confirmed - user that email is cunfimed either by IdP or by confirmation email
        # ins't the same as "is active"
        return self.confirmed

    def has_role(self, role):
        """Returns `True` if the user identifies with the specified role.

        :param role: A role name, `Role` instance, or integer value"""
        if isinstance(role, Role):
            return bool(role & Role(self.roles))
        elif isinstance(role, str):
            try:
                return bool(Role[role.upper()] & Role(self.roles))
            except:
                False
        elif type(role) is int:
            return bool(role & self.roles)
        else:
            return False

    @property
    def is_superuser(self):
        return self.roles & Role.SUPERUSER

    @property
    def is_admin(self):
        return bool(self.roles & Role.ADMIN)

    def avatar(self, size=40, default="identicon"):
        """Return Gravatar service user avatar URL."""
        # TODO: default gravatar image
        # default = "https://www.example.com/default.jpg"
        gravatar_url = "https://www.gravatar.com/avatar/" + md5(
            self.email.lower().encode()).hexdigest() + "?"
        gravatar_url += urlencode({'d': default, 's': str(size)})
        return gravatar_url

    @property
    def gravatar_profile_url(self):
        """Return Gravatar service user profile URL."""
        return "https://www.gravatar.com/" + md5(self.email.lower().encode()).hexdigest()

    @property
    def affiliations(self):
        """Return affiliations with the current organisation."""
        try:
            user_org = UserOrg.get(user=self, org=self.organisation)
            return Affiliation(user_org.affiliations)
        except UserOrg.DoesNotExist:
            return Affiliation.NONE

    def is_tech_contact_of(self, org=None):
        """Indicats if the user is the technical contact of the organisation."""
        if org is None:
            org = self.organisation
        return org and org.tech_contact and org.tech_contact_id == self.id

    @staticmethod
    def load_from_csv(source):
        """Load data from CSV file or a string."""
        if isinstance(source, str):
            if '\n' in source:
                source = StringIO(source)
            else:
                source = open(source)
        reader = csv.reader(source)
        header = next(reader)

        assert len(header) >= 4, \
            "Wrong number of fields. Expected at least 4 fields " \
            "(first Name, Last Name, affiliation and email). " \
            "Read header: %s" % header
        header_rexs = [
            re.compile(ex, re.I)
            for ex in (r"first\s*(name)?", r"last\s*(name)?", "email\s*(address)?",
                       "affiliation|student/staff")
        ]

        def index(rex):
            """Return first header column index matching the given regex."""
            for i, column in enumerate(header):
                if rex.match(column):
                    return i
            else:
                return None

        idxs = [index(rex) for rex in header_rexs]

        def val(row, i):
            if idxs[i] is None:
                return None
            else:
                v = row[idxs[i]].strip()
                return None if v == '' else v

        org = Organisation.get(name=current_user.organisation.name)
        users = {}
        for row in reader:
            email = val(row, 2).encode("latin-1").decode("utf-8").lower()
            user, _ = User.get_or_create(email=email)

            user.first_name = val(row, 0).encode("latin-1").decode("utf-8")
            user.last_name = val(row, 1).encode("latin-1").decode("utf-8")
            user.roles = Role.RESEARCHER
            user.email = email
            user.organisation = org
            user.save()
            users[user.email] = user
            user_org, user_org_created = UserOrg.get_or_create(user=user, org=org)

            if val(row, 3):
                unscoped_affiliation = set(a.strip()
                                           for a in val(row, 3).encode("latin-1")
                                           .decode("utf-8").lower().replace(',', ';').split(';'))

                edu_person_affiliation = Affiliation.NONE
                if unscoped_affiliation & {"faculty", "staff"}:
                    edu_person_affiliation |= Affiliation.EMP
                if unscoped_affiliation & {"student", "alum"}:
                    edu_person_affiliation |= Affiliation.EDU
                user_org.affiliations = edu_person_affiliation
            user_org.save()

        return users

    @property
    def uuid(self):
        return uuid.uuid5(uuid.NAMESPACE_URL, "mailto:" + (self.email or self.eppn))


DeferredUser.set_model(User)


class OrgInvitation(BaseModel, AuditMixin):
    """Organisation invitation to on-board the Hub."""

    invitee = ForeignKeyField(
        User, on_delete="SET NULL", null=True, related_name="received_org_invitations")
    inviter = ForeignKeyField(
        User, on_delete="SET NULL", null=True, related_name="sent_org_invitations")
    org = ForeignKeyField(Organisation, on_delete="SET NULL", verbose_name="Organisation")
    email = TextField(help_text="The email address the invitation was sent to.")
    token = TextField(unique=True)
    confirmed_at = DateTimeField(null=True)

    @property
    def sent_at(self):
        return self.created_at

    class Meta:
        db_table = "org_invitation"


class UserInvitation(BaseModel, AuditMixin):
    """Organisation invitation to on-board the Hub."""

    invitee = ForeignKeyField(
        User, on_delete="SET NULL", null=True, related_name="received_user_invitations")
    inviter = ForeignKeyField(
        User, on_delete="SET NULL", null=True, related_name="sent_user_invitations")
    org = ForeignKeyField(
        Organisation, on_delete="SET NULL", null=True, verbose_name="Organisation")

    email = TextField(help_text="The email address the invitation was sent to.")
    first_name = TextField(verbose_name="First Name")
    last_name = TextField(verbose_name="Last Name")
    orcid = CharField(max_length=120, verbose_name="ORCID iD", null=True)
    department = TextField(verbose_name="Campus/Department", null=True)
    organisation = TextField(verbose_name="Organisation Name", null=True)
    city = TextField(verbose_name="City", null=True)
    state = TextField(verbose_name="State", null=True)
    country = CharField(verbose_name="Country", max_length=2, null=True)
    course_or_role = TextField(verbose_name="Course or Job title", null=True)
    start_date = PartialDateField(verbose_name="Start date", null=True)
    end_date = PartialDateField(verbose_name="End date (leave blank if current)", null=True)
    affiliations = SmallIntegerField(verbose_name="User affiliations", null=True)
    disambiguation_org_id = TextField(verbose_name="Disambiguation ORG Id", null=True)
    disambiguation_org_source = TextField(verbose_name="Disambiguation ORG Source", null=True)
    token = TextField(unique=True)
    confirmed_at = DateTimeField(null=True)

    @property
    def sent_at(self):
        return self.created_at

    class Meta:
        db_table = "user_invitation"


class UserOrg(BaseModel, AuditMixin):
    """Linking object for many-to-many relationship."""

    user = ForeignKeyField(User, on_delete="CASCADE")
    org = ForeignKeyField(
        Organisation, index=True, on_delete="CASCADE", verbose_name="Organisation")

    is_admin = BooleanField(
        default=False, help_text="User is an administrator for the organisation")

    # Affiliation bit-map:
    affiliations = SmallIntegerField(default=0, null=True, verbose_name="EDU Person Affiliations")
    created_by = ForeignKeyField(
        User, on_delete="SET NULL", null=True, related_name="created_user_orgs")
    updated_by = ForeignKeyField(
        User, on_delete="SET NULL", null=True, related_name="updated_user_orgs")

    # TODO: the access token should be either here or in a separate list
    # access_token = CharField(max_length=120, unique=True, null=True)

    def save(self, *args, **kwargs):
        """Consolidate user roles with the linke organisations before saving data."""
        if self.is_dirty() and (self.is_admin != self.user.is_admin):
            if self.is_admin or UserOrg.select().where((UserOrg.user_id == self.user_id) & (
                    UserOrg.org_id != self.org_id) & UserOrg.is_admin).exists():  # noqa: E125
                self.user.roles |= Role.ADMIN
                app.logger.info(f"Added ADMIN role to user {self.user}")
            else:
                self.user.roles &= ~Role.ADMIN
                app.logger.info(f"Revoked ADMIN role from user {self.user}")
            super(User, self.user).save()

        return super().save(*args, **kwargs)

    class Meta:
        db_table = "user_org"
        table_alias = "oa"
        primary_key = CompositeKey("user", "org")


class OrcidToken(BaseModel, AuditMixin):
    """
    For Keeping Orcid token in the table.
    """

    user = ForeignKeyField(User)
    org = ForeignKeyField(Organisation, index=True, verbose_name="Organisation")
    scope = TextField(null=True)
    access_token = CharField(max_length=36, unique=True, null=True)
    issue_time = DateTimeField(default=datetime.now)
    refresh_token = CharField(max_length=36, unique=True, null=True)
    expires_in = SmallIntegerField(default=0)
    created_by = ForeignKeyField(DeferredUser, on_delete="SET NULL", null=True)
    updated_by = ForeignKeyField(DeferredUser, on_delete="SET NULL", null=True)


class UserOrgAffiliation(BaseModel, AuditMixin):
    """For Keeping the information about the affiliation."""
    user = ForeignKeyField(User)
    organisation = ForeignKeyField(Organisation, index=True, verbose_name="Organisation")
    name = TextField(null=True, verbose_name="Institution/employer")
    start_date = PartialDateField(null=True)
    end_date = PartialDateField(null=True)
    department_name = TextField(null=True)
    department_city = TextField(null=True)
    role_title = TextField(null=True)
    put_code = IntegerField(null=True)
    path = TextField(null=True)
    created_by = ForeignKeyField(DeferredUser, on_delete="SET NULL", null=True)
    updated_by = ForeignKeyField(DeferredUser, on_delete="SET NULL", null=True)

    class Meta:
        db_table = "user_organisation_affiliation"
        table_alias = "oua"


class OrcidApiCall(BaseModel):
    """ORCID API call audit entry."""
    called_at = DateTimeField(default=datetime.now)
    user = ForeignKeyField(User)
    method = TextField()
    url = TextField()
    query_params = TextField(null=True)
    body = TextField(null=True)
    put_code = IntegerField(null=True)
    response = TextField(null=True)
    response_time_ms = IntegerField(null=True)

    class Meta:
        db_table = "orcid_api_call"


class Task(BaseModel, AuditMixin):
    """Batch processing task created form CSV/TSV file."""
    __record_count = None
    org = ForeignKeyField(
        Organisation, index=True, verbose_name="Organisation", on_delete="SET NULL")
    completed_at = DateTimeField(default=datetime.now, null=True)
    filename = TextField(null=True)
    created_by = ForeignKeyField(
        User, on_delete="SET NULL", null=True, related_name="created_tasks")
    updated_by = ForeignKeyField(
        User, on_delete="SET NULL", null=True, related_name="updated_tasks")

    def __repr__(self):
        return self.filename or f"Task #{self.id}"

    @property
    def record_count(self):
        if self.__record_count is None:
            self.__record_count = self.affiliationrecord_set.count()
        return self.__record_count

    @classmethod
    def load_from_csv(cls, source, filename=None, org=None):
        """Load data from CSV/TSV file or a string."""
        if isinstance(source, str):
            if '\n' in source:
                source = StringIO(source)
            else:
                source = open(source)
                if filename is None:
                    filename = source
        reader = csv.reader(source)
        header = next(reader)
        if filename is None:
            if hasattr(source, "name"):
                filename = source.name
            else:
                filename = datetime.now().isoformat(timespec="seconds")

        if len(header) == 1 and '\t' in header[0]:
            source.seek(0)
            reader = csv.reader(source, delimiter='\t')
            header = next(reader)
        else:
            raise Exception("Expected CSV or TSV format file.")

        assert len(header) >= 7, \
            "Wrong number of fields. Expected at least 7 fields " \
            "(first name, last name, email address, organisation, " \
            "campus/department, city, course or job title, start date, end date, student/staff). " \
            "Read header: %s" % header
        header_rexs = [
            re.compile(ex, re.I)
            for ex in (r"first\s*(name)?", r"last\s*(name)?", "email|id|identifier",
                       "organisation|^name", "campus|department", "city", "state|region",
                       "course|title|role", r"start\s*(date)?", r"end\s*(date)?",
                       r"affiliation(s)?\s*(type)?|student|staff", "country", r"disambiguat.*id",
                       r"disambiguat.*source", r"put|code", )
        ]

        def index(rex):
            """Return first header column index matching the given regex."""
            for i, column in enumerate(header):
                if rex.match(column):
                    return i
            else:
                return None

        idxs = [index(rex) for rex in header_rexs]

        if all(idx is None for idx in idxs):
            raise Exception(f"Failed to map fields based on the header of the file: {header}")

        if org is None:
            org = current_user.organisation if current_user else None
        task = cls.create(org=org, filename=filename)

        def val(row, i):
            if idxs[i] is None or idxs[i] >= len(row):
                return None
            else:
                v = row[idxs[i]].strip()
                return None if v == '' else v

        for row in reader:
            identifier = val(row, 2)
            if len(row) == 0:
                continue
            if identifier is None:
                raise ModelException(
                    f"Missing user identifier (email address, eppn, or ORCID iD): {row}")
            AffiliationRecord.create(
                task=task,
                first_name=val(row, 0),
                last_name=val(row, 1),
                identifier=identifier,
                organisation=val(row, 3),
                department=val(row, 4),
                city=val(row, 5),
                region=val(row, 6),
                role=val(row, 7),
                start_date=PartialDate.create(val(row, 8)),
                end_date=PartialDate.create(val(row, 9)),
                affiliation_type=val(row, 10),
                country=val(row, 11),
                disambiguated_id=val(row, 12),
                disambiguated_source=val(row, 13),
                put_code=val(row, 14))

        task.__record_count = reader.line_num - 1
        return task

    class Meta:
        table_alias = "t"


class AffiliationRecord(BaseModel):
    """Affiliation record loaded from CSV file for batch processing."""
    task = ForeignKeyField(Task)
    put_code = IntegerField(null=True)
    first_name = TextField(null=True)
    last_name = TextField(null=True)
    identifier = TextField(
        help_text="User email, eppn, or ORCID Id", verbose_name="Email/Eppn/ORCID Id")
    organisation = TextField(null=True)
    affiliation_type = TextField(
        null=True, choices=("EDU", "EMP", "student", "alum", "faculty", "staff", ))
    role = TextField(null=True, verbose_name="Role/Course")
    department = TextField(null=True)
    start_date = PartialDateField(null=True)
    end_date = PartialDateField(null=True)
    city = TextField(null=True)
    state = TextField(null=True, verbose_name="State/Region")
    country = TextField(null=True, verbose_name="Country")
    disambiguated_id = TextField(null=True, verbose_name="Disambiguated Organization Identifier")
    disambiguated_source = TextField(null=True, verbose_name="Disambiguated Source")

    is_active = BooleanField(
        default=False, help_text="The record is marked for batch processing", null=True)
    processed_at = DateTimeField(null=True)
    status = TextField(null=True, help_text="Record processing status.")

    class Meta:
        db_table = "affiliation_record"
        table_alias = "ar"


class Url(BaseModel, AuditMixin):
    """Shortened URLs."""

    short_id = CharField(unique=True, max_length=5)
    url = TextField()

    @classmethod
    def shorten(cls, url):
        """Creates a shorten url or retrievs an exiting one."""
        try:
            u = cls.get(url=url)
        except cls.DoesNotExist:
            while True:
                short_id = ''.join(
                    random.choice(string.ascii_letters + string.digits) for _ in range(5))
                try:
                    cls.get(short_id=short_id)
                except cls.DoesNotExist:
                    u = cls.create(short_id=short_id, url=url)
                    return u
        return u


def create_tables():
    """Create all DB tables."""
    try:
        db.connect()
    except OperationalError:
        pass

    Organisation.create_table()
    User.create_table()
    UserOrg.create_table()
    OrcidToken.create_table()
    UserOrgAffiliation.create_table()
    OrgInfo.create_table()
    OrcidApiCall.create_table()
    Task.create_table()
    AffiliationRecord.create_table()
    OrgInvitation.create_table()
    Url.create_table()


def drop_tables():
    """Drop all model tables."""

    for m in (Organisation, User, UserOrg, OrcidToken, UserOrgAffiliation, OrgInfo, OrgInvitation,
              OrcidApiCall, Task, AffiliationRecord, Url):
        if m.table_exists():
            try:
                m.drop_table(fail_silently=True, cascade=db.drop_cascade)
            except OperationalError:
                pass<|MERGE_RESOLUTION|>--- conflicted
+++ resolved
@@ -19,15 +19,8 @@
                     TextField)
 from pycountry import countries
 
-<<<<<<< HEAD
 from application import app, db
-from config import DEFAULT_COUNTRY
-
-ENV = environ.get("ENV", "test")
-=======
-from application import db
 from config import DEFAULT_COUNTRY, ENV
->>>>>>> b857914f
 
 try:
     from enum import IntFlag
@@ -172,15 +165,14 @@
 
 
 class BaseModel(Model):
-<<<<<<< HEAD
+
     def field_is_updated(self, field_name):
         """Test if field is 'dirty'."""
         return any(field_name == f.name for f in self.dirty_fields)
-=======
+
     @classmethod
     def model_class_name(cls):
         return cls._meta.name
->>>>>>> b857914f
 
     class Meta:
         database = db
@@ -208,17 +200,13 @@
     # updated_by = ForeignKeyField(DeferredUser, on_delete="SET NULL", null=True)
 
     def save(self, *args, **kwargs):
-<<<<<<< HEAD
         if self.is_dirty():
             self.updated_at = datetime.datetime.now()
-=======
-        self.updated_at = datetime.now()
-        if current_user and hasattr(current_user, "id"):
-            if hasattr(self, "created_by") and self.created_by and hasattr(self, "updated_by"):
-                self.updated_by_id = current_user.id
-            elif hasattr(self, "created_by"):
-                self.created_by_id = current_user.id
->>>>>>> b857914f
+            if current_user and hasattr(current_user, "id"):
+                if hasattr(self, "created_by") and self.created_by and hasattr(self, "updated_by"):
+                    self.updated_by_id = current_user.id
+                elif hasattr(self, "created_by"):
+                    self.created_by_id = current_user.id
         return super().save(*args, **kwargs)
 
 
