# -*- coding: utf-8 -*-
"""Application models."""

import csv
import re
import uuid
from collections import namedtuple
from hashlib import md5
from io import StringIO
from itertools import zip_longest
from urllib.parse import urlencode

from flask_login import UserMixin, current_user
from peewee import (BooleanField, CharField, CompositeKey, DateTimeField, DeferredRelation, Field,
                    ForeignKeyField, IntegerField, Model, OperationalError, SmallIntegerField,
                    TextField, datetime)
from pycountry import countries

from application import db
from config import DEFAULT_COUNTRY, ENV

try:
    from enum import IntFlag
except ImportError:
    from enum import IntEnum as IntFlag


class PartialDate(namedtuple("PartialDate", ["year", "month", "day"])):
    """Partial date (without month day or both moth and month day."""

    def as_orcid_dict(self):
        """Return ORCID dictionry representation of the partial date."""
        if self.year is None and self.month is None and self.day is None:
            return None
        return dict(((f, None if v is None else {
            "value": ("%04d" if f == "year" else "%02d") % v
        }) for (f, v) in zip(self._fields, self)))

    @classmethod
    def create(cls, value):
        """Create a partial date form ORCID dictionary representation or string.

        >>> PartialDate.create({"year": {"value": "2003"}}).as_orcid_dict()
        {'year': {'value': '2003'}, 'month': None, 'day': None}

        >>> PartialDate.create({"year": {"value": "2003"}}).year
        2003
        """
        if value is None or value == {}:
            return None
        if isinstance(value, str):
            return cls(* [int(v) for v in value.split('-')])

        return cls(**{k: int(v.get("value")) if v else None for k, v in value.items()})

    def as_datetime(self):
        return datetime.datetime(self.year, self.month, self.day)

    def __repr__(self):
        if self.year is None:
            return None
        else:
            res = "%04d" % int(self.year)
            if self.month:
                res += "-%02d" % int(self.month)
            return res + "-%02d" % int(self.day) if self.day else res


PartialDate.__new__.__defaults__ = (None, ) * len(PartialDate._fields)


class PartialDateField(Field):
    """Partial date custom DB data field mapped to varchar(10)."""

    db_field = 'varchar(10)'

    def db_value(self, value):
        """Convert into partial ISO date textual representation: YYYY-**-**, YYYY-MM-**, or YYYY-MM-DD."""
        if value is None or not value.year:
            return None
        else:
            res = "%04d" % int(value.year)
            if value.month:
                res += "-%02d" % int(value.month)
            else:
                return res + "-**-**"
            return res + "-%02d" % int(value.day) if value.day else res + "-**"

    def python_value(self, value):
        """Parse partial ISO date textual representation."""
        if value is None:
            return None

        parts = [int(p) for p in value.split("-") if "*" not in p]
        return PartialDate(**dict(zip_longest(("year", "month", "day", ), parts)))


class Role(IntFlag):
    """
    Enum used to represent user role.

    The model provide multi role support representing role sets as bitmaps.
    """

    NONE = 0  # NONE
    SUPERUSER = 1  # SuperUser
    ADMIN = 2  # Admin
    RESEARCHER = 4  # Researcher
    ANY = 255  # ANY

    def __eq__(self, other):
        if isinstance(other, Role):
            return self.value == other.value
        return (self.name == other or self.name == getattr(other, 'name', None))

    def __hash__(self):
        return hash(self.name)


class Affiliation(IntFlag):
    """
    Enum used to represent user affiliation (type) to the organisation.

    The model provide multiple affiliations support representing role sets as bitmaps.
    """

    NONE = 0  # NONE
    EDU = 1  # Education
    EMP = 2  # Employment

    def __eq__(self, other):
        if isinstance(other, Affiliation):
            return self.value == other.value
        return (self.name == other or self.name == getattr(other, 'name', None))

    def __hash__(self):
        return hash(self.name)

    def __str__(self):
        return ", ".join({
            self.EDU: "Education",
            self.EMP: "Employment"
        }[a] for a in Affiliation if a & self)


class BaseModel(Model):
    @classmethod
    def model_class_name(cls):
        return cls._meta.name

    class Meta:
        database = db


class ModelDeferredRelation(DeferredRelation):
    def set_model(self, rel_model):
        # include model in the generated "related_name" to make it unique:
        for model, field, name in self.fields:
            if isinstance(field, ForeignKeyField) and not field._related_name:
                field._related_name = "%s_%s_set" % (model.model_class_name(), name)

        super().set_model(rel_model)


DeferredUser = ModelDeferredRelation()


class AuditMixin(Model):

    created_at = DateTimeField(default=datetime.datetime.now)
    updated_at = DateTimeField(null=True)

    # created_by = ForeignKeyField(DeferredUser, on_delete="SET NULL", null=True)
    # updated_by = ForeignKeyField(DeferredUser, on_delete="SET NULL", null=True)

    def save(self, *args, **kwargs):
        self.updated_at = datetime.datetime.now()
        if current_user and isinstance(current_user, User):
            if self.created_by:
                self.updated_by = current_user
            else:
                self.created_by = current_user
        return super().save(*args, **kwargs)


class Organisation(BaseModel, AuditMixin):
    """
    Research oranisation
    """
    country_choices = [(c.alpha_2, c.name) for c in countries]
    country_choices.sort(key=lambda e: e[1])
    country_choices.insert(0, ("", "Country"))

    name = CharField(max_length=100, unique=True, null=True)
    tuakiri_name = CharField(max_length=80, unique=True, null=True)
    if ENV != "prod":
        orcid_client_id = CharField(max_length=80, null=True)
        orcid_secret = CharField(max_length=80, null=True)
    else:
        orcid_client_id = CharField(max_length=80, unique=True, null=True)
        orcid_secret = CharField(max_length=80, unique=True, null=True)
    confirmed = BooleanField(default=False)
    country = CharField(null=True, choices=country_choices, default=DEFAULT_COUNTRY)
    city = CharField(null=True)
    disambiguation_org_id = CharField(null=True)
    disambiguation_org_source = CharField(null=True)
    is_email_confirmed = BooleanField(default=False)
    tech_contact = ForeignKeyField(
        DeferredUser,
        related_name="tech_contact_for",
        on_delete="SET NULL",
        null=True,
        help_text="Organisation technical contact")
    created_by = ForeignKeyField(DeferredUser, on_delete="SET NULL", null=True)
    updated_by = ForeignKeyField(DeferredUser, on_delete="SET NULL", null=True)

    @property
    def users(self):
        """
        Organisation's users (query)
        """
        return User.select().join(
            self.userorg_set.alias("sq"), on=(self.userorg_set.c.user_id == User.id))

    @property
    def admins(self):
        """Organisation's adminstrators (query)."""
        return User.select().join(
            self.userorg_set.where(self.userorg_set.c.is_admin).alias("sq"),
            on=(self.userorg_set.c.user_id == User.id))

    def __repr__(self):
        return self.name or self.tuakiri_name

    def save(self, *args, **kwargs):
        """Handle data saving."""
        if self.name is None:
            self.name = self.tuakiri_name

        super().save(*args, **kwargs)


class OrgInfo(BaseModel):
    """Preloaded organisation data."""

    name = CharField(max_length=100, unique=True, verbose_name="Organisation")
    tuakiri_name = CharField(max_length=100, unique=True, null=True, verbose_name="TUAKIRI Name")
    title = CharField(null=True, verbose_name="Contact person tile")
    first_name = CharField(null=True, verbose_name="Contact person's first name")
    last_name = CharField(null=True, verbose_name="Contact person's last name")
    role = CharField(null=True, verbose_name="Contact person's role")
    email = CharField(null=True, verbose_name="Contact person's email")
    phone = CharField(null=True, verbose_name="Contact person's phone")
    is_public = BooleanField(
        null=True, default=False, verbose_name="Permission to post contact information to WEB")
    country = CharField(null=True, verbose_name="Country Code", default=DEFAULT_COUNTRY)
    city = CharField(null=True, verbose_name="City of home campus")
    disambiguation_org_id = CharField(
        null=True, verbose_name="common:disambiguated-organization-identifier")
    disambiguation_source = CharField(null=True, verbose_name="common:disambiguation-source")

    def __repr__(self):
        """String representation of the model."""
        return self.name or self.disambiguation_org_id or super().__repr__()

    class Meta:
        db_table = "org_info"
        table_alias = "oi"

    @classmethod
    def load_from_csv(cls, source):
        """Load data from CSV file or a string."""
        if isinstance(source, str):
            if '\n' in source:
                source = StringIO(source)
            else:
                source = open(source)
        reader = csv.reader(source)
        header = next(reader)

        assert len(header) >= 3, \
            "Wrong number of fields. Expected at least 3 fields " \
            "(name, disambiguated organisation ID, and disambiguation source). " \
            "Read header: %s" % header
        header_rexs = [
            re.compile(ex, re.I)
            for ex in ("organisation|name", "title", r"first\s*(name)?", r"last\s*(name)?", "role",
                       "email", "phone", "public|permission to post to web", r"country\s*(code)?",
                       "city", "(common:)?disambiguated.*identifier",
                       "(common:)?disambiguation.*source", r"tuakiri\s*(name)?")
        ]

        def index(rex):
            """Return first header column index matching the given regex."""
            for i, column in enumerate(header):
                if rex.match(column):
                    return i
            else:
                return None

        idxs = [index(rex) for rex in header_rexs]

        def val(row, i):
            if idxs[i] is None:
                return None
            else:
                v = row[idxs[i]].strip()
                return None if v == '' else v

        for row in reader:
            name = val(row, 0)
            oi, _ = cls.get_or_create(name=name)

            oi.title = val(row, 1)
            oi.first_name = val(row, 2)
            oi.last_name = val(row, 3)
            oi.role = val(row, 4)
            oi.email = val(row, 5)
            oi.phone = val(row, 6)
            oi.is_public = val(row, 7) and val(row, 7).upper() == "YES"
            oi.country = val(row, 8) or DEFAULT_COUNTRY
            oi.city = val(row, 9)
            oi.disambiguation_org_id = val(row, 10)
            oi.disambiguation_source = val(row, 11)
            oi.tuakiri_name = val(row, 12)

            oi.save()

        return reader.line_num - 1


class User(BaseModel, UserMixin, AuditMixin):
    """
    ORCiD Hub user.

    It's a gneric user including researchers, organisation administrators, hub administrators, etc.
    """

    name = CharField(max_length=64, null=True)
    first_name = CharField(null=True, verbose_name="Firs Name")
    last_name = CharField(null=True, verbose_name="Last Name")
    email = CharField(max_length=120, unique=True, null=True)
    eppn = CharField(max_length=120, unique=True, null=True)
    # ORCiD:
    orcid = CharField(max_length=120, verbose_name="ORCID", null=True)
    confirmed = BooleanField(default=False)
    # Role bit-map:
    roles = SmallIntegerField(default=0)

    is_locked = BooleanField(default=False)

    # TODO: many-to-many
    # NB! depricated!
    # TODO: we still need to rememeber the rognanistiaon that last authenticated the user
    organisation = ForeignKeyField(
        Organisation, related_name="members", on_delete="CASCADE", null=True)
    created_by = ForeignKeyField(DeferredUser, on_delete="SET NULL", null=True)
    updated_by = ForeignKeyField(DeferredUser, on_delete="SET NULL", null=True)

    def __repr__(self):
        if self.name and (self.eppn or self.email):
            return "%s (%s)" % (self.name, self.email or self.eppn)
        return self.name or self.email or self.orcid or super().__repr__()

    @property
    def organisations(self):
        """
        All linked to the user organisation query
        """
        return Organisation.select().join(
            self.userorg_set.alias("sq"), on=Organisation.id == self.userorg_set.c.org_id)

    @property
    def admin_for(self):
        """
        Organisations the user is admin for (query)
        """
        return Organisation.select().join(
            self.userorg_set.where(self.userorg_set.c.is_admin).alias("sq"),
            on=Organisation.id == self.userorg_set.c.org_id)

    @property
    def is_active(self):
        # TODO: confirmed - user that email is cunfimed either by IdP or by confirmation email
        # ins't the same as "is active"
        return self.confirmed

    def has_role(self, role):
        """Returns `True` if the user identifies with the specified role.

        :param role: A role name, `Role` instance, or integer value"""
        if isinstance(role, Role):
            return role & Role(self.roles)
        elif isinstance(role, str):
            try:
                return Role[role.upper()] & Role(self.roles)
            except:
                False
        elif type(role) is int:
            return role & self.roles
        else:
            return False

    @property
    def is_superuser(self):
        return self.roles & Role.SUPERUSER

    @property
    def is_admin(self):
        return self.roles & Role.ADMIN

    def avatar(self, size=40, default="identicon"):
        """Return Gravatar service user avatar URL."""
        # TODO: default gravatar image
        # default = "https://www.example.com/default.jpg"
        gravatar_url = "https://www.gravatar.com/avatar/" + md5(
            self.email.lower().encode()).hexdigest() + "?"
        gravatar_url += urlencode({'d': default, 's': str(size)})
        return gravatar_url

    @property
    def gravatar_profile_url(self):
        """Return Gravatar service user profile URL."""
        return "https://www.gravatar.com/" + md5(self.email.lower().encode()).hexdigest()

    @property
    def affiliations(self):
        """Return affiliations with the current organisation."""
        try:
            user_org = UserOrg.get(user=self, org=self.organisation)
            return Affiliation(user_org.affiliations)
        except UserOrg.DoesNotExist:
            return Affiliation.NONE

    def is_tech_contact_of(self, org=None):
        """Indicats if the user is the technical contact of the organisation."""
        if org is None:
            org = self.organisation
        return org and org.tech_contact and org.tech_contact_id == self.id

    @staticmethod
    def load_from_csv(source):
        """Load data from CSV file or a string."""
        if isinstance(source, str):
            if '\n' in source:
                source = StringIO(source)
            else:
                source = open(source)
        reader = csv.reader(source)
        header = next(reader)

        assert len(header) >= 4, \
            "Wrong number of fields. Expected at least 4 fields " \
            "(first Name, Last Name, affiliation and email). " \
            "Read header: %s" % header
        header_rexs = [
            re.compile(ex, re.I)
            for ex in (r"first\s*(name)?", r"last\s*(name)?", "email\s*(address)?",
                       "affiliation|student/staff")
        ]

        def index(rex):
            """Return first header column index matching the given regex."""
            for i, column in enumerate(header):
                if rex.match(column):
                    return i
            else:
                return None

        idxs = [index(rex) for rex in header_rexs]

        def val(row, i):
            if idxs[i] is None:
                return None
            else:
                v = row[idxs[i]].strip()
                return None if v == '' else v

        org = Organisation.get(name=current_user.organisation.name)
        users = {}
        for row in reader:
            email = val(row, 2).encode("latin-1").decode("utf-8").lower()
            user, _ = User.get_or_create(email=email)

            user.first_name = val(row, 0).encode("latin-1").decode("utf-8")
            user.last_name = val(row, 1).encode("latin-1").decode("utf-8")
            user.roles = Role.RESEARCHER
            user.email = email
            user.organisation = org
            user.save()
            users[user.email] = user
            user_org, user_org_created = UserOrg.get_or_create(user=user, org=org)

            if val(row, 3):
                unscoped_affiliation = set(a.strip()
                                           for a in val(row, 3).encode("latin-1")
                                           .decode("utf-8").lower().replace(',', ';').split(';'))

                edu_person_affiliation = Affiliation.NONE
                if unscoped_affiliation & {"faculty", "staff"}:
                    edu_person_affiliation |= Affiliation.EMP
                if unscoped_affiliation & {"student", "alum"}:
                    edu_person_affiliation |= Affiliation.EDU
                user_org.affiliations = edu_person_affiliation
            user_org.save()

        return users

    @property
    def uuid(self):
        return uuid.uuid5(uuid.NAMESPACE_URL, "mailto:" + (self.email or self.eppn))


DeferredUser.set_model(User)


class OrgInvitation(BaseModel, AuditMixin):
    """Organisation invitation to on-board the Hub."""

    invitee = ForeignKeyField(User, on_delete="SET NULL", related_name="received_org_invitations")
    inviter = ForeignKeyField(User, on_delete="SET NULL", related_name="sent_org_invitations")
    org = ForeignKeyField(Organisation, on_delete="SET NULL", verbose_name="Organisation")
    email = TextField(help_text="The email address the invitation was sent to.")
    token = TextField(unique=True)
    confirmed_at = DateTimeField(null=True)

    @property
    def sent_at(self):
        return self.created_at

    class Meta:
        db_table = "org_invitation"


class UserOrg(BaseModel, AuditMixin):
    """Linking object for many-to-many relationship."""

    user = ForeignKeyField(User, on_delete="CASCADE")
    org = ForeignKeyField(
        Organisation, index=True, on_delete="CASCADE", verbose_name="Organisation")

    is_admin = BooleanField(
        default=False, help_text="User is an administrator for the organisation")

    # Affiliation bit-map:
    affiliations = SmallIntegerField(default=0, null=True, verbose_name="EDU Person Affiliations")
    created_by = ForeignKeyField(DeferredUser, on_delete="SET NULL", null=True)
    updated_by = ForeignKeyField(DeferredUser, on_delete="SET NULL", null=True)

    # TODO: the access token should be either here or in a separate list
    # access_token = CharField(max_length=120, unique=True, null=True)

    class Meta:
        db_table = "user_org"
        table_alias = "oa"
        primary_key = CompositeKey("user", "org")


class OrcidToken(BaseModel, AuditMixin):
    """
    For Keeping Orcid token in the table.
    """

    user = ForeignKeyField(User)
    org = ForeignKeyField(Organisation, index=True, verbose_name="Organisation")
    scope = TextField(null=True)
    access_token = CharField(max_length=36, unique=True, null=True)
    issue_time = DateTimeField(default=datetime.datetime.now)
    refresh_token = CharField(max_length=36, unique=True, null=True)
    expires_in = SmallIntegerField(default=0)
    created_by = ForeignKeyField(DeferredUser, on_delete="SET NULL", null=True)
    updated_by = ForeignKeyField(DeferredUser, on_delete="SET NULL", null=True)


class UserOrgAffiliation(BaseModel, AuditMixin):
    """For Keeping the information about the affiliation."""
    user = ForeignKeyField(User)
    organisation = ForeignKeyField(Organisation, index=True, verbose_name="Organisation")
    name = TextField(null=True, verbose_name="Institution/employer")
    start_date = PartialDateField(null=True)
    end_date = PartialDateField(null=True)
    department_name = TextField(null=True)
    department_city = TextField(null=True)
    role_title = TextField(null=True)
    put_code = IntegerField(null=True)
    path = TextField(null=True)
    created_by = ForeignKeyField(DeferredUser, on_delete="SET NULL", null=True)
    updated_by = ForeignKeyField(DeferredUser, on_delete="SET NULL", null=True)

    class Meta:
        db_table = "user_organisation_affiliation"
        table_alias = "oua"


class OrcidApiCall(BaseModel):
    """ORCID API call audit entry."""
    called_at = DateTimeField(default=datetime.datetime.now)
    user = ForeignKeyField(User)
    method = TextField()
    url = TextField()
    query_params = TextField(null=True)
    body = TextField(null=True)
    put_code = IntegerField(null=True)
    response = TextField(null=True)
    response_time_ms = IntegerField(null=True)

    class Meta:
        db_table = "orcid_api_call"


class Task(BaseModel, AuditMixin):
    """Batch processing task created form CSV/TSV file."""
    __record_count = None
    org = ForeignKeyField(
        Organisation, index=True, verbose_name="Organisation", on_delete="SET NULL")
    completed_at = DateTimeField(default=datetime.datetime.now, null=True)
    filename = TextField(null=True)
    created_by = ForeignKeyField(DeferredUser, on_delete="SET NULL", null=True)
    updated_by = ForeignKeyField(DeferredUser, on_delete="SET NULL", null=True)

    def __repr__(self):
        return self.filename or f"Task #{self.id}"

    @property
    def record_count(self):
        if self.__record_count is None:
            self.__record_count = self.affiliationrecord_set.count()
        return self.__record_count

    @classmethod
    def load_from_csv(cls, source, filename=None, org=None):
        """Load data from CSV/TSV file or a string."""
        if isinstance(source, str):
            if '\n' in source:
                source = StringIO(source)
            else:
                source = open(source)
                if filename is None:
                    filename = source
        reader = csv.reader(source)
        header = next(reader)
        if filename is None:
            filename = datetime.now().isoformat(timespec="seconds")

        if len(header) == 1 and '\t' in header[0]:
            source.seek(0)
            reader = csv.reader(source, delimiter='\t')
            header = next(reader)
        else:
            raise Exception("Expected CSV or TSV format file.")

        assert len(header) >= 7, \
            "Wrong number of fields. Expected at least 7 fields " \
            "(first name, last name, email address, organisation, " \
            "campus/department, city, course or job title, start date, end date, student/staff). " \
            "Read header: %s" % header
        header_rexs = [
            re.compile(ex, re.I)
            for ex in (r"first\s*(name)?", r"last\s*(name)?", "email|id|identifier",
                       "organisation|^name", "campus|department", "city", "state|region",
                       "course|title|role", r"start\s*(date)?", r"end\s*(date)?",
                       r"affiliation(s)?\s*(type)?|student|staff")
        ]

        def index(rex):
            """Return first header column index matching the given regex."""
            for i, column in enumerate(header):
                if rex.match(column):
                    return i
            else:
                return None

        idxs = [index(rex) for rex in header_rexs]

        if all(idx is None for idx in idxs):
            raise Exception(f"Failed to map fields based on the header of the file: {header}")

        if org is None:
            org = current_user.organisation if current_user else None
        task = cls.create(org=org, filename=filename)

        def val(row, i):
            if idxs[i] is None or idxs[i] >= len(row):
                return None
            else:
                v = row[idxs[i]].strip()
                return None if v == '' else v

        for row in reader:
            identifier = val(row, 2)
            if len(row) == 0 or identifier is None:
                continue
            AffiliationRecord.create(
                task=task,
                first_name=val(row, 0),
                last_name=val(row, 1),
                identifier=identifier,
                organisation=val(row, 3),
                department=val(row, 4),
                city=val(row, 5),
                region=val(row, 6),
                role=val(row, 7),
                start_date=PartialDate.create(val(row, 8)),
                end_date=PartialDate.create(val(row, 9)),
                affiliation_type=val(row, 10))

        task.__record_count = reader.line_num - 1
        return task


class AffiliationRecord(BaseModel):
    """Affiliation record loaded from CSV file for batch processing."""
    task = ForeignKeyField(Task)
    first_name = TextField(null=True)
    last_name = TextField(null=True)
    identifier = TextField(help_text="User email, eppn, or ORCID Id")
    organisation = TextField(null=True)
    affiliation_type = TextField(
        null=True, choices=("EDU", "EMP", "student", "alum", "faculty", "staff", ))
    role = TextField(null=True, verbose_name="Role/title")
    department = TextField(null=True)
    start_date = PartialDateField(null=True)
    end_date = PartialDateField(null=True)
    city = TextField(null=True)
    region = TextField(null=True, verbose_name="State/region")

    is_active = BooleanField(
        default=False, help_text="The record is marked for batch processing", null=True)
    processed_at = DateTimeField(null=True)
    status = TextField(null=True, help_text="Record processing status.")

    class Meta:
        db_table = "affiliation_record"


def create_tables():
    """Create all DB tables."""
    try:
        db.connect()
    except OperationalError:
        pass
<<<<<<< HEAD

    Organisation.create_table()
    User.create_table()
    UserOrg.create_table()
    OrcidToken.create_table()
    UserOrgAffiliation.create_table()
    OrgInfo.create_table()
    OrcidApiCall.create_table()
    Task.create_table()
    AffiliationRecord.create_table()
=======
    models = (Organisation, User, UserOrg, OrcidToken, UserOrgAffiliation, OrgInfo, OrcidApiCall, OrgInvitation)
    db.create_tables(models)
>>>>>>> f718dc8b


def drop_tables():
    """Drop all model tables."""

<<<<<<< HEAD
    for m in (Organisation, User, UserOrg, OrcidToken, UserOrgAffiliation, OrgInfo, OrcidApiCall,
              Task, AffiliationRecord):
=======
    for m in (Organisation, User, UserOrg, OrcidToken, UserOrgAffiliation, OrgInfo, OrcidApiCall, OrgInvitation):
>>>>>>> f718dc8b
        if m.table_exists():
            try:
                m.drop_table(fail_silently=True, cascade=db.drop_cascade)
            except OperationalError:
                pass<|MERGE_RESOLUTION|>--- conflicted
+++ resolved
@@ -739,7 +739,6 @@
         db.connect()
     except OperationalError:
         pass
-<<<<<<< HEAD
 
     Organisation.create_table()
     User.create_table()
@@ -750,21 +749,14 @@
     OrcidApiCall.create_table()
     Task.create_table()
     AffiliationRecord.create_table()
-=======
-    models = (Organisation, User, UserOrg, OrcidToken, UserOrgAffiliation, OrgInfo, OrcidApiCall, OrgInvitation)
-    db.create_tables(models)
->>>>>>> f718dc8b
+    OrgInvitation.create_table()
 
 
 def drop_tables():
     """Drop all model tables."""
 
-<<<<<<< HEAD
-    for m in (Organisation, User, UserOrg, OrcidToken, UserOrgAffiliation, OrgInfo, OrcidApiCall,
-              Task, AffiliationRecord):
-=======
-    for m in (Organisation, User, UserOrg, OrcidToken, UserOrgAffiliation, OrgInfo, OrcidApiCall, OrgInvitation):
->>>>>>> f718dc8b
+    for m in (Organisation, User, UserOrg, OrcidToken, UserOrgAffiliation, OrgInfo, OrgInvitation,
+              OrcidApiCall, Task, AffiliationRecord):
         if m.table_exists():
             try:
                 m.drop_table(fail_silently=True, cascade=db.drop_cascade)
