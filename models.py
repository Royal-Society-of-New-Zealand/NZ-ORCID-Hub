--- conflicted
+++ resolved
@@ -9,8 +9,6 @@
 import re
 import string
 import uuid
-import yaml
-import os
 from collections import namedtuple
 from datetime import datetime
 from hashlib import md5
@@ -1126,8 +1124,6 @@
                 funding_data = yaml.load(source)
             else:
                 funding_data = json.loads(source)
-<<<<<<< HEAD
-=======
             validation_source_data = copy.deepcopy(funding_data)
 
             # Removing None for correct schema validation
@@ -1136,7 +1132,6 @@
             # Adding schema valdation for funding
             validator = Core(source_data=validation_source_data, schema_files=["funding_schema.yaml"])
             validator.validate(raise_exception=True)
->>>>>>> c2f78b25
 
             try:
                 if org is None:
@@ -1156,7 +1151,8 @@
                 organization_defined_type = funding_data["organization-defined-type"]["value"] if \
                     funding_data["organization-defined-type"] else None
 
-                short_description = funding_data["short-description"] if funding_data["short-description"] else None
+                short_description = funding_data["short-description"] if funding_data[
+                    "short-description"] else None
 
                 amount = funding_data["amount"]["value"] if funding_data["amount"] else None
 
@@ -1188,7 +1184,6 @@
 
                 visibility = funding_data["visibility"] if funding_data["visibility"] else None
 
-<<<<<<< HEAD
                 funding_record = FundingRecord.create(
                     task=task,
                     title=title,
@@ -1207,17 +1202,6 @@
                     visibility=visibility,
                     start_date=start_date,
                     end_date=end_date)
-=======
-                funding_record = FundingRecord.create(task=task, title=title, translated_title=translated_title,
-                                                      type=type,
-                                                      organization_defined_type=organization_defined_type,
-                                                      short_description=short_description,
-                                                      amount=amount, currency=currency, org_name=org_name, city=city,
-                                                      region=region, country=country,
-                                                      disambiguated_org_identifier=disambiguated_org_identifier,
-                                                      disambiguation_source=disambiguation_source,
-                                                      visibility=visibility, start_date=start_date, end_date=end_date)
->>>>>>> c2f78b25
 
                 contributors_list = funding_data["contributors"]["contributor"]
                 for contributor in contributors_list:
@@ -1227,17 +1211,12 @@
                     email = contributor["contributor-email"]["value"]
                     name = contributor["credit-name"]["value"]
                     role = contributor["contributor-attributes"]["contributor-role"]
-<<<<<<< HEAD
                     FundingContributor.create(
                         funding_record=funding_record,
                         orcid=orcid_id,
                         name=name,
                         email=email,
                         role=role)
-=======
-                    FundingContributor.create(funding_record=funding_record, orcid=orcid_id, name=name, email=email,
-                                              role=role)
->>>>>>> c2f78b25
 
                 external_ids_list = funding_data["external-ids"]["external-id"]
                 for external_id in external_ids_list:
@@ -1245,17 +1224,12 @@
                     value = external_id["external-id-value"]
                     url = external_id["external-id-url"]["value"]
                     relationship = external_id["external-id-relationship"]
-<<<<<<< HEAD
                     ExternalId.create(
                         funding_record=funding_record,
                         type=type,
                         value=value,
                         url=url,
                         relationship=relationship)
-=======
-                    ExternalId.create(funding_record=funding_record, type=type, value=value, url=url,
-                                      relationship=relationship)
->>>>>>> c2f78b25
 
                 return task
             except Exception as ex:
@@ -1268,8 +1242,6 @@
         ts = datetime.now().isoformat(timespec="seconds")
         self.status = (self.status + "\n" if self.status else '') + ts + ": " + line
 
-<<<<<<< HEAD
-=======
     def del_none(d):      # noqa: N805
         """
         Delete keys with the value ``None`` in a dictionary, recursively.
@@ -1283,7 +1255,6 @@
                 FundingRecord.del_none(value)
         return d
 
->>>>>>> c2f78b25
     class Meta:  # noqa: D101,D106
         db_table = "funding_record"
         table_alias = "fr"
