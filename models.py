--- conflicted
+++ resolved
@@ -19,14 +19,6 @@
                     TextField, datetime)
 from pycountry import countries
 
-<<<<<<< HEAD
-=======
-from application import db
-from config import DEFAULT_COUNTRY
-
-ENV = environ.get("ENV", "test")
-
->>>>>>> d8ac1f2c
 try:
     from enum import IntFlag
 except ImportError:
