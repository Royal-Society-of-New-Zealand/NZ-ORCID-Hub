--- conflicted
+++ resolved
@@ -740,7 +740,6 @@
         db.connect()
     except OperationalError:
         pass
-<<<<<<< HEAD
 
     Organisation.create_table()
     User.create_table()
@@ -752,23 +751,13 @@
     Task.create_table()
     AffiliationRecord.create_table()
     OrgInvitation.create_table()
-=======
-    models = (Organisation, User, UserOrg, OrcidToken, UserOrgAffiliation, OrgInfo, OrcidApiCall,
-              OrgInvitation)
-    db.create_tables(models)
->>>>>>> ae0e3e80
 
 
 def drop_tables():
     """Drop all model tables."""
 
-<<<<<<< HEAD
     for m in (Organisation, User, UserOrg, OrcidToken, UserOrgAffiliation, OrgInfo, OrgInvitation,
               OrcidApiCall, Task, AffiliationRecord):
-=======
-    for m in (Organisation, User, UserOrg, OrcidToken, UserOrgAffiliation, OrgInfo, OrcidApiCall,
-              OrgInvitation):
->>>>>>> ae0e3e80
         if m.table_exists():
             try:
                 m.drop_table(fail_silently=True, cascade=db.drop_cascade)
