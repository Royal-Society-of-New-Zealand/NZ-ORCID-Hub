--- conflicted
+++ resolved
@@ -181,9 +181,6 @@
         assert User.select().count() == 1
         assert Organisation.select().count() == 0
         assert rv.status_code == 302
-<<<<<<< HEAD
-        assert rv.location == url_for("logout")
-=======
         assert rv.location == url_for("logout")
 
 
@@ -234,5 +231,4 @@
         rv = login_provider.roles_required(Role.SUPERUSER)(lambda: "SUCCESS")()
         assert rv != "SUCCESS"
         assert rv.status_code == 302
-        assert rv.location.startswith("/")
->>>>>>> 34c14891
+        assert rv.location.startswith("/")