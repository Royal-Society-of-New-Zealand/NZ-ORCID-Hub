from requests_oauthlib import OAuth2Session
from flask import request, redirect, session, url_for, render_template
from werkzeug.urls import iri_to_uri
from config import client_id, client_secret, authorization_base_url, \
    token_url, scope, redirect_uri
from models import Researcher
from application import app
import json
from peewee import DoesNotExist


@app.route("/")
def index():
    return render_template("index.html")


@app.route("/Tuakiri/login")
def login():
    # print(request.headers)
    token = request.headers.get("Auedupersonsharedtoken")
    session['family_names'] = request.headers['Sn']
    session['given_names'] = request.headers['Givenname']
    session['email'] = request.headers['Mail']
    if token:
        # This is a unique id got from Tuakiri SAML used as identity in database
        session['Auedupersonsharedtoken'] = token
        return render_template("login.html", userName=request.headers['Displayname'],
                               organisationName=request.headers['O'])
    else:
        return render_template("login.html")


@app.route("/Tuakiri/redirect")
def demo():
    """Step 1: User Authorization.
    Redirect the user/resource owner to the OAuth provider (i.e.Orcid )
    using an URL with a few key OAuth parameters.
    """
    client = OAuth2Session(client_id, scope=scope, redirect_uri=redirect_uri)
    authorization_url, state = client.authorization_url(authorization_base_url)
    session['oauth_state'] = state
    edu_person_shared_token = session.get("Auedupersonsharedtoken")
    # Check if user details are already in database
<<<<<<< HEAD
    if edu_person_shared_token:
        try:
            Researcher.get(Researcher.edu_person_shared_token == edu_person_shared_token)
            # If user details are already there in database redirect to profile instead of orcid
            return redirect(url_for('.profile'))
        except DoesNotExist:
            pass
    return redirect(iri_to_uri(authorization_url))
=======
    if auedupersonsharedtoken:
        data = Researcher.query.filter_by(auedupersonsharedtoken=auedupersonsharedtoken).first()
        if None is not data:
            userPresent = True
    # If user details are already there in database redirect to profile instead of orcid
    if userPresent:
        return redirect(url_for('.profile'))
    else:
        return redirect(
            iri_to_uri(authorization_url) + "&family_names=" + session['family_names'] + "&given_names=" + session[
                'given_names'] + "&email=" + session['email'])
>>>>>>> 62ae5b99


# Step 2: User authorization, this happens on the provider.
@app.route("/orcidhub/test", methods=["GET"])
def callback():
    """ Step 3: Retrieving an access token.
    The user has been redirected back from the provider to your registered
    callback URL. With this redirection comes an authorization code included
    in the redirect URL. We will use that to obtain an access token.
    """
    client = OAuth2Session(client_id)
    token = client.fetch_token(token_url, client_secret=client_secret,
                               authorization_response=request.url)
    # #print(token)
    # At this point you can fetch protected resources but lets save
    # the token and show how this is done from a persisted token
    # in /profile.
    session['oauth_token'] = token

    return redirect(url_for('.profile'))


@app.route("/Tuakiri/profile", methods=["GET"])
def profile():
    """Fetching a protected resource using an OAuth 2 token.
    """

    edu_person_shared_token = session.get('Auedupersonsharedtoken')
    oauth_token = session["oauth_token"]
    orcid = oauth_token["orcid"]
    name = oauth_token["name"]

    Researcher.get_or_create(
        rname=name,
        orcid=orcid,
        auth_token=oauth_token["access_token"],
        edu_person_shared_token=edu_person_shared_token)

    client = OAuth2Session(client_id, token=oauth_token)

    headers = {'Accept': 'application/json'}
    resp = client.get("https://api.sandbox.orcid.org/v1.2/" +
                      str(orcid) + "/orcid-works", headers=headers)
    return render_template(
        "login.html",
        userName=name,
        work=json.dumps(json.loads(resp.text), sort_keys=True, indent=4, separators=(',', ': ')))<|MERGE_RESOLUTION|>--- conflicted
+++ resolved
@@ -4,10 +4,9 @@
 from config import client_id, client_secret, authorization_base_url, \
     token_url, scope, redirect_uri
 from models import Researcher
-from application import app
 import json
 from peewee import DoesNotExist
-
+from application import app
 
 @app.route("/")
 def index():
@@ -41,7 +40,6 @@
     session['oauth_state'] = state
     edu_person_shared_token = session.get("Auedupersonsharedtoken")
     # Check if user details are already in database
-<<<<<<< HEAD
     if edu_person_shared_token:
         try:
             Researcher.get(Researcher.edu_person_shared_token == edu_person_shared_token)
@@ -49,20 +47,11 @@
             return redirect(url_for('.profile'))
         except DoesNotExist:
             pass
-    return redirect(iri_to_uri(authorization_url))
-=======
-    if auedupersonsharedtoken:
-        data = Researcher.query.filter_by(auedupersonsharedtoken=auedupersonsharedtoken).first()
-        if None is not data:
-            userPresent = True
-    # If user details are already there in database redirect to profile instead of orcid
-    if userPresent:
-        return redirect(url_for('.profile'))
-    else:
-        return redirect(
-            iri_to_uri(authorization_url) + "&family_names=" + session['family_names'] + "&given_names=" + session[
-                'given_names'] + "&email=" + session['email'])
->>>>>>> 62ae5b99
+    return redirect(
+        iri_to_uri(authorization_url) +
+        "&family_names=" + session['family_names'] +
+        "&given_names=" + session['given_names'] +
+        "&email=" + session['email'])
 
 
 # Step 2: User authorization, this happens on the provider.
