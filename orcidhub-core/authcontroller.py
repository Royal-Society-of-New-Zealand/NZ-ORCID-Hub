--- conflicted
+++ resolved
@@ -32,13 +32,6 @@
     session['family_names'] = request.headers['Sn']
     session['given_names'] = request.headers['Givenname']
     session['email'] = request.headers['Mail']
-<<<<<<< HEAD
-    if token:
-        # This is a unique id got from Tuakiri SAML used as identity in database
-        session['Auedupersonsharedtoken'] = token
-        return render_template("linking.html", userName=request.headers['Displayname'],
-                               organisationName=request.headers['O'])
-=======
     orcidUser = OrcidUser.query.filter_by(email=session['email']).first()
     # import pdb;pdb.set_trace()
 
@@ -58,7 +51,6 @@
                                    organisationName=request.headers['O'], registerOptions=registerOptions)
         else:
             return render_template("base.html")
->>>>>>> 7c6a4684
     else:
         return redirect(url_for("index"))
 
@@ -83,7 +75,7 @@
     # If user details are already there in database redirect to profile instead of orcid
     if userPresent:
         flash("Your account is already linked to ORCiD", 'warning')
-        return redirect(url_for('.profile'))
+        return redirect(url_for('profile'))
     else:
         return redirect(
             iri_to_uri(authorization_url) + "&family_names=" + session['family_names'] + "&given_names=" + session[
