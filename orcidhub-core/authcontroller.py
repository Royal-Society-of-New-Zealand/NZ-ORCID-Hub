--- conflicted
+++ resolved
@@ -6,6 +6,7 @@
 from models import Researcher
 from application import app
 import json
+from peewee import DoesNotExist
 
 
 @app.route("/")
@@ -35,18 +36,16 @@
     client = OAuth2Session(client_id, scope=scope, redirect_uri=redirect_uri)
     authorization_url, state = client.authorization_url(authorization_base_url)
     session['oauth_state'] = state
-    auedupersonsharedtoken = session.get("Auedupersonsharedtoken")
-    userPresent = False
+    edu_person_shared_token = session.get("Auedupersonsharedtoken")
     # Check if user details are already in database
-    if auedupersonsharedtoken:
-        data = Researcher.query.filter_by(auedupersonsharedtoken=auedupersonsharedtoken).first()
-        if None is not data:
-            userPresent = True
-    # If user details are already there in database redirect to profile instead of orcid
-    if userPresent:
-        return redirect(url_for('.profile'))
-    else:
-        return redirect(iri_to_uri(authorization_url))
+    if edu_person_shared_token:
+        try:
+            Researcher.get(Researcher.edu_person_shared_token == edu_person_shared_token)
+            # If user details are already there in database redirect to profile instead of orcid
+            return redirect(url_for('.profile'))
+        except DoesNotExist:
+            pass
+    return redirect(iri_to_uri(authorization_url))
 
 
 # Step 2: User authorization, this happens on the provider.
@@ -73,41 +72,20 @@
 def profile():
     """Fetching a protected resource using an OAuth 2 token.
     """
-<<<<<<< HEAD
+
+    edu_person_shared_token = session.get('Auedupersonsharedtoken')
     oauth_token = session["oauth_token"]
     orcid = oauth_token["orcid"]
     name = oauth_token["name"]
 
     Researcher.get_or_create(
-        rname=oauth_token["name"],
-        orcid=oauth_token["orcid"],
-        auth_token=oauth_token["access_token"])
+        rname=name,
+        orcid=orcid,
+        auth_token=oauth_token["access_token"],
+        edu_person_shared_token=edu_person_shared_token)
 
     client = OAuth2Session(client_id, token=oauth_token)
-=======
-    name = ""
-    oauth_token = ""
-    orcid = ""
-    auedupersonsharedtoken = session['Auedupersonsharedtoken']
 
-    if auedupersonsharedtoken is not None:
-        data = Researcher.query.filter_by(auedupersonsharedtoken=auedupersonsharedtoken).first()
-        if None is not data:
-            name = data.rname
-            oauth_token = data.auth_token
-            orcid = data.orcidid
-        else:
-            orcid = session['oauth_token']['orcid']
-            name = session['oauth_token']['name']
-            researcher = Researcher(rname=session['oauth_token']['name'],
-                                    orcidid=session['oauth_token']['orcid'],
-                                    auth_token=session['oauth_token']['access_token'],
-                                    auedupersonsharedtoken=session['Auedupersonsharedtoken'])
-            oauth_token = session['oauth_token']['access_token']
-            db.session.add(researcher)
-            db.session.commit()
-    client = OAuth2Session(client_id, token={'access_token': oauth_token})
->>>>>>> 469bedee
     headers = {'Accept': 'application/json'}
     resp = client.get("https://api.sandbox.orcid.org/v1.2/" +
                       str(orcid) + "/orcid-works", headers=headers)
