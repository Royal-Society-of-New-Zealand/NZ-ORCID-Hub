--- conflicted
+++ resolved
@@ -3,118 +3,86 @@
 from werkzeug.urls import iri_to_uri
 from config import client_id, client_secret, authorization_base_url, \
     token_url, scope, redirect_uri
-<<<<<<< HEAD
-from models import Researcher
 import json
 from peewee import DoesNotExist
-from application import app
-
-@app.route("/")
-def index():
-    return render_template("index.html")
-=======
-from model import OrcidUser
-from model import UserRole
-from model import Organisation
-from application import app
-from application import db
-import json
+from application import app, db, mail
+from models import User, Role, Organisation
 from urllib.parse import quote
 from flask_login import login_user, current_user
-from loginProvider import login_required
 from registrationForm import OrgRegistrationForm
 from flask_mail import Message
-from application import mail
 from tokenGeneration import generate_confirmation_token, confirm_token
-from application import login_manager
 from registrationForm import OrgConfirmationForm
+from flask_login import login_required
+from login_provider import roles_required
 from os import environ
 
-@app.route("/")  # /, /login
-def index():  # login
-    try:  # TODO: current_user.has_roles(... ) should do the trick
-        role = current_user.get_urole().name
-    except:
-        role = None
-    return render_template("index.html", role=role)
->>>>>>> a1c3cb5c
+@app.route("/")
+@app.route("/login")
+@app.route("/home")
+@app.route("/index")
+def login():
+    """
+    Main landing page
+    """
+    return render_template("index.html")
 
 
 @app.route("/Tuakiri/login")
-def login():  # shib_login
-    # print(request.headers)
+def shib_login():
     token = request.headers.get("Auedupersonsharedtoken")
-    session['family_names'] = request.headers['Sn']
-    session['given_names'] = request.headers['Givenname']
-    session['email'] = request.headers['Mail']
-    orcidUser = OrcidUser.query.filter_by(email=session['email']).first()
-    session["shib_O"] = tuakiri_orgName = request.headers['O']
-
-    if tuakiri_orgName:
-        app.logger.info("User logged in from '%s'", tuakiri_orgName)
-
-    # import pdb;pdb.set_trace()
-    # Handle it in template
-    registerOptions = {}
-    if (not (orcidUser is None) and (orcidUser.confirmed)):
-        login_user(orcidUser)
-        try:
-            role = current_user.get_urole().name
-        except:
-            role = None
-        if current_user.get_urole() == UserRole.ADMIN:
-            registerOptions['Register Researcher'] = "/Tuakiri/register/researcher"
-        elif current_user.get_urole() == UserRole.SUPERUSER:
-            registerOptions['Register Organisation'] = "/Tuakiri/register/organisation"
-        else:
-            registerOptions['View Work'] = "/Tuakiri/redirect"
-
-        if token:
-            # This is a unique id got from Tuakiri SAML used as identity in database
-            session['Auedupersonsharedtoken'] = token
-            return render_template("linking.html", userName=request.headers['Displayname'], role=role,
-                                   organisationName=request.headers['O'], registerOptions=registerOptions)
-        else:
-            return render_template("linking.html", role=role)
-    elif (orcidUser is None):
-        # Check if the organization to which user belong is onboarded, if yes onboard user automatically
-        organisation = Organisation.query.filter_by(tuakiriname=tuakiri_orgName).first()
-        if (organisation is not None) and (organisation.confirmed):
-            orcidUser = OrcidUser(rname=session['given_names'], email=session['email'], urole=UserRole.RESEARCHER,
-                                  confirmed=True, orgid=organisation.emailid, auedupersonsharedtoken=token)
-            db.session.add(orcidUser)
-            db.session.commit()
-            login_user(orcidUser)
-            registerOptions['View Work'] = "/Tuakiri/redirect"
-            try:
-                role = current_user.get_urole().name
-            except:
-                role = None
-            return render_template("linking.html", userName=request.headers['Displayname'], role=role,
-                                   organisationName=request.headers['O'], registerOptions=registerOptions)
-        else:
-            flash("Your organisation (%s) is not onboarded" % tuakiri_orgName, "danger")
-    # return render_template("login.html")
-    return redirect(url_for("index"))
-
-
-@app.route("/Tuakiri/redirect")  # /link
-# links the user's account with ORCiD (i.e. affiliates user with his/her org on ORCID)
-@login_required(role=[UserRole.ANY])
-def demo():  # link()
-    """Step 1: User Authorization.
+    last_name = session['family_names'] = request.headers['Sn']
+    first_name = session['given_names'] = request.headers['Givenname']
+    email = session['email'] = request.headers['Mail']
+    session["shib_O"] = shib_org_name = request.headers['O']
+    name = request.headers.get('Displayname')
+
+    try:
+        org = Organisation.get(Organisation.name == shib_org_name)
+    except Organisation.DoesNotExist:
+        org = None
+
+    try:
+        user = User.get(User.email == session['email'])
+    except User.DoesNotExist:
+        user = User.create(
+            email=email,
+            name=name,
+            first_name=first_name,
+            last_name=last_name,
+            confirmed=True,
+            roles=Role.RESEARCHER,
+            organisation=org,
+            edu_person_shared_token=token)
+        user.save()
+    login_user(user)
+
+    if org and org.confirmed:
+        return redirect(url_for("link"))
+    else:
+        flash("Your organisation (%s) is not onboarded" % shib_org_name, "danger")
+
+    return redirect(url_for("login"))
+
+
+@app.route("/link")
+@login_required
+def link():
+    """
+    Links the user's account with ORCiD (i.e. affiliates user with his/her org on ORCID)
+
+    Step 1: User Authorization.
     Redirect the user/resource owner to the OAuth provider (i.e.Orcid )
     using an URL with a few key OAuth parameters.
     """
     client = OAuth2Session(client_id, scope=scope, redirect_uri=redirect_uri)
     authorization_url, state = client.authorization_url(authorization_base_url)
     session['oauth_state'] = state
-<<<<<<< HEAD
     edu_person_shared_token = session.get("Auedupersonsharedtoken")
     # Check if user details are already in database
     if edu_person_shared_token:
         try:
-            Researcher.get(Researcher.edu_person_shared_token == edu_person_shared_token)
+            User.get(User.edu_person_shared_token == edu_person_shared_token)
             # If user details are already there in database redirect to profile instead of orcid
             return redirect(url_for('.profile'))
         except DoesNotExist:
@@ -124,31 +92,12 @@
         "&family_names=" + session['family_names'] +
         "&given_names=" + session['given_names'] +
         "&email=" + session['email'])
-=======
-    auedupersonsharedtoken = session.get("Auedupersonsharedtoken")
-    # userPresent = False
-    # Check if user details are already in database
-    if auedupersonsharedtoken and current_user.is_active():
-        # data = Researcher.query.filter_by(auedupersonsharedtoken=auedupersonsharedtoken).first()
-        data = OrcidUser.query.filter_by(email=current_user.email).first()
-        if None is not data:
-            # If user details are already there in database redirect to profile instead of orcid
-            if (data.auth_token is not None) and (data.orcidid is not None):
-                flash("Your account is already linked to ORCiD", 'warning')
-                session['oauth_token'] = data.auth_token
-                return redirect(url_for('profile'))
-            else:
-                return redirect(
-                    iri_to_uri(authorization_url) + "&family_names=" + session['family_names'] + "&given_names=" +
-                    session[
-                        'given_names'] + "&email=" + session['email'])
->>>>>>> a1c3cb5c
 
 
 # Step 2: User authorization, this happens on the provider.
 @app.route("/auth", methods=["GET"])
-@login_required(role=[UserRole.ANY])
-def callback():  # orcid_callback()
+@login_required
+def orcid_callback():
     """ Step 3: Retrieving an access token.
     The user has been redirected back from the provider to your registered
     callback URL. With this redirection comes an authorization code included
@@ -163,126 +112,82 @@
     # in /profile.
     session['oauth_token'] = token
     orcid = token['orcid']
-    flash("Your account was linked to ORCiD %s" % orcid)
-
-    return redirect(url_for('profile'))
-
-
-@app.route("/Tuakiri/profile", methods=["GET"])  # /profile
-@login_required(role=[UserRole.ANY])
+    name = token["name"]
+    access_token = token["access_token"]
+    user = current_user()
+    if orcid:
+        user.orcid = orcid
+    if name:
+        user.name = name
+    if access_token:
+        user.auth_token = access_token
+    user.save()
+
+    flash("Your account was linked to ORCiD %s" % orcid, "success")
+
+    return redirect(url_for("profile"))
+
+
+@app.route("/profile", methods=["GET"])
+@login_required
 def profile():
     """Fetching a protected resource using an OAuth 2 token.
     """
-<<<<<<< HEAD
-
-    edu_person_shared_token = session.get('Auedupersonsharedtoken')
-    oauth_token = session["oauth_token"]
-    orcid = oauth_token["orcid"]
-    name = oauth_token["name"]
-
-    Researcher.get_or_create(
-        rname=name,
-        orcid=orcid,
-        email=session["email"],
-        auth_token=oauth_token["access_token"],
-        edu_person_shared_token=edu_person_shared_token)
-
-    client = OAuth2Session(client_id, token=oauth_token)
-
-=======
-    name = ""
-    oauth_token = ""
-    orcid = ""
-    # auedupersonsharedtoken = session['Auedupersonsharedtoken']
-
-    #   if auedupersonsharedtoken is not None:
-    data = OrcidUser.query.filter_by(email=session['email']).first()
-    if data is not None:
-        # data = Researcher.query.filter_by(auedupersonsharedtoken=auedupersonsharedtoken).first()
-        name = data.rname
-        oauth_token = data.auth_token
-        orcid = data.orcidid
-        if ((oauth_token is None) or (oauth_token != session.get('oauth_token'))):
-            orcid = session['oauth_token']['orcid']
-            oauth_token = session['oauth_token']['access_token']
-            data.orcidid = orcid
-            data.auth_token = oauth_token
-            db.session.commit()
-    else:
-        login_manager.unauthorized()
-    client = OAuth2Session(client_id, token={'access_token': oauth_token})
->>>>>>> a1c3cb5c
+    user = current_user()
+    client = OAuth2Session(client_id, token={"oauth_token": user.access_token})
+
     headers = {'Accept': 'application/json'}
     resp = client.get("https://api.sandbox.orcid.org/v1.2/" +
-                      str(orcid) + "/orcid-works", headers=headers)
-    try:
-        role = current_user.get_urole().name
-    except:
-        role = None
+                      user.orcid + "/orcid-works", headers=headers)
     return render_template(
         "profile.html",
-        role=role,
-        userName=name,
-        orcid=orcid,
+        user,
         work=json.dumps(json.loads(resp.text), sort_keys=True, indent=4, separators=(',', ': ')))
 
 
-@app.route("/Tuakiri/register/researcher", methods=["GET"])  # /invite/user
-@login_required(role=[UserRole.SUPERUSER, UserRole.ADMIN])
-def registerResearcher():  # invite_user
+@app.route("/invite/user", methods=["GET"])  # /invite/user
+@roles_required(Role.SUPERUSER, Role.ADMIN)
+def invite_user():
     # For now on boarding of researcher is not supported
     return "Work in Progress!!!"
 
 
-@app.route("/Tuakiri/register/organisation", methods=["GET", "POST"])  # /register/organisation
-@login_required(role=[UserRole.SUPERUSER])
-def registerOrganisation():  # register_organisation
+@app.route("/register/organisation", methods=["GET", "POST"])
+@roles_required(Role.SUPERUSER)
+def register_organisation():
     form = OrgRegistrationForm()
-    try:
-        role = current_user.get_urole().name
-    except:
-        role = None
-    if request.method == 'POST':
+    if request.method == "POST":
         if form.validate() is False:
-            return 'Please fill in all fields <p><a href="/Tuakiri/register/organisation">Try Again!!!</a></p>'
+            flash("Please fill in all fields and try again.", "danger")
         else:
-            data = OrcidUser.query.filter_by(email=form.orgEmailid.data).first()
+            data = User.query.filter_by(email=form.orgEmailid.data).first()
             if data is not None:
                 flash("This Email address is already an Admin for one of the organisation", "warning")
-                return render_template('registration.html', form=form, role=role)
-                # return redirect(url_for('.profile'))
-            try:
-                role = current_user.get_urole().name
-            except:
-                role = None
             else:
-                organisation = Organisation(org_name=form.orgName.data, emailid=form.orgEmailid.data)
-                db.session.add(organisation)
-                db.session.commit()
-
-                orcidUser = OrcidUser(rname=form.orgName.data, email=form.orgEmailid.data, urole=UserRole.ADMIN,
-                                      orgid=organisation.emailid)
-                db.session.add(orcidUser)
-                db.session.commit()
-                # Using app context due to issue: https://github.com/mattupstate/flask-mail/issues/63
+                org = Organisation(org_name=form.orgName.data, emailid=form.orgEmailid.data)
+                org.save()
+                user = User(name=form.orgName.data, email=form.orgEmailid.data, roles=Role.ADMIN, organisation=org)
+                user.save()
+                # Note: Using app context due to issue: https://github.com/mattupstate/flask-mail/issues/63
                 with app.app_context():
                     msg = Message("Welcome to OrcidhHub",
                                   recipients=[str(form.orgEmailid.data)])
                     token = generate_confirmation_token(form.orgEmailid.data)
+                    # TODO: do it with templates
                     msg.body = "Your organisation is just one step behind to get onboarded" \
                                " please click on following link to get onboarded " \
-                               "https://"+environ.get("ENV", "dev")+".orcidhub.org.nz/Tuakiri/confirm/" + str(token)
+                               "https://"+environ.get("ENV", "dev")+".orcidhub.org.nz" + \
+                               url_for("confirm_orgganisation", token=token)
                     mail.send(msg)
-                    flash("Organisation Onboarded Successfully!!! Email Communication has been sent to Admin",
-                          "success")
-                return render_template('registration.html', form=form, role=role)
-
-    elif request.method == 'GET':
-        return render_template('registration.html', form=form, role=role)
-
-
-@app.route("/Tuakiri/confirm/<token>", methods=["GET", "POST"])  # /confirm/organisation/<token>
-def confirmUser(token):  # confirm_organisation
+                    flash(
+                        "Organisation Onboarded Successfully!!! Email Communication has been sent to Admin",
+                        "success")
+
+    return render_template('registration.html', form=form)
+
+
+@app.route("/confirm/organisation/<token>", methods=["GET", "POST"])
+def confirm_organisation(token):
     email = confirm_token(token)
     form = OrgConfirmationForm()
     try:
@@ -292,51 +197,55 @@
     # For now only GET method is implemented will need post method for organisation
     # to enter client secret and client key for orcid
     if request.method == 'POST':
-        if form.validate() is False:
-            return 'Please fill in all fields <p><a href="/Tuakiri/register/organisation">Try Again!!!</a></p>'
+        if not form.validate():
+            flash('Please fill in all fields and try again!', "danger")
+        else:
+            if email is False:
+                app.login_manager.unauthorized()
+            tuakiri_token = request.headers.get("Auedupersonsharedtoken")
+            tuakiri_mail = request.headers['Mail']
+            shib_org_name = request.headers['O']
+            if email == tuakiri_mail:
+                user = User.query.filter_by(email=email).first()
+                organisation = Organisation.get(emailid=email)
+                if (not (user is None) and (not (organisation is None))):
+                    # Update Organisation
+                    organisation.tuakiri_name = shib_org_name
+                    organisation.confirmed = True
+                    organisation.orcid_client_id = form.orgOricdClientId.data
+                    organisation.orcid_secret = form.orgOrcidClientSecret.data
+
+                    # Update Orcid User
+                    user.confirmed = True
+                    user.edu_person_shared_token = tuakiri_token
+                    db.session.commit()
+                    with app.app_context():
+                        msg = Message("Welcome to OrcidhHub", recipients=[email])
+                        msg.body = "Congratulations your emailid has been confirmed and " \
+                            "organisation onboarded successfully."
+                        mail.send(msg)
+                        flash("Your Onboarding is Completed!!!", "success")
+                    return redirect(url_for("login"))
+                    # return render_template("login.html")
+                else:
+                    app.login_manager.unauthorized()
+            else:
+                app.login_manager.unauthorized()
+    elif request.method == 'GET':
 
         if email is False:
-            login_manager.unauthorized()
-        tuakiri_token = request.headers.get("Auedupersonsharedtoken")
-        tuakiri_mail = request.headers['Mail']
-        tuakiri_orgName = request.headers['O']
-        if email == tuakiri_mail:
-            orcidUser = OrcidUser.query.filter_by(email=email).first()
-            organisation = Organisation.query.filter_by(emailid=email).first()
-            if (not (orcidUser is None) and (not (organisation is None))):
-                # Update Organisation
-                organisation.tuakiriname = tuakiri_orgName
-                organisation.confirmed = True
-                organisation.orcid_client_id = form.orgOricdClientId.data
-                organisation.orcid_secret = form.orgOrcidClientSecret.data
-
-                # Update Orcid User
-                orcidUser.confirmed = True
-                orcidUser.auedupersonsharedtoken = tuakiri_token
-                db.session.commit()
-                with app.app_context():
-                    msg = Message("Welcome to OrcidhHub",
-                                  recipients=[email])
-                    msg.body = "Congratulations your emailid has been confirmed and " \
-                               "organisation onboarded successfully."
-                    mail.send(msg)
-                    flash("Your Onboarding is Completed!!!", "success")
-                return redirect(url_for("login"))
-                # return render_template("login.html")
-            else:
-                login_manager.unauthorized()
-        else:
-            login_manager.unauthorized()
-    elif request.method == 'GET':
-        if email is False:
-            login_manager.unauthorized()
+            app.login_manager.unauthorized()
         form.orgEmailid.data = email
         form.orgName.data = request.headers['O']
-        return render_template('orgconfirmation.html', form=form, role=role)
+
+    return render_template('orgconfirmation.html', form=form, role=role)
 
 
 @app.after_request
 def remove_if_invalid(response):
+    """
+    Removes stale session...
+    """
     if "__invalidate__" in session:
         response.delete_cookie(app.session_cookie_name)
         session.clear()
@@ -364,13 +273,13 @@
     return render_template("uoa-slo.html")
 
 # NB! Disable for the production!!!
-@app.route("/Tuakiri/clear_db")  # /reset_db
+@app.route("/reset_db")
+@login_required
 def reset_db():
     """
     Resets the DB for testing cycle
     """
-    db.session.execute("DELETE FROM orciduser WHERE rname NOT LIKE '%Royal%'")
-    db.session.execute("DELETE FROM organisation WHERE org_name NOT LIKE '%Royal%'")
-    db.session.execute("DELETE FROM researcher")
+    db.session.execute("DELETE FROM user WHERE name NOT LIKE '%Royal%'")
+    db.session.execute("DELETE FROM organisation WHERE name NOT LIKE '%Royal%'")
     db.session.commit()
     return redirect(url_for("logout"))