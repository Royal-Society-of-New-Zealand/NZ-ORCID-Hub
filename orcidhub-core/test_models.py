--- conflicted
+++ resolved
@@ -1,12 +1,12 @@
 import pytest
-from peewee import SqliteDatabase, OperationalError
+from peewee import SqliteDatabase, OperationalError, Model
 from itertools import product
-<<<<<<< HEAD
-from models import PartialDate, User, Organisation, UserOrg, Role, drop_talbes, create_tables
-=======
-from models import User, Organisation, UserOrg, Role, drop_tables, create_tables, OrcidToken, User_Organisation_affiliation
->>>>>>> fbed60eb
+from models import (
+    PartialDate, User, Organisation, UserOrg, Role, drop_tables,
+    create_tables, OrcidToken, User_Organisation_affiliation,
+    PartialDateField)
 from playhouse.test_utils import test_database
+
 
 @pytest.fixture
 def test_db():
@@ -22,7 +22,7 @@
     _db = SqliteDatabase(":memory:")
     try:
         with test_database(_db, (Organisation, User, UserOrg, OrcidToken, User_Organisation_affiliation)) as _test_db:
-                yield _test_db
+            yield _test_db
     except OperationalError:
         pass  # workaround for deletion of non-existing tables
 
@@ -136,13 +136,13 @@
         email="user_abc_123@org.org.nz",
         edu_person_shared_token="EDU PERSON SHARED TOKEN ABC123",
         confirmed=True,
-        roles=Role.ADMIN|Role.RESEARCHER)
+        roles=Role.ADMIN | Role.RESEARCHER)
 
     assert user.has_role(Role.ADMIN)
     assert user.has_role("ADMIN")
     assert user.has_role(Role.RESEARCHER)
     assert user.has_role("RESEARCHER")
-    assert user.has_role(Role.RESEARCHER|Role.ADMIN)
+    assert user.has_role(Role.RESEARCHER | Role.ADMIN)
     assert user.has_role(4)
     assert user.has_role(2)
 
@@ -151,7 +151,7 @@
     assert not user.has_role(1)
 
     assert not user.has_role("NOT A ROLE")
-    assert not user.has_role(~(1|2|4|8|16))
+    assert not user.has_role(~(1 | 2 | 4 | 8 | 16))
 
 
 def test_admin_is_admin(test_models):
@@ -162,7 +162,7 @@
         email="user_abc_123@org.org.nz",
         edu_person_shared_token="EDU PERSON SHARED TOKEN ABC123",
         confirmed=True,
-        roles=Role.ADMIN|Role.RESEARCHER)
+        roles=Role.ADMIN | Role.RESEARCHER)
 
     assert user.is_admin
 
@@ -188,4 +188,24 @@
     assert pd.year == '2003'
     pd = PartialDate.create({"year": {"value": "2003"}, "month": {"value": 7}, "day": {"value": 31}})
     assert pd.as_orcid_dict() == {'year': {'value': '2003'}, 'month': {"value": 7}, 'day': {"value": 31}}
-    assert pd.year == '2003' and pd.month == 7 and pd.day == 31+    assert pd.year == '2003' and pd.month == 7 and pd.day == 31
+
+
+def test_pd_field():
+
+    db = SqliteDatabase(":memory:")
+
+    class TestModel(Model):
+        pf = PartialDateField()
+
+        class Meta:
+            database = db
+
+    TestModel.create_table()
+    TestModel(pf=PartialDate(1997)).save()
+    TestModel(pf=PartialDate(1996, 4)).save()
+    TestModel(pf=PartialDate(1995, 5, 13)).save()
+    res = [r[0] for r in db.execute_sql("SELECT pf FROM testmodel").fetchall()]
+    assert '1995-05-13' in res
+    assert '1996-04' in res
+    assert '1997' in res