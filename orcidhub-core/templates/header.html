--- conflicted
+++ resolved
@@ -52,41 +52,6 @@
                 <span class="glyphicon glyphicon-chevron-down"></span>
               </a>
               <ul class="dropdown-menu">
-<<<<<<< HEAD
-                <li id="user.index_view"><a href="{{ url_for('user.index_view')}}">Users</a></li>
-                <li id="organisation.index_view"><a href="{{ url_for('organisation.index_view')}}">Organisations</a></li>
-              </ul>
-            </li>
-          {% endif %}
-        </ul>
-        <ul class="nav navbar-nav navbar-right">
-
-          <li class="dropdown">
-            <a href="#" class="dropdown-toggle" data-toggle="dropdown">
-              <img src="{{ current_user.avatar(20) }}">
-              <strong>{{ current_user.name }}</strong>
-              <span class="glyphicon glyphicon-chevron-down"></span>
-            </a>
-            <ul class="dropdown-menu">
-              <li>
-                <div class="navbar-login">
-                  <div class="row">
-                    <div class="col-lg-4">
-                      <p class="text-center">
-                      <!-- span class="glyphicon glyphicon-user icon-size"></span -->
-                      <a href={{current_user.gravatar_profile_url}}>
-                        <img src="{{ current_user.avatar(100) }}">
-                      </a>
-                      </p>
-                    </div>
-                    <div class="col-lg-8">
-                      <p class="text-left"><strong>{{ current_user.name }}</strong></p>
-                      <p class="text-left small">{{ current_user.email }}</p>
-		      <p class="text-left small">Edu Person Affiliation: {{current_user.edu_person_affiliation }}</p>
-                      <p class="text-left">
-                      <a href="{{url_for('profile')}}" class="btn btn-primary btn-block btn-sm">Profile</a>
-                      </p>
-=======
                 <li>
                   <div class="navbar-login">
                     <div class="row">
@@ -101,11 +66,11 @@
                       <div class="col-lg-8">
                         <p class="text-left"><strong>{{ current_user.name }}</strong></p>
                         <p class="text-left small">{{ current_user.email }}</p>
+			            <p class="text-left small">Edu Person Affiliation: {{current_user.edu_person_affiliation }}</p>
                         <p class="text-left">
                         <a href="{{url_for('profile')}}" class="btn btn-primary btn-block btn-sm">Profile</a>
                         </p>
                       </div>
->>>>>>> 64088243
                     </div>
                   </div>
                 </li>
