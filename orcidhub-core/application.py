import os
from flask import Flask
<<<<<<< HEAD
from peewee import PostgresqlDatabase
import config

app = Flask(__name__)
=======
from config import SQLALCHEMY_DATABASE_URI, MAIL_USERNAME, MAIL_PASSWORD, TOKEN_PASSWORD_SALT, TOKEN_SECRET_KEY, MAIL_DEFAULT_SENDER, MAIL_SERVER
from flask_sqlalchemy import SQLAlchemy
from flask_login import  LoginManager
from flask_mail import Mail
# NB! Should be disabled in production
from flask_debugtoolbar import DebugToolbarExtension
import logging
from logging.handlers import RotatingFileHandler
from flask_admin import Admin
#from flask_admin.contrib.peewee import ModelView

app = Flask(__name__)

if os.path.exists("/var/log/orcidhub"):
    handler = RotatingFileHandler(
            '/var/log/orcidhub/orcidhub.log',
            maxBytes=10000, backupCount=10)
    handler.setLevel(logging.INFO)
    app.logger.addHandler(handler)

>>>>>>> a1c3cb5c
app.secret_key = ")Xq/4vc'K%wesQ$n'n;?+y@^rY\/u8!sk{?D7Y>.V`t_/y'wn>7~cZ$(Q.$n)d_j"
# NB! Disable in production
is_dev_env = (os.environ.get("ENV") in ("test",))
app.config['TESTING'] = True
<<<<<<< HEAD
app.config['DEBUG_TB_INTERCEPT_REDIRECTS'] = False
app.debug = True
app.config['SECRET_KEY'] = app.secret_key
os.environ['OAUTHLIB_INSECURE_TRANSPORT'] = '1'
os.environ['DEBUG'] = "1"

db = PostgresqlDatabase(
    config.DB_NAME,
    user=config.DB_USERNAME,
    password=config.DB_PASSWORD,
    host=config.DB_HOSTNAME)
=======
app.config['DEBUG_TB_INTERCEPT_REDIRECTS'] = is_dev_env
app.config['DEBUG_TB_PROFILER_ENABLED'] = is_dev_env
app.config['SQLALCHEMY_DATABASE_URI'] = SQLALCHEMY_DATABASE_URI
app.config['SQLALCHEMY_TRACK_MODIFICATIONS'] = True
os.environ['DEBUG'] = "1"
app.debug = True
app.config['SECRET_KEY'] = app.secret_key
os.environ['OAUTHLIB_INSECURE_TRANSPORT'] = '1'
login_manager = LoginManager()
login_manager.init_app(app)


# add mail server config
app.config['MAIL_SERVER'] = MAIL_SERVER
app.config['MAIL_PORT'] = 587
app.config['MAIL_USE_SSL'] = False
app.config['MAIL_USE_TLS'] = True
app.config['MAIL_USERNAME'] = MAIL_USERNAME
app.config['MAIL_DEFAULT_SENDER'] = MAIL_DEFAULT_SENDER
app.config['MAIL_PASSWORD'] = MAIL_PASSWORD
app.config['MAIL_SUPPRESS_SEND'] = False
mail = Mail()
mail.init_app(app)

# Secret key and salt for token generation
app.config['TOKEN_SECRET_KEY'] = TOKEN_SECRET_KEY
app.config['TOKEN_PASSWORD_SALT'] = TOKEN_PASSWORD_SALT

admin = Admin(app, name="NZ ORCiD Hub", template_mode="bootstrap3")

if app.debug:
    toolbar = DebugToolbarExtension(app)

db = SQLAlchemy(app)
# flake8: noqa
from authcontroller import *
from views import *

if __name__ == "__main__":
    # This allows us to use a plain HTTP callback
    os.environ['DEBUG'] = "1"
    os.environ['OAUTHLIB_INSECURE_TRANSPORT'] = '1'
    app.secret_key = os.urandom(24)
    app.run(debug=True, port=5000)
>>>>>>> a1c3cb5c
<|MERGE_RESOLUTION|>--- conflicted
+++ resolved
@@ -1,37 +1,30 @@
 import os
 from flask import Flask
-<<<<<<< HEAD
 from peewee import PostgresqlDatabase
 import config
-
-app = Flask(__name__)
-=======
-from config import SQLALCHEMY_DATABASE_URI, MAIL_USERNAME, MAIL_PASSWORD, TOKEN_PASSWORD_SALT, TOKEN_SECRET_KEY, MAIL_DEFAULT_SENDER, MAIL_SERVER
-from flask_sqlalchemy import SQLAlchemy
-from flask_login import  LoginManager
+from config import SQLALCHEMY_DATABASE_URI, MAIL_USERNAME, MAIL_PASSWORD, TOKEN_PASSWORD_SALT, \
+    TOKEN_SECRET_KEY, MAIL_DEFAULT_SENDER, MAIL_SERVER
 from flask_mail import Mail
+import flask_login
 # NB! Should be disabled in production
 from flask_debugtoolbar import DebugToolbarExtension
 import logging
 from logging.handlers import RotatingFileHandler
 from flask_admin import Admin
-#from flask_admin.contrib.peewee import ModelView
 
 app = Flask(__name__)
 
 if os.path.exists("/var/log/orcidhub"):
     handler = RotatingFileHandler(
-            '/var/log/orcidhub/orcidhub.log',
-            maxBytes=10000, backupCount=10)
+        '/var/log/orcidhub/orcidhub.log',
+        maxBytes=10000, backupCount=10)
     handler.setLevel(logging.INFO)
     app.logger.addHandler(handler)
 
->>>>>>> a1c3cb5c
 app.secret_key = ")Xq/4vc'K%wesQ$n'n;?+y@^rY\/u8!sk{?D7Y>.V`t_/y'wn>7~cZ$(Q.$n)d_j"
 # NB! Disable in production
 is_dev_env = (os.environ.get("ENV") in ("test",))
 app.config['TESTING'] = True
-<<<<<<< HEAD
 app.config['DEBUG_TB_INTERCEPT_REDIRECTS'] = False
 app.debug = True
 app.config['SECRET_KEY'] = app.secret_key
@@ -43,7 +36,7 @@
     user=config.DB_USERNAME,
     password=config.DB_PASSWORD,
     host=config.DB_HOSTNAME)
-=======
+
 app.config['DEBUG_TB_INTERCEPT_REDIRECTS'] = is_dev_env
 app.config['DEBUG_TB_PROFILER_ENABLED'] = is_dev_env
 app.config['SQLALCHEMY_DATABASE_URI'] = SQLALCHEMY_DATABASE_URI
@@ -52,8 +45,6 @@
 app.debug = True
 app.config['SECRET_KEY'] = app.secret_key
 os.environ['OAUTHLIB_INSECURE_TRANSPORT'] = '1'
-login_manager = LoginManager()
-login_manager.init_app(app)
 
 
 # add mail server config
@@ -74,18 +65,15 @@
 
 admin = Admin(app, name="NZ ORCiD Hub", template_mode="bootstrap3")
 
+login_manager = flask_login.LoginManager()
+login_manager.init_app(app)
+
 if app.debug:
     toolbar = DebugToolbarExtension(app)
-
-db = SQLAlchemy(app)
-# flake8: noqa
-from authcontroller import *
-from views import *
 
 if __name__ == "__main__":
     # This allows us to use a plain HTTP callback
     os.environ['DEBUG'] = "1"
     os.environ['OAUTHLIB_INSECURE_TRANSPORT'] = '1'
     app.secret_key = os.urandom(24)
-    app.run(debug=True, port=5000)
->>>>>>> a1c3cb5c
+    app.run(debug=True, port=5000)