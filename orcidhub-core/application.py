--- conflicted
+++ resolved
@@ -2,14 +2,12 @@
 from flask import Flask, render_template
 # NB! Should be disabled in production
 from pyinfo import info
-<<<<<<< HEAD
 from peewee import PostgresqlDatabase
 import config
 
 app = Flask(__name__)
 
 app.secret_key = os.urandom(24)
-=======
 from flask_debugtoolbar import DebugToolbarExtension
 
 app = Flask(__name__)
@@ -18,9 +16,6 @@
 # NB! Disable in production
 app.config['TESTING'] = True
 app.config['DEBUG_TB_INTERCEPT_REDIRECTS'] = False
-app.config['SQLALCHEMY_DATABASE_URI'] = SQLALCHEMY_DATABASE_URI
-app.config['SQLALCHEMY_TRACK_MODIFICATIONS'] = True
->>>>>>> 469bedee
 os.environ['DEBUG'] = "1"
 app.debug = True
 app.config['SECRET_KEY'] = app.secret_key
@@ -32,7 +27,6 @@
 @app.route('/pyinfo')
 def pyinfo():
     return render_template('pyinfo.html', **info)
-
 
 db = PostgresqlDatabase(
     config.DB_NAME,
