from peewee import Model, CharField, BooleanField, SmallIntegerField, ForeignKeyField, TextField, CompositeKey
from peewee import drop_model_tables, OperationalError
from application import db
from enum import IntFlag
from flask_login import UserMixin


class Role(IntFlag):
    """
    Enum used to represent user role.
    The model provide multi role support
    representing role sets as bitmaps.
    """
    NONE = 0  # NONE
    SUPERUSER = 1  # SuperUser
    ADMIN = 2  # Admin
    RESEARCHER = 4  # Researcher
    ANY = 255  # ANY

    def __eq__(self, other):
        if isinstance(other, Role):
            return self.value == other.value
        return (self.name == other or
                self.name == getattr(other, 'name', None))

    def __hash__(self):
        return hash(self.name)


class BaseModel(Model):

    class Meta:
        database = db


class Organisation(BaseModel):
    """
    Research oranisation
    """
    name = CharField(max_length=100, unique=True)
    email = CharField(max_length=80, unique=True, null=True)
    tuakiri_name = CharField(max_length=80, unique=True, null=True)
    orcid_client_id = CharField(max_length=80, unique=True, null=True)
    orcid_secret = CharField(max_length=80, unique=True, null=True)
    confirmed = BooleanField(default=False)

    @property
    def users(self):
        """
        Organisation's users (query)
        """
        return User.select().join(
            self.userorg_set.alias("sq"),
            on=(self.userorg_set.c.user_id == User.id))

    @property
    def admins(self):
        """
        Organisation's adminstrators (query)
        """
        return User.select().join(
            self.userorg_set.where(self.userorg_set.c.is_admin).alias("sq"),
            on=(self.userorg_set.c.user_id == User.id))


class User(BaseModel, UserMixin):
    """
    ORCiD Hub user (incling researchers, organisation administrators,
    hub administrators, etc.)
    """
    name = CharField(max_length=64, null=True)
    first_name = CharField(null=True, verbose_name="Firs Name")
    last_name = CharField(null=True, verbose_name="Last Name")
    email = CharField(max_length=120, unique=True, null=True)
    edu_person_shared_token = CharField(
        max_length=120, unique=True, verbose_name="EDU Person Shared Token", null=True)
    # ORCiD:
    orcid = CharField(max_length=120, unique=True,
                      verbose_name="ORCID", null=True)
    access_token = CharField(max_length=120, unique=True, null=True)
    token_type = TextField(null=True)
    refresh_token = TextField(null=True)
    confirmed = BooleanField(default=False)
    # Role bit-map:
    roles = SmallIntegerField(default=0)

<<<<<<< HEAD
    @property
    def organisations(self):
        """
        All linked to the user organisation query
        """
        return Organisation.select().join(
            self.userorg_set.alias("sq"),
            on=Organisation.id == self.userorg_set.c.org_id)

    @property
    def admin_for(self):
        """
        Organisations the user is admin for (query)
        """
        return Organisation.select().join(
            self.userorg_set.where(self.userorg_set.c.is_admin).alias("sq"),
            on=Organisation.id == self.userorg_set.c.org_id)
=======
    # TODO: many-to-many
    # NB! depricated!
    organisation = ForeignKeyField(Organisation, related_name="members", on_delete="CASCADE", null=True)
>>>>>>> 65306d7b

    @property
    def organisations(self):
        """
        All linked to the user organisation query
        """
        return Organisation.select().join(
            self.userorg_set.alias("sq"),
            on=Organisation.id == self.userorg_set.c.org_id)

    @property
    def admin_for(self):
        """
        Organisations the user is admin for (query)
        """
        return Organisation.select().join(
            self.userorg_set.where(self.userorg_set.c.is_admin).alias("sq"),
            on=Organisation.id == self.userorg_set.c.org_id)

    username = CharField(max_length=64, unique=True, null=True)
    password = TextField(null=True)

    @property
    def is_active(self):
        return self.confirmed

    def has_role(self, role):
        """Returns `True` if the user identifies with the specified role.
        :param role: A role name, `Role` instance, or integer value"""
        if isinstance(role, Role):
            return role & Role(self.roles)
        elif isinstance(role, str):
            try:
                return Role[role.upper()] & Role(self.roles)
            except:
                False
        elif type(role) is int:
            return role & self.roles
        else:
            return False

    @property
    def is_superuser(self):
        return self.roles & Role.SUPERUSER

    @property
    def is_admin(self):
        return self.roles & Role.ADMIN


class UserOrg(BaseModel):
    """
    Linking object for many-to-many relationship
    """
    user = ForeignKeyField(User, on_delete="CASCADE")
    org = ForeignKeyField(Organisation, index=True,
                          on_delete="CASCADE", verbose_name="Organisation")

    is_admin = BooleanField(
        default=False, help_text="User is an administrator for the organisation")
    # TODO: the access token should be either here or in a saparate list
    # access_token = CharField(max_length=120, unique=True, null=True)

    class Meta:
        db_table = "user_org"
        table_alias = "oa"
        primary_key = CompositeKey("user", "org")


def create_tables():
    """
    Create all DB tables
    """
    try:
        db.connect()
    except OperationalError:
        pass
    models = (Organisation, User, UserOrg)
    db.create_tables(models)


def drop_talbes():
    """
    Drop all model tables
    """
    models = (m for m in globals().values() if isinstance(
        m, type) and issubclass(m, BaseModel))
    drop_model_tables(models, fail_silently=True, cascade=True)<|MERGE_RESOLUTION|>--- conflicted
+++ resolved
@@ -84,29 +84,9 @@
     # Role bit-map:
     roles = SmallIntegerField(default=0)
 
-<<<<<<< HEAD
-    @property
-    def organisations(self):
-        """
-        All linked to the user organisation query
-        """
-        return Organisation.select().join(
-            self.userorg_set.alias("sq"),
-            on=Organisation.id == self.userorg_set.c.org_id)
-
-    @property
-    def admin_for(self):
-        """
-        Organisations the user is admin for (query)
-        """
-        return Organisation.select().join(
-            self.userorg_set.where(self.userorg_set.c.is_admin).alias("sq"),
-            on=Organisation.id == self.userorg_set.c.org_id)
-=======
     # TODO: many-to-many
     # NB! depricated!
     organisation = ForeignKeyField(Organisation, related_name="members", on_delete="CASCADE", null=True)
->>>>>>> 65306d7b
 
     @property
     def organisations(self):
