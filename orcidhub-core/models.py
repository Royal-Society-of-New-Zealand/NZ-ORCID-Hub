# -*- coding: utf-8 -*-

"""Application models."""

from peewee import (
    Model, CharField, BooleanField, SmallIntegerField,
    ForeignKeyField, TextField, CompositeKey, Field, OperationalError,
    DateTimeField, datetime)

from application import db
try:
    from enum import IntFlag
except ImportError:
    from enum import IntEnum as IntFlag
from flask_login import UserMixin
from collections import namedtuple
from itertools import zip_longest


class PartialDate(namedtuple("PartialDate", ["year", "month", "day"])):
    """Partial date (without month day or both moth and month day."""

    def as_orcid_dict(self):
        """Return ORCID dictionry representation of the partial date."""
        if self.year is None and self.month is None and self.day is None:
            return None
        return dict(
            ((f, None if v is None else {"value": ("%04d" if f == "year" else "%02d") % v})
                for (f, v) in zip(self._fields, self)))

    @classmethod
    def create(cls, dict_value):
        """Create a partial date form ORCID dictionary representation.

        >>> PartialDate.create({"year": {"value": "2003"}}).as_orcid_dict()
        {'year': {'value': '2003'}, 'month': None, 'day': None}

        >>> PartialDate.create({"year": {"value": "2003"}}).year
        2003
        """
        if dict_value is None:
            return None
        return cls(**{k: int(v.get("value")) if v else None for k, v in dict_value.items()})


PartialDate.__new__.__defaults__ = (None,) * len(PartialDate._fields)

class PartialDateField(Field):
    """Partial date custom DB data field mapped to varchar(10)."""

    db_field = 'varchar(10)'

    def db_value(self, value):
        """Convert into partial ISO date textual representation: YYYY, YYYY-MM, or YYYY-MM-DD."""

        if value is None or not value.year:
            return None
        else:
            res = "%04d" % int(value.year)
            if value.month:
                res += "-%02d" % int(value.month)
            else:
                return res
            return res + "-%02d" % int(value.day) if value.day else res

    def python_value(self, value):
        """Parse partial ISO date textual representation."""
        if value is None:
            return None

        parts = value.split("-")
        return PartialDate(**dict(zip_longest(("year", "month", "day",), parts)))


class Role(IntFlag):
    """
    Enum used to represent user role.
    The model provide multi role support
    representing role sets as bitmaps.
    """
    NONE = 0  # NONE
    SUPERUSER = 1  # SuperUser
    ADMIN = 2  # Admin
    RESEARCHER = 4  # Researcher
    ANY = 255  # ANY

    def __eq__(self, other):
        if isinstance(other, Role):
            return self.value == other.value
        return (self.name == other or
                self.name == getattr(other, 'name', None))

    def __hash__(self):
        return hash(self.name)


class BaseModel(Model):
    class Meta:
        database = db


class Organisation(BaseModel):
    """
    Research oranisation
    """
    name = CharField(max_length=100, unique=True)
    email = CharField(max_length=80, unique=True, null=True)
    tuakiri_name = CharField(max_length=80, unique=True, null=True)
    orcid_client_id = CharField(max_length=80, unique=True, null=True)
    orcid_secret = CharField(max_length=80, unique=True, null=True)
    confirmed = BooleanField(default=False)
    country = CharField(null=True)

    @property
    def users(self):
        """
        Organisation's users (query)
        """
        return User.select().join(
            self.userorg_set.alias("sq"),
            on=(self.userorg_set.c.user_id == User.id))

    @property
    def admins(self):
        """
        Organisation's adminstrators (query)
        """
        return User.select().join(
            self.userorg_set.where(self.userorg_set.c.is_admin).alias("sq"),
            on=(self.userorg_set.c.user_id == User.id))


class User(BaseModel, UserMixin):
    """
    ORCiD Hub user (incling researchers, organisation administrators,
    hub administrators, etc.)
    """
    name = CharField(max_length=64, null=True)
    first_name = CharField(null=True, verbose_name="Firs Name")
    last_name = CharField(null=True, verbose_name="Last Name")
    email = CharField(max_length=120, unique=True, null=True)
    edu_person_shared_token = CharField(
        max_length=120, unique=True, verbose_name="EDU Person Shared Token", null=True)
    # ORCiD:
    orcid = CharField(max_length=120, unique=True, verbose_name="ORCID", null=True)
    confirmed = BooleanField(default=False)
    # Role bit-map:
    roles = SmallIntegerField(default=0)

    # TODO: many-to-many
    # NB! depricated!
    # TODO: we still need to rememeber the rognanistiaon that last authenticated the user
    organisation = ForeignKeyField(Organisation, related_name="members", on_delete="CASCADE", null=True)

    @property
    def organisations(self):
        """
        All linked to the user organisation query
        """
        return Organisation.select().join(
            self.userorg_set.alias("sq"),
            on=Organisation.id == self.userorg_set.c.org_id)

    @property
    def admin_for(self):
        """
        Organisations the user is admin for (query)
        """
        return Organisation.select().join(
            self.userorg_set.where(self.userorg_set.c.is_admin).alias("sq"),
            on=Organisation.id == self.userorg_set.c.org_id)

    username = CharField(max_length=64, unique=True, null=True)
    password = TextField(null=True)

    @property
    def is_active(self):
        # TODO: confirmed - user that email is cunfimed either by IdP or by confirmation email
        # ins't the same as "is active"
        return self.confirmed

    def has_role(self, role):
        """Returns `True` if the user identifies with the specified role.
        :param role: A role name, `Role` instance, or integer value"""
        if isinstance(role, Role):
            return role & Role(self.roles)
        elif isinstance(role, str):
            try:
                return Role[role.upper()] & Role(self.roles)
            except:
                False
        elif type(role) is int:
            return role & self.roles
        else:
            return False

    @property
    def is_superuser(self):
        return self.roles & Role.SUPERUSER

    @property
    def is_admin(self):
        return self.roles & Role.ADMIN


class UserOrg(BaseModel):
    """Linking object for many-to-many relationship."""
    user = ForeignKeyField(User, on_delete="CASCADE")
    org = ForeignKeyField(Organisation, index=True,
                          on_delete="CASCADE", verbose_name="Organisation")

    is_admin = BooleanField(
        default=False, help_text="User is an administrator for the organisation")

    # TODO: the access token should be either here or in a saparate list
    # access_token = CharField(max_length=120, unique=True, null=True)

    class Meta:
        db_table = "user_org"
        table_alias = "oa"
        primary_key = CompositeKey("user", "org")


class OrcidToken(BaseModel):
    """
    For Keeping Orcid token in the table.
    """
    user = ForeignKeyField(User)
    org = ForeignKeyField(Organisation, index=True, verbose_name="Organisation")
    scope = TextField(null=True)
    access_token = CharField(max_length=36, unique=True, null=True)
    issue_time = DateTimeField(default=datetime.datetime.now)
    refresh_token = CharField(max_length=36, unique=True, null=True)
    expires_in = SmallIntegerField(default=0)


class User_Organisation_affiliation(BaseModel):
    """
    For Keeping the information about the affiliation
    """
    user = ForeignKeyField(User)
    organisation = ForeignKeyField(Organisation, index=True, verbose_name="Organisation")
    name = TextField(null=True, verbose_name="Institution/employer")
    start_date = PartialDateField(null=True)
    end_date = PartialDateField(null=True)
    department_name = TextField(null=True)
    department_city = TextField(null=True)
    role_title = TextField(null=True)
    put_code = SmallIntegerField(default=0, null=True)
    path = TextField(null=True)


def create_tables():
    """Create all DB tables."""
    try:
        db.connect()
    except OperationalError:
        pass
    models = (Organisation, User, UserOrg, OrcidToken, User_Organisation_affiliation)
    db.create_tables(models)


<<<<<<< HEAD
def drop_talbes():
    """Drop all model tables."""
    for m in (Organisation, User, UserOrg):
        if m.table_exists():
            try:
                m.drop_table(fail_silently=True, cascade=db.drop_cascade)
            except peewee.OperationalError:
=======
def drop_tables():
    """Drop all model tables."""
    for m in (Organisation, User, UserOrg, OrcidToken, User_Organisation_affiliation):
        if m.table_exists():
            try:
                m.drop_table(fail_silently=True, cascade=db.drop_cascade)
            except OperationalError:
>>>>>>> 5a37bec3
                pass<|MERGE_RESOLUTION|>--- conflicted
+++ resolved
@@ -260,15 +260,6 @@
     db.create_tables(models)
 
 
-<<<<<<< HEAD
-def drop_talbes():
-    """Drop all model tables."""
-    for m in (Organisation, User, UserOrg):
-        if m.table_exists():
-            try:
-                m.drop_table(fail_silently=True, cascade=db.drop_cascade)
-            except peewee.OperationalError:
-=======
 def drop_tables():
     """Drop all model tables."""
     for m in (Organisation, User, UserOrg, OrcidToken, User_Organisation_affiliation):
@@ -276,5 +267,4 @@
             try:
                 m.drop_table(fail_silently=True, cascade=db.drop_cascade)
             except OperationalError:
->>>>>>> 5a37bec3
                 pass