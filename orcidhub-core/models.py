<<<<<<< HEAD
# -*- coding: utf-8 -*-

"""Application models."""

from peewee import (
    Model, CharField, BooleanField, SmallIntegerField,
    ForeignKeyField, TextField, CompositeKey, Field, OperationalError)
=======
from peewee import Model, CharField, BooleanField, SmallIntegerField, ForeignKeyField, TextField, CompositeKey, \
    DateTimeField, datetime, PrimaryKeyField
from peewee import drop_model_tables, OperationalError
>>>>>>> fbed60eb
from application import db
try:
    from enum import IntFlag
except ImportError:
    from enum import IntEnum as IntFlag
from flask_login import UserMixin
from collections import namedtuple
from itertools import zip_longest


class PartialDate(namedtuple("PartialDate", ["year", "month", "day"])):
    """Partial date (without month day or both moth and month day."""

    def as_orcid_dict(self):
        """Return ORCID dictionry representation of the partial date."""
        return dict(((f, None if v is None else {"value": v}) for (f, v) in zip(self._fields, self)))

    @classmethod
    def create(cls, dict_value):
        """Create a partial date form ORCID dictionary representation.

        >>> PartialDate.create({"year": {"value": "2003"}}).as_orcid_dict()
        {'year': {'value': '2003'}, 'month': None, 'day': None}

        >>> PartialDate.create({"year": {"value": "2003"}}).year
        '2003'
        """
        if dict_value is None:
            return None
        return cls(**{k: v.get("value") if v else None for k, v in dict_value.items()})


PartialDate.__new__.__defaults__ = (None,) * len(PartialDate._fields)

class PartialDateField(Field):
    """Partial date custom DB data field mapped to varchar(10)."""

    db_field = 'varchar(10)'

    def db_value(self, value):
        """Convert into partial ISO date textual representation: YYYY, YYYY-MM, or YYYY-MM-DD."""
        if value is None or not value.year:
            return None
        else:
            res = "%04d" % int(value.year)
            if value.month:
                res += "-%02d" % int(value.month)
            else:
                return res
            return res + "-%02d" % int(value.day) if value.day else res

    def python_value(self, value):
        """Parse partial ISO date textual representation."""
        if value is None:
            return None

        parts = value.split("-")
        return PartialDate(**dict(zip_longest(("year", "month", "day",), parts)))


class Role(IntFlag):
    """
    Enum used to represent user role.
    The model provide multi role support
    representing role sets as bitmaps.
    """
    NONE = 0  # NONE
    SUPERUSER = 1  # SuperUser
    ADMIN = 2  # Admin
    RESEARCHER = 4  # Researcher
    ANY = 255  # ANY

    def __eq__(self, other):
        if isinstance(other, Role):
            return self.value == other.value
        return (self.name == other or
                self.name == getattr(other, 'name', None))

    def __hash__(self):
        return hash(self.name)


class BaseModel(Model):
    class Meta:
        database = db


class Organisation(BaseModel):
    """
    Research oranisation
    """
    name = CharField(max_length=100, unique=True)
    email = CharField(max_length=80, unique=True, null=True)
    tuakiri_name = CharField(max_length=80, unique=True, null=True)
    orcid_client_id = CharField(max_length=80, unique=True, null=True)
    orcid_secret = CharField(max_length=80, unique=True, null=True)
    confirmed = BooleanField(default=False)

    @property
    def users(self):
        """
        Organisation's users (query)
        """
        return User.select().join(
            self.userorg_set.alias("sq"),
            on=(self.userorg_set.c.user_id == User.id))

    @property
    def admins(self):
        """
        Organisation's adminstrators (query)
        """
        return User.select().join(
            self.userorg_set.where(self.userorg_set.c.is_admin).alias("sq"),
            on=(self.userorg_set.c.user_id == User.id))


class User(BaseModel, UserMixin):
    """
    ORCiD Hub user (incling researchers, organisation administrators,
    hub administrators, etc.)
    """
    name = CharField(max_length=64, null=True)
    first_name = CharField(null=True, verbose_name="Firs Name")
    last_name = CharField(null=True, verbose_name="Last Name")
    email = CharField(max_length=120, unique=True, null=True)
    edu_person_shared_token = CharField(
        max_length=120, unique=True, verbose_name="EDU Person Shared Token", null=True)
    # ORCiD:
    orcid = CharField(max_length=120, unique=True,
                      verbose_name="ORCID", null=True)
    confirmed = BooleanField(default=False)
    # Role bit-map:
    roles = SmallIntegerField(default=0)

    # TODO: many-to-many
    # NB! depricated!
    # TODO: we still need to rememeber the rognanistiaon that last authenticated the user
    organisation = ForeignKeyField(Organisation, related_name="members", on_delete="CASCADE", null=True)

    @property
    def organisations(self):
        """
        All linked to the user organisation query
        """
        return Organisation.select().join(
            self.userorg_set.alias("sq"),
            on=Organisation.id == self.userorg_set.c.org_id)

    @property
    def admin_for(self):
        """
        Organisations the user is admin for (query)
        """
        return Organisation.select().join(
            self.userorg_set.where(self.userorg_set.c.is_admin).alias("sq"),
            on=Organisation.id == self.userorg_set.c.org_id)

    username = CharField(max_length=64, unique=True, null=True)
    password = TextField(null=True)

    @property
    def is_active(self):
        # TODO: confirmed - user that email is cunfimed either by IdP or by confirmation email
        # ins't the same as "is active"
        return self.confirmed

    def has_role(self, role):
        """Returns `True` if the user identifies with the specified role.
        :param role: A role name, `Role` instance, or integer value"""
        if isinstance(role, Role):
            return role & Role(self.roles)
        elif isinstance(role, str):
            try:
                return Role[role.upper()] & Role(self.roles)
            except:
                False
        elif type(role) is int:
            return role & self.roles
        else:
            return False

    @property
    def is_superuser(self):
        return self.roles & Role.SUPERUSER

    @property
    def is_admin(self):
        return self.roles & Role.ADMIN


class UserOrg(BaseModel):
    """Linking object for many-to-many relationship."""
    user = ForeignKeyField(User, on_delete="CASCADE")
    org = ForeignKeyField(Organisation, index=True,
                          on_delete="CASCADE", verbose_name="Organisation")

    is_admin = BooleanField(
        default=False, help_text="User is an administrator for the organisation")

    # TODO: the access token should be either here or in a saparate list
    # access_token = CharField(max_length=120, unique=True, null=True)

    class Meta:
        db_table = "user_org"
        table_alias = "oa"
        primary_key = CompositeKey("user", "org")


class OrcidToken(BaseModel):
    """
    For Keeping Orcid token in the table.
    """
    id = PrimaryKeyField()
    user = ForeignKeyField(User)
    org = ForeignKeyField(Organisation, index=True, verbose_name="Organisation")
    scope = TextField(null=True)
    access_token = CharField(max_length=36, unique=True, null=True)
    issue_time = DateTimeField(default=datetime.datetime.now)
    refresh_token = CharField(max_length=36, unique=True, null=True)
    expires_in = SmallIntegerField(default=0)


class User_Organisation_affiliation(BaseModel):
    """
    For Keeping the information about the affiliation
    """
    id = PrimaryKeyField()
    user = ForeignKeyField(User)
    organisation = ForeignKeyField(Organisation, index=True, verbose_name="Organisation")
    start_date = DateTimeField(null=True)
    end_date = DateTimeField(null=True)
    department_name = TextField(null=True)
    department_city = TextField(null=True)
    role_title = TextField(null=True)
    put_code = SmallIntegerField(default=0)
    path = TextField(null=True)


def create_tables():
    """Create all DB tables."""
    try:
        db.connect()
    except OperationalError:
        pass
    models = (Organisation, User, UserOrg, OrcidToken, User_Organisation_affiliation)
    db.create_tables(models)


def drop_tables():
    """Drop all model tables."""
    for m in (Organisation, User, UserOrg, OrcidToken, User_Organisation_affiliation):
        if m.table_exists():
            try:
                m.drop_table(fail_silently=True, cascade=db.drop_cascade)
            except OperationalError:
                pass<|MERGE_RESOLUTION|>--- conflicted
+++ resolved
@@ -1,16 +1,12 @@
-<<<<<<< HEAD
 # -*- coding: utf-8 -*-
 
 """Application models."""
 
 from peewee import (
     Model, CharField, BooleanField, SmallIntegerField,
-    ForeignKeyField, TextField, CompositeKey, Field, OperationalError)
-=======
-from peewee import Model, CharField, BooleanField, SmallIntegerField, ForeignKeyField, TextField, CompositeKey, \
-    DateTimeField, datetime, PrimaryKeyField
-from peewee import drop_model_tables, OperationalError
->>>>>>> fbed60eb
+    ForeignKeyField, TextField, CompositeKey, Field, OperationalError,
+    DateTimeField, datetime)
+
 from application import db
 try:
     from enum import IntFlag
@@ -52,6 +48,7 @@
 
     def db_value(self, value):
         """Convert into partial ISO date textual representation: YYYY, YYYY-MM, or YYYY-MM-DD."""
+
         if value is None or not value.year:
             return None
         else:
@@ -140,8 +137,7 @@
     edu_person_shared_token = CharField(
         max_length=120, unique=True, verbose_name="EDU Person Shared Token", null=True)
     # ORCiD:
-    orcid = CharField(max_length=120, unique=True,
-                      verbose_name="ORCID", null=True)
+    orcid = CharField(max_length=120, unique=True, verbose_name="ORCID", null=True)
     confirmed = BooleanField(default=False)
     # Role bit-map:
     roles = SmallIntegerField(default=0)
@@ -224,7 +220,6 @@
     """
     For Keeping Orcid token in the table.
     """
-    id = PrimaryKeyField()
     user = ForeignKeyField(User)
     org = ForeignKeyField(Organisation, index=True, verbose_name="Organisation")
     scope = TextField(null=True)
@@ -238,15 +233,14 @@
     """
     For Keeping the information about the affiliation
     """
-    id = PrimaryKeyField()
     user = ForeignKeyField(User)
     organisation = ForeignKeyField(Organisation, index=True, verbose_name="Organisation")
-    start_date = DateTimeField(null=True)
-    end_date = DateTimeField(null=True)
+    start_date = PartialDateField(null=True)
+    end_date = PartialDateField(null=True)
     department_name = TextField(null=True)
     department_city = TextField(null=True)
     role_title = TextField(null=True)
-    put_code = SmallIntegerField(default=0)
+    put_code = SmallIntegerField(default=0, null=True)
     path = TextField(null=True)
 
 
