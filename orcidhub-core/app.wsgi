# SEE: http://flask.pocoo.org/docs/0.12/deploying/mod_wsgi/
import sys, os
sys.path.insert(0, os.path.dirname(__file__))

<<<<<<< HEAD
from main import app as application
=======
import monitor
from application import app as application

monitor.start(os.path.dirname(__file__))
>>>>>>> a1c3cb5c
<|MERGE_RESOLUTION|>--- conflicted
+++ resolved
@@ -1,12 +1,10 @@
 # SEE: http://flask.pocoo.org/docs/0.12/deploying/mod_wsgi/
 import sys, os
-sys.path.insert(0, os.path.dirname(__file__))
+app_dir = os.path.dirname(__file__)
+sys.path.insert(0, app_dir)
 
-<<<<<<< HEAD
 from main import app as application
-=======
-import monitor
-from application import app as application
 
-monitor.start(os.path.dirname(__file__))
->>>>>>> a1c3cb5c
+if application.debug:
+    import monitor
+    monitor.start(app_dir)