--- conflicted
+++ resolved
@@ -1,24 +1,23 @@
-<<<<<<< HEAD
 import models
+from models import Organisation, User, Role
 
 models.drop_talbes()
 models.create_tables()
-=======
-from application import db
-from model import Organisation, OrcidUser, UserRole
 
-db.drop_all()
-db.create_all()
+org0 = Organisation(
+    name="The Royal Society of NewZealand",
+    email="nzorcidhub@royalsociety.org.nz",
+    tuakiri_name="The Royal Society of NewZealand",
+    orcid_client_id="client-123",
+    orcid_secret="secret-123",
+    confirmed=True)
+org0.save()
 
-addOrganisation = Organisation(org_name="The Royal Society of NewZealand", emailid="nzorcidhub@royalsociety.org.nz",
-                               tuakiriname="The Royal Society of NewZealand",
-                               orcid_client_id="client-123", orcid_secret="secret-123", confirmed=True)
-superUser = OrcidUser(rname="The Royal Society of NewZealand", email="nzorcidhub@royalsociety.org.nz",
-                      auedupersonsharedtoken="aaRtDix1l2z43M0vvWTBpBuf_ek", confirmed=True,
-                      urole=UserRole.SUPERUSER, orgid="nzorcidhub@royalsociety.org.nz")
-
-db.session.add(addOrganisation)
-db.session.commit()
-db.session.add(superUser)
-db.session.commit()
->>>>>>> a1c3cb5c
+super_user = User(
+    name="The Royal Society of NewZealand",
+    email="nzorcidhub@royalsociety.org.nz",
+    edu_person_shared_token="aaRtDix1l2z43M0vvWTBpBuf_ek",
+    confirmed=True,
+    roles=Role.SUPERUSER,
+    orgid="nzorcidhub@royalsociety.org.nz")
+super_user.save()