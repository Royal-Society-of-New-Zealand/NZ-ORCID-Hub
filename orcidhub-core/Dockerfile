--- conflicted
+++ resolved
@@ -14,10 +14,6 @@
 	mod_ssl \
     	gcc.x86_64 \
 	httpd-devel.x86_64 \
-<<<<<<< HEAD
-	postgresql96-libs \
-=======
->>>>>>> 62ae5b99
 	python36u.x86_64 \
 	python36u-devel.x86_64 \
 	python36u-pip \
