--- conflicted
+++ resolved
@@ -4,11 +4,6 @@
 
 ADD http://download.opensuse.org/repositories/security://shibboleth/CentOS_7/security:shibboleth.repo /etc/yum.repos.d/shibboleth.repo
 
-## libpqxx-devel.x86_64 \ postgresql96 \ postgresql96-libs \
-<<<<<<< HEAD
-=======
-##    && yum -y install  install https://download.postgresql.org/pub/repos/yum/9.6/redhat/rhel-7-x86_64/pgdg-redhat96-9.6-3.noarch.rpm \
->>>>>>> bed67f06
 RUN yum -y update \ 
     && yum -y install  install https://download.postgresql.org/pub/repos/yum/9.6/redhat/rhel-7-x86_64/pgdg-redhat96-9.6-3.noarch.rpm \
     && yum -y install https://centos7.iuscommunity.org/ius-release.rpm \
@@ -59,7 +54,6 @@
    && rm -rf $HOME/.pip/cache \
    && rm -rf /var/cache/*/*
 
-
 EXPOSE 80 443
 
-CMD ["run-app"]
+CMD ["run-app"]