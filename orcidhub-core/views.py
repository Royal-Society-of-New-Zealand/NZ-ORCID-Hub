# -*- coding: utf-8 -*-

"""Application views."""

# NB! Should be disabled in production
from pyinfo import info
from flask import render_template, redirect, url_for, request, flash
from application import app, admin
from flask_admin.contrib.peewee import ModelView
from models import User, Organisation, Role, OrcidToken, User_Organisation_affiliation, PartialDate as PD
from flask_login import login_required, current_user
from login_provider import roles_required
from forms import EmploymentForm, BitmapMultipleValueField
from config import scope_activities_update, scope_read_limited
from collections import namedtuple

import swagger_client
from swagger_client.rest import ApiException

HEADERS = {'Accept': 'application/vnd.orcid+json', 'Content-type': 'application/vnd.orcid+json'}


@app.route('/pyinfo')
@login_required
def pyinfo():
    """Show Python and runtime environment and settings."""
    return render_template('pyinfo.html', **info)


class AppModelView(ModelView):
    """ModelView customization."""

    def is_accessible(self):
        """Verify if the view is accessible for the current user."""
        if not current_user.is_active or not current_user.is_authenticated:
            return False

        if current_user.has_role(Role.SUPERUSER):
            return True

        return False

    def inaccessible_callback(self, name, **kwargs):
        """Handle access denial. Redirect to login page if user doesn't have access."""
        return redirect(url_for('login', next=request.url))


class UserAdmin(AppModelView):
    """User model view."""
    roles = {
        1: "Superuser",
        2: "Administratro",
        4: "Researcher",
        8: "Technical Contact"
    }

    column_exclude_list = ("password", "username", "first_name", "last_name", "edu_person_shared_token",)
    column_formatters = dict(
        roles=lambda v, c, m, p: ", ".join(n for r, n in v.roles.items() if r & m.roles),
        orcid=lambda v, c, m, p: m.orcid.replace('-', '\u2011') if m.orcid else '')
    form_overrides = dict(roles=BitmapMultipleValueField)
    form_args = dict(roles=dict(choices=roles.items()))

    jax_refs = {
        "organisation": {
            "fields": (Organisation.name, "name")
        }
    }


class OrganisationAdmin(AppModelView):
    """Organisation model view."""
    column_exclude_list = ("orcid_client_id", "orcid_secret", "tuakiri_name",)


admin.add_view(UserAdmin(User))
admin.add_view(OrganisationAdmin(Organisation))

EmpRecord = namedtuple(
    "EmpRecord",
    ["name", "city", "state", "country", "department", "role", "start_date", "end_date"])


@app.template_filter('emp_years')
def emp_years(entry):
    """Show an interval of employment in years."""
    val = ""
    if entry.get("start-date") is None or entry["start-date"]["year"]["value"] is None:
        val = "unknown"
    else:
        val = entry["start-date"]["year"]["value"]

    val += "-"

    if entry.get("end-date") is None or entry["end-date"]["year"]["value"] is None:
        val += "present"
    else:
        val += entry["end-date"]["year"]["value"]
    return val


@app.route("/<int:user_id>/emp/<int:put_code>/delete", methods=["POST"])
@roles_required(Role.ADMIN)
def delete_employment(user_id, put_code=None):
    """Delete an employment record."""
    _url = request.args.get('url') or request.referrer or url_for("employment_list", user_id=user_id)
    if put_code is None and "put_code" in request.form:
        put_code = request.form.get("put_code")
    try:
        user = User.get(id=user_id, organisation_id=current_user.organisation_id)
    except:
        flash("ORCID HUB doent have data related to this researcher", "warning")
        return redirect(url_for("viewmembers"))
    if not user.orcid:
        flash("The user hasn't yet linked their ORCID record", "danger")
        return redirect(_url)

    orcidToken = None

    try:
        orcidToken = OrcidToken.get(user=user, org=user.organisation, scope=scope_activities_update)
    except:
        flash("The user hasn't authorized you to Add records", "warning")
        return redirect(_url)

    swagger_client.configuration.access_token = orcidToken.access_token
    api_instance = swagger_client.MemberAPIV20Api()

    try:
        # Delete an Employment
        api_instance.delete_employment(user.orcid, put_code)
        flash("Employment record successfully deleted.", "success")
    except ApiException as e:
        flash("Failed to delete the entry: %s" % e.body, "danger")
    return redirect(_url)


@app.route("/<int:user_id>/emp/<int:put_code>/edit", methods=["GET", "POST"])
@app.route("/<int:user_id>/emp/new", methods=["GET", "POST"])
@roles_required(Role.ADMIN)
def employment(user_id, put_code=None):
    """Create a new or edit an existing employment record."""
    _url = request.args.get('url') or url_for("employment_list", user_id=user_id)

    try:
        user = User.get(id=user_id, organisation_id=current_user.organisation_id)
    except:
        flash("ORCID HUB doent have data related to this researcher", "warning")
        return redirect(url_for("viewmembers"))

    if not user.orcid:
        flash("The user hasn't yet linked their ORCID record", "danger")
        return redirect(_url)

    orcidToken = None

    try:
        orcidToken = OrcidToken.get(user=user, org=user.organisation, scope=scope_activities_update)
    except:
        flash("The user hasn't authorized you to Add records", "warning")
        return redirect(_url)
    swagger_client.configuration.access_token = orcidToken.access_token
    api_instance = swagger_client.MemberAPIV20Api()

    # TODO: handle "new"...
    if put_code is not None:
        try:
            # Fetch an Employment
            api_response = api_instance.view_employment(user.orcid, put_code)
            _data = api_response.to_dict()
            data = EmpRecord(
                name=_data.get("organization").get("name"),
                city=_data.get("organization").get("address").get("city", ""),
                state=_data.get("organization").get("address").get("region", ""),
                country=_data.get("organization").get("address").get("country", ""),
                department=_data.get("department_name", ""),
                role=_data.get("role_title", ""),
                start_date=PD.create(_data.get("start_date")),
                end_date=PD.create(_data.get("end_date")))
        except ApiException as e:
            print("Exception when calling MemberAPIV20Api->view_employment: %s\n" % e.body)
    else:
        data = None

    form = EmploymentForm(request.form, obj=data)
    # TODO: prefill the form from the organisation data
    if not form.name.data:
        form.name.data = current_user.organisation.name
    if not form.country.data or form.country.data == "None":
        form.country.data = current_user.organisation.country

    if request.method == "POST" and form.validate():
        # TODO: Audit trail
        # TODO: Utilise generted client code
        # TODO: If it's guarantee that the record will be editited solely by a sigle token we can
        # cache the record in the local DB

        employment = swagger_client.Employment(start_date=form.start_date.data.as_orcid_dict(),
                                               end_date=form.end_date.data.as_orcid_dict(), path="",
                                               department_name=form.department.data, role_title=form.role.data)

        source_clientid = swagger_client.SourceClientId(host='sandbox.orcid.org',
                                                        path=current_user.organisation.orcid_client_id,
                                                        uri="http://sandbox.orcid.org/client/" +
                                                            user.organisation.orcid_client_id)
        employment.source = swagger_client.Source(source_orcid=None, source_client_id=source_clientid,
                                                  source_name=current_user.organisation.name)

        organisation_address = swagger_client.OrganizationAddress(city=form.city.data, region=form.state.data,
                                                                  country=form.country.data)

        employment.organization = swagger_client.Organization(name=form.name.data, address=organisation_address,
                                                              disambiguated_organization=None)

        if current_user.organisation.name != form.name.data:
            swagger_client.DisambiguatedOrganization(
                disambiguated_organization_identifier=current_user.organisation.name,
                disambiguation_source=current_user.organisation.name)
        try:
            if put_code:
                api_instance.update_employment(user.orcid, put_code, body=employment)
            else:
                api_response = api_instance.create_employment(user.orcid, body=employment)

            affiliation, _ = User_Organisation_affiliation.get_or_create(
                user=user, organisation=user.organisation, put_code=put_code, department_name=form.department.data,
                department_city=form.city.data, role_title=form.role.data)
            form.populate_obj(affiliation)
            if put_code:
                affiliation.put_code = put_code
            else:
                pass
                # affiliation.path = resp.headers['Location']
                # affiliation.put_code = int(resp.headers['Location'].rsplit('/', 1)[-1])
            affiliation.save()
            if put_code:
                flash("Employment Details has been u"
                      "pdated successfully!", "success")
            else:
                flash("Employment Details has been added successfully!", "success")
            return redirect(_url)
        except ApiException as e:
            # message = resp.json().get("user-message") or resp.state
            flash(
                "Failed to update the entry: %s." % e.body, "danger")

    return render_template("employment.html", form=form, _url=_url)


@app.route("/<int:user_id>/emp/list")
@app.route("/<int:user_id>/emp")
@login_required
def employment_list(user_id):
    """Show all user employment list."""
    try:
        user = User.get(id=user_id, organisation_id=current_user.organisation_id)
    except:
        flash("ORCID HUB doent have data related to this researcher", "warning")
        return redirect(url_for("viewmembers"))

    if not user.orcid:
<<<<<<< HEAD
        flash("The user does't have ORDID linked to Hub", "error")
        return redirect(url_for("viewmembers"))
=======
        flash("The user hasn't yet linked their ORCID record", "danger")
>>>>>>> 64088243

    orcidToken = None
    try:
        orcidToken = OrcidToken.get(user=user, org=user.organisation, scope=scope_read_limited)
    except:
        flash("User didnt gave permission to update his/her records", "warning")
        return redirect(url_for("viewmembers"))

    swagger_client.configuration.access_token = orcidToken.access_token
    # create an instance of the API class
    api_instance = swagger_client.MemberAPIV20Api()
    try:
        # Fetch all employments
        api_response = api_instance.view_employments(user.orcid)
        print(api_response)
    except ApiException as e:
        print("Exception when calling MemberAPIV20Api->view_employments: %s\n" % e.body)

    # TODO: Organisation has read token
    # TODO: Organisation has access to the employment records
    # TODO: retrieve and tranform for presentation (order, etc)
    data = api_response.to_dict()
    # TODO: transform data for presentation:
    return render_template("employments.html", data=data, user_id=user_id)<|MERGE_RESOLUTION|>--- conflicted
+++ resolved
@@ -259,12 +259,8 @@
         return redirect(url_for("viewmembers"))
 
     if not user.orcid:
-<<<<<<< HEAD
-        flash("The user does't have ORDID linked to Hub", "error")
-        return redirect(url_for("viewmembers"))
-=======
         flash("The user hasn't yet linked their ORCID record", "danger")
->>>>>>> 64088243
+        return redirect(url_for("viewmembers"))
 
     orcidToken = None
     try:
